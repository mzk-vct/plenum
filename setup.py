import os
import sys

from setuptools import setup, find_packages, __version__

v = sys.version_info
if sys.version_info < (3, 5):
    msg = "FAIL: Requires Python 3.5 or later, " \
          "but setup.py was run using {}.{}.{}"
    v = sys.version_info
    print(msg.format(v.major, v.minor, v.micro))
    # noinspection PyPackageRequirements
    print("NOTE: Installation failed. Run setup.py using python3")
    sys.exit(1)

# Change to ioflo's source directory prior to running any command
try:
    SETUP_DIRNAME = os.path.dirname(__file__)
except NameError:
    # We're probably being frozen, and __file__ triggered this NameError
    # Work around this
    SETUP_DIRNAME = os.path.dirname(sys.argv[0])

if SETUP_DIRNAME != '':
    os.chdir(SETUP_DIRNAME)

SETUP_DIRNAME = os.path.abspath(SETUP_DIRNAME)

METADATA = os.path.join(SETUP_DIRNAME, 'plenum', '__metadata__.py')
# Load the metadata using exec() so we don't trigger an import of ioflo.__init__
exec(compile(open(METADATA).read(), METADATA, 'exec'))

BASE_DIR = os.path.join(os.path.expanduser("~"), ".plenum")
CONFIG_FILE = os.path.join(BASE_DIR, "plenum_config.py")
POOL_TXN_FILE = os.path.join(BASE_DIR, "pool_transactions_sandbox")

if not os.path.exists(BASE_DIR):
    os.makedirs(BASE_DIR)

setup(
    name='plenum-dev',
    version=__version__,
    description='Plenum Byzantine Fault Tolerant Protocol',
    long_description='Plenum Byzantine Fault Tolerant Protocol',
    url='https://github.com/evernym/plenum',
    download_url='https://github.com/evernym/plenum/tarball/{}'.
        format(__version__),
    author=__author__,
    author_email='dev@evernym.us',
    license=__license__,
    keywords='Byzantine Fault Tolerant Plenum',
    packages=find_packages(exclude=['test', 'test.*', 'docs', 'docs*']) + [
        'data', ],
    package_data={
        '': ['*.txt', '*.md', '*.rst', '*.json', '*.conf', '*.html',
             '*.css', '*.ico', '*.png', 'LICENSE', 'LEGAL', 'plenum']},
    include_package_data=True,
    data_files=[(
        (BASE_DIR, ['data/pool_transactions_sandbox', ])
    )],
<<<<<<< HEAD
    install_requires=['ledger==0.2.14', 'stp==0.1.9',
                      'state-trie==0.1.1', 'jsonpickle',
=======
    install_requires=['ledger-dev==0.2.28', 'stp-dev==0.1.57',
                      'state-trie-dev==0.1.15', 'jsonpickle',
>>>>>>> bd760ad0
                      'prompt_toolkit==0.57', 'pygments',
                      'ioflo==1.5.4', 'semver', 'base58', 'orderedset',
                      'sortedcontainers==1.5.7', 'psutil', 'pip'],
    extras_require={
        'stats': ['python-firebase']
    },
    setup_requires=['pytest-runner'],
    tests_require=['pytest', 'pytest-xdist'],
    scripts=['scripts/plenum', 'scripts/init_plenum_keys',
             'scripts/start_plenum_node',
             'scripts/generate_plenum_pool_transactions',
             'scripts/gen_steward_key', 'scripts/gen_node',
             'scripts/export-gen-txns', 'scripts/get_keys',
             'scripts/udp_sender', 'scripts/udp_receiver']
)

if not os.path.exists(CONFIG_FILE):
    with open(CONFIG_FILE, 'w') as f:
        msg = "# Here you can create config entries according to your " \
              "needs.\n " \
              "# For help, refer config.py in the sovrin package.\n " \
              "# Any entry you add here would override that from config " \
              "example\n"
        f.write(msg)


# TODO: This code should not be copied here.
import getpass
import os
import shutil
import sys


def getLoggedInUser():
    if sys.platform == 'wind32':
        return getpass.getuser()
    else:
        if 'SUDO_USER' in os.environ:
            return os.environ['SUDO_USER']
        else:
            return getpass.getuser()


def changeOwnerAndGrpToLoggedInUser(directory, raiseEx=False):
    loggedInUser = getLoggedInUser()
    try:
        shutil.chown(directory, loggedInUser, loggedInUser)
    except Exception as e:
        if raiseEx:
            raise e
        else:
            pass


changeOwnerAndGrpToLoggedInUser(BASE_DIR)
<|MERGE_RESOLUTION|>--- conflicted
+++ resolved
@@ -58,13 +58,8 @@
     data_files=[(
         (BASE_DIR, ['data/pool_transactions_sandbox', ])
     )],
-<<<<<<< HEAD
-    install_requires=['ledger==0.2.14', 'stp==0.1.9',
-                      'state-trie==0.1.1', 'jsonpickle',
-=======
     install_requires=['ledger-dev==0.2.28', 'stp-dev==0.1.57',
                       'state-trie-dev==0.1.15', 'jsonpickle',
->>>>>>> bd760ad0
                       'prompt_toolkit==0.57', 'pygments',
                       'ioflo==1.5.4', 'semver', 'base58', 'orderedset',
                       'sortedcontainers==1.5.7', 'psutil', 'pip'],

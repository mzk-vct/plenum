--- conflicted
+++ resolved
@@ -30,22 +30,11 @@
 # Load the metadata using exec() so we don't trigger an import of ioflo.__init__
 exec(compile(open(METADATA).read(), METADATA, 'exec'))
 
-<<<<<<< HEAD
-REQ = {'SERVER': ['raet'],
-       'COMMON': ['jsonpickle', 'portalocker'],
-       'CLI': ['prompt_toolkit', 'pygments'],
-       'TEST': ['pytest'],
-       'DRIVER': ['rethinkdb', 'motor','plyvel']}
-
-REQUIRES = set(sum(REQ.values(), []))
-
 reqs = ['git+https://github.com/evernym/ledger-priv.git@start#egg=ledger']
 
 for url in reqs:
     os.system('pip install {}'.format(url))
 
-=======
->>>>>>> 682d1f00
 setup(
     name='plenum',
     version=__version__,
@@ -63,9 +52,6 @@
     package_data={
         '':       ['*.txt',  '*.md', '*.rst', '*.json', '*.conf', '*.html',
                    '*.css', '*.ico', '*.png', 'LICENSE', 'LEGAL']},
-<<<<<<< HEAD
-    install_requires=REQUIRES,
-=======
     install_requires=['raet', 'jsonpickle', 'portalocker', 'prompt_toolkit',
                       'pygments'],
     setup_requires=['pytest-runner'],
@@ -73,6 +59,5 @@
     extras_require={
         'persistence': ['rethinkdb', 'motor']
     },
->>>>>>> 682d1f00
     scripts=['scripts/plenum']
 )
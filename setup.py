import os
import sys

from setuptools import setup, find_packages, __version__

v = sys.version_info
if sys.version_info < (3, 5):
    msg = "FAIL: Requires Python 3.5 or later, " \
          "but setup.py was run using {}.{}.{}"
    v = sys.version_info
    print(msg.format(v.major, v.minor, v.micro))
    # noinspection PyPackageRequirements
    print("NOTE: Installation failed. Run setup.py using python3")
    sys.exit(1)

# Change to ioflo's source directory prior to running any command
try:
    SETUP_DIRNAME = os.path.dirname(__file__)
except NameError:
    # We're probably being frozen, and __file__ triggered this NameError
    # Work around this
    SETUP_DIRNAME = os.path.dirname(sys.argv[0])

if SETUP_DIRNAME != '':
    os.chdir(SETUP_DIRNAME)

SETUP_DIRNAME = os.path.abspath(SETUP_DIRNAME)

METADATA = os.path.join(SETUP_DIRNAME, 'plenum', '__metadata__.py')
# Load the metadata using exec() so we don't trigger an import of ioflo.__init__
exec(compile(open(METADATA).read(), METADATA, 'exec'))

BASE_DIR = os.path.join(os.path.expanduser("~"), ".plenum")
CONFIG_FILE = os.path.join(BASE_DIR, "plenum_config.py")
POOL_TXN_FILE = os.path.join(BASE_DIR, "pool_transactions_sandbox")

if not os.path.exists(BASE_DIR):
    os.makedirs(BASE_DIR)

setup(
    name='plenum-dev',
    version=__version__,
    description='Plenum Byzantine Fault Tolerant Protocol',
    long_description='Plenum Byzantine Fault Tolerant Protocol',
    url='https://github.com/evernym/plenum',
    download_url='https://github.com/evernym/plenum/tarball/{}'.
        format(__version__),
    author=__author__,
    author_email='dev@evernym.us',
    license=__license__,
    keywords='Byzantine Fault Tolerant Plenum',
    packages=find_packages(exclude=['test', 'test.*', 'docs', 'docs*']) + [
        'data', ],
    package_data={
        '': ['*.txt', '*.md', '*.rst', '*.json', '*.conf', '*.html',
             '*.css', '*.ico', '*.png', 'LICENSE', 'LEGAL', 'plenum']},
    include_package_data=True,
    data_files=[(
        (BASE_DIR, ['data/pool_transactions_sandbox', ])
    )],
<<<<<<< HEAD
    install_requires=['ledger-dev==0.2.19', 'stp-dev==0.1.49',
=======
    install_requires=['ledger-dev==0.2.26', 'stp-dev==0.1.48',
>>>>>>> db74a156
                      'state-trie==0.1.14', 'jsonpickle',
                      'prompt_toolkit==0.57', 'pygments',
                      'ioflo==1.5.4', 'semver', 'base58', 'orderedset',
                      'sortedcontainers==1.5.7', 'psutil', 'pip'],
    extras_require={
        'stats': ['python-firebase']
    },
    setup_requires=['pytest-runner'],
    tests_require=['pytest', 'pytest-xdist'],
    scripts=['scripts/plenum', 'scripts/init_plenum_keys',
             'scripts/start_plenum_node',
             'scripts/generate_plenum_pool_transactions',
             'scripts/gen_steward_key', 'scripts/gen_node',
             'scripts/export-gen-txns', 'scripts/get_keys',
             'scripts/udp_sender', 'scripts/udp_receiver']
)

if not os.path.exists(CONFIG_FILE):
    with open(CONFIG_FILE, 'w') as f:
        msg = "# Here you can create config entries according to your " \
              "needs.\n " \
              "# For help, refer config.py in the sovrin package.\n " \
              "# Any entry you add here would override that from config " \
              "example\n"
        f.write(msg)


# TODO: This code should not be copied here.
import getpass
import os
import shutil
import sys


def getLoggedInUser():
    if sys.platform == 'wind32':
        return getpass.getuser()
    else:
        if 'SUDO_USER' in os.environ:
            return os.environ['SUDO_USER']
        else:
            return getpass.getuser()


def changeOwnerAndGrpToLoggedInUser(directory, raiseEx=False):
    loggedInUser = getLoggedInUser()
    try:
        shutil.chown(directory, loggedInUser, loggedInUser)
    except Exception as e:
        if raiseEx:
            raise e
        else:
            pass


changeOwnerAndGrpToLoggedInUser(BASE_DIR)
<|MERGE_RESOLUTION|>--- conflicted
+++ resolved
@@ -58,11 +58,7 @@
     data_files=[(
         (BASE_DIR, ['data/pool_transactions_sandbox', ])
     )],
-<<<<<<< HEAD
-    install_requires=['ledger-dev==0.2.19', 'stp-dev==0.1.49',
-=======
-    install_requires=['ledger-dev==0.2.26', 'stp-dev==0.1.48',
->>>>>>> db74a156
+    install_requires=['ledger-dev==0.2.26', 'stp-dev==0.1.49',
                       'state-trie==0.1.14', 'jsonpickle',
                       'prompt_toolkit==0.57', 'pygments',
                       'ioflo==1.5.4', 'semver', 'base58', 'orderedset',

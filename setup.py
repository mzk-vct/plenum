import shutil
import sys
import os
from setuptools import setup, find_packages, __version__
from pip.req import parse_requirements
<<<<<<< HEAD
=======
import data
>>>>>>> 33ab75b1

v = sys.version_info
if sys.version_info < (3, 5):
    msg = "FAIL: Requires Python 3.5 or later, " \
          "but setup.py was run using {}.{}.{}"
    v = sys.version_info
    print(msg.format(v.major, v.minor, v.micro))
    # noinspection PyPackageRequirements
    print("NOTE: Installation failed. Run setup.py using python3")
    sys.exit(1)

# Change to ioflo's source directory prior to running any command
try:
    SETUP_DIRNAME = os.path.dirname(__file__)
except NameError:
    # We're probably being frozen, and __file__ triggered this NameError
    # Work around this
    SETUP_DIRNAME = os.path.dirname(sys.argv[0])

if SETUP_DIRNAME != '':
    os.chdir(SETUP_DIRNAME)

SETUP_DIRNAME = os.path.abspath(SETUP_DIRNAME)

METADATA = os.path.join(SETUP_DIRNAME, 'plenum', '__metadata__.py')
# Load the metadata using exec() so we don't trigger an import of ioflo.__init__
exec(compile(open(METADATA).read(), METADATA, 'exec'))

BASE_DIR = os.path.join(os.path.expanduser("~"), ".plenum")
CONFIG_FILE = os.path.join(BASE_DIR, "plenum_config.py")
<<<<<<< HEAD
POOL_TXN_FILE = os.path.join(BASE_DIR, "pool_transactions")
=======
POOL_TXN_FILE = os.path.join(BASE_DIR, "pool_transactions_sandbox")
>>>>>>> 33ab75b1

if not os.path.exists(BASE_DIR):
    os.makedirs(BASE_DIR)

setup(
    name='plenum',
    version=__version__,
    description='Plenum Byzantine Fault Tolerant Protocol',
    long_description='Plenum Byzantine Fault Tolerant Protocol',
    url='https://github.com/evernym/plenum',
    download_url='https://github.com/evernym/plenum/tarball/{}'.
        format(__version__),
    author=__author__,
    author_email='dev@evernym.us',
    license=__license__,
<<<<<<< HEAD
    keywords='Byzantine plenum',
    packages=find_packages(exclude=['test', 'test.*', 'docs', 'docs*']) + [
        'data', ],
    package_data={
        '':       ['*.txt',  '*.md', '*.rst', '*.json', '*.conf', '*.html',
                   '*.css', '*.ico', '*.png', 'LICENSE', 'LEGAL', 'plenum']},
    include_package_data=True,
    data_files=[(
        (BASE_DIR, ['data/pool_transactions', ])
    )],
    install_requires=['raet', 'jsonpickle', 'portalocker', 'prompt_toolkit==0.57',
                      'pyorient', 'pygments', 'ledger'],
    setup_requires=['pytest-runner'],
    tests_require=['pytest', 'pytest-xdist'],
    scripts=['scripts/plenum', 'scripts/init_plenum_raet_keep',
             'scripts/start_plenum_node']
=======
    keywords='Byzantine Fault Tolerant Plenum',
    packages=find_packages(exclude=['test', 'test.*', 'docs', 'docs*']) + [
        'data', ],
    package_data={
        '': ['*.txt', '*.md', '*.rst', '*.json', '*.conf', '*.html',
             '*.css', '*.ico', '*.png', 'LICENSE', 'LEGAL', 'plenum']},
    include_package_data=True,
    data_files=[(
        (BASE_DIR, ['data/pool_transactions_sandbox', ])
    )],
    install_requires=['raet', 'jsonpickle', 'portalocker',
                      'prompt_toolkit==0.57', 'pyorient', 'pygments', 'ledger',
                      'ioflo==1.5.4', 'semver'],
    extras_require={
        'stats': ['python-firebase']
    },
    setup_requires=['pytest-runner'],
    tests_require=['pytest==3.0.2', 'pytest-xdist'],
    scripts=['scripts/plenum', 'scripts/init_plenum_raet_keep',
             'scripts/start_plenum_node',
             'scripts/generate_plenum_pool_transactions',
             'scripts/gen_steward_key', 'scripts/gen_node',
             'scripts/export-gen-txns', 'scripts/get_keys',
             'scripts/udp_sender', 'scripts/udp_receiver']
>>>>>>> 33ab75b1
)

if not os.path.exists(CONFIG_FILE):
    with open(CONFIG_FILE, 'w') as f:
<<<<<<< HEAD
        msg = "# Here you can create config entries according to your needs.\n " \
              "# For help, refer config.py in the sovrin package.\n " \
              "# Any entry you add here would override that from config example\n"
        f.write(msg)
=======
        msg = "# Here you can create config entries according to your " \
              "needs.\n " \
              "# For help, refer config.py in the sovrin package.\n " \
              "# Any entry you add here would override that from config " \
              "example\n"
        f.write(msg)

DATA_DIR = os.path.dirname(data.__file__)
shutil.copyfile(os.path.join(DATA_DIR, "pool_transactions_sandbox"),
                POOL_TXN_FILE)
>>>>>>> 33ab75b1
<|MERGE_RESOLUTION|>--- conflicted
+++ resolved
@@ -3,10 +3,7 @@
 import os
 from setuptools import setup, find_packages, __version__
 from pip.req import parse_requirements
-<<<<<<< HEAD
-=======
 import data
->>>>>>> 33ab75b1
 
 v = sys.version_info
 if sys.version_info < (3, 5):
@@ -37,11 +34,7 @@
 
 BASE_DIR = os.path.join(os.path.expanduser("~"), ".plenum")
 CONFIG_FILE = os.path.join(BASE_DIR, "plenum_config.py")
-<<<<<<< HEAD
-POOL_TXN_FILE = os.path.join(BASE_DIR, "pool_transactions")
-=======
 POOL_TXN_FILE = os.path.join(BASE_DIR, "pool_transactions_sandbox")
->>>>>>> 33ab75b1
 
 if not os.path.exists(BASE_DIR):
     os.makedirs(BASE_DIR)
@@ -57,24 +50,6 @@
     author=__author__,
     author_email='dev@evernym.us',
     license=__license__,
-<<<<<<< HEAD
-    keywords='Byzantine plenum',
-    packages=find_packages(exclude=['test', 'test.*', 'docs', 'docs*']) + [
-        'data', ],
-    package_data={
-        '':       ['*.txt',  '*.md', '*.rst', '*.json', '*.conf', '*.html',
-                   '*.css', '*.ico', '*.png', 'LICENSE', 'LEGAL', 'plenum']},
-    include_package_data=True,
-    data_files=[(
-        (BASE_DIR, ['data/pool_transactions', ])
-    )],
-    install_requires=['raet', 'jsonpickle', 'portalocker', 'prompt_toolkit==0.57',
-                      'pyorient', 'pygments', 'ledger'],
-    setup_requires=['pytest-runner'],
-    tests_require=['pytest', 'pytest-xdist'],
-    scripts=['scripts/plenum', 'scripts/init_plenum_raet_keep',
-             'scripts/start_plenum_node']
-=======
     keywords='Byzantine Fault Tolerant Plenum',
     packages=find_packages(exclude=['test', 'test.*', 'docs', 'docs*']) + [
         'data', ],
@@ -99,17 +74,10 @@
              'scripts/gen_steward_key', 'scripts/gen_node',
              'scripts/export-gen-txns', 'scripts/get_keys',
              'scripts/udp_sender', 'scripts/udp_receiver']
->>>>>>> 33ab75b1
 )
 
 if not os.path.exists(CONFIG_FILE):
     with open(CONFIG_FILE, 'w') as f:
-<<<<<<< HEAD
-        msg = "# Here you can create config entries according to your needs.\n " \
-              "# For help, refer config.py in the sovrin package.\n " \
-              "# Any entry you add here would override that from config example\n"
-        f.write(msg)
-=======
         msg = "# Here you can create config entries according to your " \
               "needs.\n " \
               "# For help, refer config.py in the sovrin package.\n " \
@@ -119,5 +87,4 @@
 
 DATA_DIR = os.path.dirname(data.__file__)
 shutil.copyfile(os.path.join(DATA_DIR, "pool_transactions_sandbox"),
-                POOL_TXN_FILE)
->>>>>>> 33ab75b1
+                POOL_TXN_FILE)
--- conflicted
+++ resolved
@@ -29,7 +29,6 @@
 nodeDataDir = 'data/nodes'
 clientDataDir = 'data/clients'
 walletDir = 'wallet'
-<<<<<<< HEAD
 
 poolTransactionsFile = 'pool_transactions_sandbox'
 domainTransactionsFile = 'transactions_sandbox'
@@ -37,15 +36,6 @@
 poolStateDbName = 'pool_state'
 domainStateDbName = 'domain_state'
 
-=======
-
-poolTransactionsFile = 'pool_transactions_sandbox'
-domainTransactionsFile = 'transactions_sandbox'
-
-poolStateDbName = 'pool_state'
-domainStateDbName = 'domain_state'
-
->>>>>>> bd760ad0
 # There is only one seqNoDB as it maintain the mapping of
 # request id to sequence numbers
 seqNoDbName = 'seq_no_db'
@@ -147,26 +137,7 @@
 
 # Expected time for one stack to get connected to another
 ExpectedConnectTime = 3.3 if sys.platform == 'win32' else 2
-<<<<<<< HEAD
 
-
-# After ordering every `CHK_FREQ` requests, replica sends a CHECKPOINT
-CHK_FREQ = 100000
-=======
-
-# Since the ledger is stored in a flat file, this makes the ledger do
-# an fsync on every write. Making it True can significantly slow
-# down writes as shown in a test `test_file_store_perf.py` in the ledger
-# repository
-EnsureLedgerDurability = False
->>>>>>> bd760ad0
-
-log_override_tags = dict(cli={}, demo={})
-
-# TODO needs to be refactored to use a transport protocol abstraction
-UseZStack = True
-
-<<<<<<< HEAD
 # Since the ledger is stored in a flat file, this makes the ledger do
 # an fsync on every write. Making it True can significantly slow
 # down writes as shown in a test `test_file_store_perf.py` in the ledger
@@ -178,8 +149,6 @@
 # TODO needs to be refactored to use a transport protocol abstraction
 UseZStack = True
 
-=======
->>>>>>> bd760ad0
 
 # Number of messages zstack accepts at once
 LISTENER_MESSAGE_QUOTA = 100
@@ -190,19 +159,6 @@
 # Max batch size for 3 phase commit
 Max3PCBatchSize = 100
 # Max time to wait before creating a batch for 3 phase commit
-<<<<<<< HEAD
-Max3PCBatchWait = 1
-
-# Maximum lifespan for a batch, this needs to be changed if
-# `Max3PCBatchSize` is changed
-ThreePCBatchTimeout = 25
-
-# Each node keeps a map of PrePrepare sequence numbers and the corresponding
-# txn seqnos that came out of it. Helps in servicing Consistency Proof Requests
-ProcessedBatchMapsToKeep = 100
-
-
-=======
 Max3PCBatchWait = .001
 
 
@@ -211,7 +167,6 @@
 ProcessedBatchMapsToKeep = 100
 
 
->>>>>>> bd760ad0
 # After `MaxStateProofSize` requests or `MaxStateProofSize`, whichever is
 # earlier, a signed state proof is sent
 # Max 3 state proof size
@@ -220,10 +175,6 @@
 MaxStateProofTime = 3
 
 
-<<<<<<< HEAD
-CLIENT_REQACK_TIMEOUT = 5
-CLIENT_REPLY_TIMEOUT = Max3PCBatchWait + 10
-=======
 # After ordering every `CHK_FREQ` batches, replica sends a CHECKPOINT
 CHK_FREQ = 10000
 
@@ -233,6 +184,5 @@
 
 CLIENT_REQACK_TIMEOUT = 5
 CLIENT_REPLY_TIMEOUT = 15
->>>>>>> bd760ad0
 CLIENT_MAX_RETRY_ACK = 5
 CLIENT_MAX_RETRY_REPLY = 5
--- conflicted
+++ resolved
@@ -55,8 +55,6 @@
         """
         raise NotImplementedError
 
-<<<<<<< HEAD
-=======
     def filterMsgs(self, wrappedMsgs: deque) -> deque:
         """
         Filters messages by view number so that only the messages that have the
@@ -82,7 +80,6 @@
 
         return filtered
 
->>>>>>> cb433bab
     async def serviceQueues(self, limit=None) -> int:
         """
         Service at most `limit` messages from the inBox.
@@ -91,12 +88,8 @@
         :return: the number of messages successfully processed
         """
 
-<<<<<<< HEAD
-        return await self.inBoxRouter.handleAll(self.inBox, limit)
-=======
         return await self.inBoxRouter.handleAll(self.filterMsgs(self.inBox),
                                                 limit)
->>>>>>> cb433bab
 
     def viewChanged(self, viewNo: int):
         """

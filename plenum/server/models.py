"""
Some model objects used in Plenum protocol.
"""
from typing import NamedTuple, Set, Tuple, Dict

from plenum.common.types import Commit, Prepare

ThreePhaseVotes = NamedTuple("ThreePhaseVotes", [
    ("voters", Set[str])])


InsChgVotes = NamedTuple("InsChg", [
    ("viewNo", int),
    ("voters", Set[str]),
    ('last_ordered', Dict[str, Dict[int, int]])])


class TrackedMsgs(dict):

    def newVoteMsg(self, msg):
        raise NotImplementedError

    def getKey(self, msg):
        raise NotImplementedError

    def addMsg(self, msg, voter: str):
        key = self.getKey(msg)
        if key not in self:
            self[key] = self.newVoteMsg(msg)
        self[key].voters.add(voter)

    def hasMsg(self, msg) -> bool:
        key = self.getKey(msg)
        return key in self

    def hasVote(self, msg, voter: str) -> bool:
        key = self.getKey(msg)
        return key in self and voter in self[key].voters

    def hasEnoughVotes(self, msg, count) -> bool:
        key = self.getKey(msg)
        return self.hasMsg(msg) and len(self[key].voters) >= count


class Prepares(TrackedMsgs):
    """
    Dictionary of received Prepare requests. Key of dictionary is a 2
    element tuple with elements viewNo, seqNo and value is a 2 element
    tuple containing request digest and set of sender node names(sender
    replica names in case of multiple protocol instances)
    (viewNo, seqNo) -> (digest, {senders})
    """

    def newVoteMsg(self, msg):
        return ThreePhaseVotes(set())

    def getKey(self, prepare):
        return prepare.viewNo, prepare.ppSeqNo

    # noinspection PyMethodMayBeStatic
    def addVote(self, prepare: Prepare, voter: str) -> None:
        """
        Add the specified PREPARE to this replica's list of received
        PREPAREs.

        :param prepare: the PREPARE to add to the list
        :param voter: the name of the node who sent the PREPARE
        """
        super().addMsg(prepare, voter)

    # noinspection PyMethodMayBeStatic
    def hasPrepare(self, prepare: Prepare) -> bool:
        return super().hasMsg(prepare)

    # noinspection PyMethodMayBeStatic
    def hasPrepareFrom(self, prepare: Prepare, voter: str) -> bool:
        return super().hasVote(prepare, voter)

    def hasQuorum(self, prepare: Prepare, f: int) -> bool:
        return self.hasEnoughVotes(prepare, 2 * f)


class Commits(TrackedMsgs):
    """
    Dictionary of received commit requests. Key of dictionary is a 2
    element tuple with elements viewNo, seqNo and value is a 2 element
    tuple containing request digest and set of sender node names(sender
    replica names in case of multiple protocol instances)
    """

    def newVoteMsg(self, msg):
        return ThreePhaseVotes(set())

    def getKey(self, commit):
        return commit.viewNo, commit.ppSeqNo

    # noinspection PyMethodMayBeStatic
    def addVote(self, commit: Commit, voter: str) -> None:
        """
        Add the specified COMMIT to this replica's list of received
        COMMITs.

        :param commit: the COMMIT to add to the list
        :param voter: the name of the replica who sent the COMMIT
        """
        super().addMsg(commit, voter)

    # noinspection PyMethodMayBeStatic
    def hasCommit(self, commit: Commit) -> bool:
        return super().hasMsg(commit)

    # noinspection PyMethodMayBeStatic
    def hasCommitFrom(self, commit: Commit, voter: str) -> bool:
        return super().hasVote(commit, voter)

    def hasQuorum(self, commit: Commit, f: int) -> bool:
        return self.hasEnoughVotes(commit, 2 * f + 1)


class InstanceChanges(TrackedMsgs):
    """
    Stores senders of received instance change requests. Key is the view
    no and and value is the set of senders
    Does not differentiate between reason for view change. Maybe it should,
    but the current assumption is that since a malicious node can raise
    different suspicions on different nodes, its ok to consider all suspicions
    that can trigger a view change as equal
    """

    def newVoteMsg(self, msg):
<<<<<<< HEAD
        return InsChgVotes(msg.viewNo, set(), msg.ordSeqNos)
=======
        return InsChgVotes(msg.viewNo, set())
>>>>>>> bd760ad0

    def getKey(self, msg):
        return msg if isinstance(msg, int) else msg.viewNo

    # noinspection PyMethodMayBeStatic
    def addVote(self, msg: int, voter: str):
        super().addMsg(msg, voter)

    # noinspection PyMethodMayBeStatic
    def hasView(self, viewNo: int) -> bool:
        return super().hasMsg(viewNo)

    # noinspection PyMethodMayBeStatic
    def hasInstChngFrom(self, viewNo: int, voter: str) -> bool:
        return super().hasVote(viewNo, voter)

    def hasQuorum(self, viewNo: int, f: int) -> bool:
        return self.hasEnoughVotes(viewNo, 2 * f + 1)<|MERGE_RESOLUTION|>--- conflicted
+++ resolved
@@ -128,11 +128,7 @@
     """
 
     def newVoteMsg(self, msg):
-<<<<<<< HEAD
-        return InsChgVotes(msg.viewNo, set(), msg.ordSeqNos)
-=======
         return InsChgVotes(msg.viewNo, set())
->>>>>>> bd760ad0
 
     def getKey(self, msg):
         return msg if isinstance(msg, int) else msg.viewNo

--- conflicted
+++ resolved
@@ -1,11 +1,8 @@
-<<<<<<< HEAD
 import os
-=======
 import base58
 from typing import Dict, Tuple
 from functools import lru_cache
 
->>>>>>> 9035066f
 from copy import deepcopy
 from typing import Dict, Tuple, List
 
@@ -13,13 +10,8 @@
     NODE_IP, NODE_PORT, CLIENT_IP, CLIENT_PORT, VERKEY, SERVICES, \
     VALIDATOR, CLIENT_STACK_SUFFIX, POOL_LEDGER_ID, DOMAIN_LEDGER_ID
 from plenum.common.exceptions import UnsupportedOperation, \
-<<<<<<< HEAD
     InvalidClientRequest
 from plenum.common.request import Request
-=======
-    UnauthorizedClientRequest, InvalidClientRequest
-
->>>>>>> 9035066f
 from plenum.common.stack_manager import TxnStackManager
 from plenum.common.types import NodeDetail
 from plenum.persistence.storage import initKeyValueStorage
@@ -277,7 +269,6 @@
         _, nodeTxn = self.getNodeInfoFromLedger(nym)
         return nodeTxn[DATA][ALIAS]
 
-<<<<<<< HEAD
     def doStaticValidation(self, identifier, reqId, operation):
         checks = []
         if operation[TXN_TYPE] == NODE:
@@ -290,93 +281,6 @@
 
     def applyReq(self, request: Request):
         return self.reqHandler.apply(request)
-=======
-    def checkValidOperation(self, operation):
-        # data exists and is dict
-        if operation[TXN_TYPE] == NODE:
-            if DATA not in operation:
-                return "'{}' is missed".format(DATA)
-            if not isinstance(operation[DATA], dict):
-                return "'{}' is not a dict".format(DATA)
-
-        # VerKey must be base58
-        if len(set(operation[TARGET_NYM]) - set(base58.alphabet)) != 0:
-            return "'{}' is not a base58 string".format(TARGET_NYM)
-
-    def checkRequestAuthorized(self, request):
-        typ = request.operation.get(TXN_TYPE)
-        error = None
-        if typ == NODE:
-            nodeNym = request.operation.get(TARGET_NYM)
-            if self.nodeExistsInLedger(nodeNym):
-                error = self.authErrorWhileUpdatingNode(request)
-            else:
-                error = self.authErrorWhileAddingNode(request)
-        if error:
-            raise UnauthorizedClientRequest(request.identifier, request.reqId,
-                                            error)
-
-    def authErrorWhileAddingNode(self, request):
-        origin = request.identifier
-        operation = request.operation
-        isSteward = self.node.secondaryStorage.isSteward(origin)
-        data = operation.get(DATA, {})
-        invalidData = self._validateNodeData(data)
-        if invalidData:
-            return invalidData
-
-        if not isSteward:
-            return "{} is not a steward so cannot add a new node".format(origin)
-
-        for txn in self.ledger.getAllTxn().values():
-            if txn[TXN_TYPE] == NODE:
-                if txn[f.IDENTIFIER.nm] == origin:
-                    return "{} already has a node with name {}". \
-                        format(origin, txn[DATA][ALIAS])
-
-        if self.isNodeDataConflicting(data, operation.get(TARGET_NYM)):
-            return "existing data has conflicts with " \
-                   "request data {}".format(operation.get(DATA))
-
-    @lru_cache(maxsize=64)
-    def isStewardOfNode(self, stewardNym, nodeNym):
-        for txn in self.ledger.getAllTxn().values():
-            if txn[TXN_TYPE] == NODE and \
-                            txn[TARGET_NYM] == nodeNym and \
-                            txn[f.IDENTIFIER.nm] == stewardNym:
-                return True
-        return False
-
-    @staticmethod
-    def _validateNodeData(data):
-        if data.get(NODE_IP, "nodeip") == data.get(CLIENT_IP, "clientip") and \
-                        data.get(NODE_PORT, "nodeport") == data.get(CLIENT_PORT, "clientport"):
-            return "node and client ha can't be same"
-
-    def authErrorWhileUpdatingNode(self, request):
-        origin = request.identifier
-        operation = request.operation
-        isSteward = self.node.secondaryStorage.isSteward(origin)
-        data = operation.get(DATA, {})
-        invalidData = self._validateNodeData(data)
-        if invalidData:
-            return invalidData
-        if not isSteward:
-            return "{} is not a steward so cannot update a node".format(origin)
-        nodeNym = operation.get(TARGET_NYM)
-        if not self.isStewardOfNode(origin, nodeNym):
-            return "{} is not a steward of node {}".format(origin, nodeNym)
-
-        previousNodeTxns = [txn for txn in self.ledger.getAllTxn().values()
-                            if txn[TXN_TYPE] == NODE and nodeNym == txn[TARGET_NYM]]
-        # check only the last node txn
-        lastNodeTxnData = previousNodeTxns[-1].get(DATA, {}) if previousNodeTxns else None
-        if lastNodeTxnData is not None and lastNodeTxnData == operation.get(DATA, {}):
-            return "node already has the same data as requested"
-        if self.isNodeDataConflicting(data, nodeNym):
-            return "existing data has conflicts with " \
-                   "request data {}".format(operation.get(DATA))
->>>>>>> 9035066f
 
     @property
     def merkleRootHash(self):

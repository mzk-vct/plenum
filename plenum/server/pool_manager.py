import os
from binascii import unhexlify
from typing import Dict, Tuple
from functools import lru_cache

from copy import deepcopy
from ledger.util import F
from plenum.common.request import Request
from plenum.common.state import PruningState
from plenum.common.txn_util import updateGenesisPoolTxnFile, reqToTxn
from raet.raeting import AutoMode

from plenum.common.exceptions import UnsupportedOperation, \
    UnauthorizedClientRequest, InvalidClientRequest

from plenum.common.stack_manager import TxnStackManager
from stp_core.types import HA

<<<<<<< HEAD
from plenum.common.types import HA, f, Reply, DOMAIN_LEDGER_ID, POOL_LEDGER_ID
from plenum.common.txn import TXN_TYPE, NODE, TARGET_NYM, DATA, ALIAS, \
    POOL_TXN_TYPES, NODE_IP, NODE_PORT, CLIENT_IP, CLIENT_PORT, VERKEY, SERVICES, \
    VALIDATOR, TXN_TIME
from plenum.common.log import getlogger

from plenum.common.types import NodeDetail, CLIENT_STACK_SUFFIX
from plenum.server.pool_req_handler import PoolReqHandler
=======
from plenum.common.types import f
from plenum.common.constants import TXN_TYPE, NODE, TARGET_NYM, DATA, ALIAS, \
    POOL_TXN_TYPES, NODE_IP, NODE_PORT, CLIENT_IP, CLIENT_PORT, VERKEY, SERVICES, \
    VALIDATOR, CLIENT_STACK_SUFFIX
from plenum.common.log import getlogger

from plenum.common.types import NodeDetail

>>>>>>> ad5e60c2

logger = getlogger()


class PoolManager:
    def getStackParamsAndNodeReg(self, name, basedirpath, nodeRegistry=None,
                                 ha=None, cliname=None, cliha=None):
        """
        Returns a tuple(nodestack, clientstack, nodeReg)
        """
        raise NotImplementedError

    @property
    def merkleRootHash(self):
        raise NotImplementedError

    @property
    def txnSeqNo(self):
        raise NotImplementedError


class HasPoolManager:
    # noinspection PyUnresolvedReferences, PyTypeChecker
    def __init__(self, nodeRegistry=None, ha=None, cliname=None, cliha=None):
        if not nodeRegistry:
            self.poolManager = TxnPoolManager(self, ha=ha, cliname=cliname,
                                              cliha=cliha)
            self.requestExecuter[POOL_LEDGER_ID] = self.poolManager.executePoolTxnBatch
        else:
            self.poolManager = RegistryPoolManager(self.name, self.basedirpath,
                                                   nodeRegistry, ha, cliname,
                                                   cliha)


class TxnPoolManager(PoolManager, TxnStackManager):
    def __init__(self, node, ha=None, cliname=None, cliha=None):
        self.node = node
        self.name = node.name
        self.config = node.config
        self.basedirpath = node.basedirpath
        self._ledger = None
        TxnStackManager.__init__(self, self.name, self.basedirpath, isNode=True)
        self.state = self.loadState()
        self.reqHandler = self.getPoolReqHandler()
        self.initPoolState()
        self.nstack, self.cstack, self.nodeReg, self.cliNodeReg = \
            self.getStackParamsAndNodeReg(self.name, self.basedirpath, ha=ha,
                                          cliname=cliname, cliha=cliha)

    def __repr__(self):
        return self.node.name

    def getPoolReqHandler(self):
        return PoolReqHandler(self.ledger, self.state,
                              self.node.states[DOMAIN_LEDGER_ID])

    def loadState(self):
        return PruningState(os.path.join(self.node.dataLocation,
                                         self.config.poolStateDbName))

    def initPoolState(self):
        self.node.initStateFromLedger(self.state, self.ledger, self.reqHandler)

    @property
    def hasLedger(self):
        return self.node.hasFile(self.ledgerFile)

    @property
    def ledgerLocation(self):
        return self.node.dataLocation

    @property
    def ledgerFile(self):
        return self.config.poolTransactionsFile

    def getStackParamsAndNodeReg(self, name, basedirpath, nodeRegistry=None,
                                 ha=None, cliname=None, cliha=None):
        nodeReg, cliNodeReg, nodeKeys = self.parseLedgerForHaAndKeys(self.ledger)

        self.addRemoteKeysFromLedger(nodeKeys)

        # If node name was not found in the pool transactions file
        if not ha:
            ha = nodeReg[name]

        nstack = dict(name=name,
                      ha=HA('0.0.0.0', ha[1]),
                      main=True,
                      auto=AutoMode.never)
        nodeReg[name] = HA(*ha)

        cliname = cliname or (name + CLIENT_STACK_SUFFIX)
        if not cliha:
            cliha = cliNodeReg[cliname]
        cstack = dict(name=cliname or (name + CLIENT_STACK_SUFFIX),
                      ha=HA('0.0.0.0', cliha[1]),
                      main=True,
                      auto=AutoMode.always)
        cliNodeReg[cliname] = HA(*cliha)

        if basedirpath:
            nstack['basedirpath'] = basedirpath
            cstack['basedirpath'] = basedirpath

        return nstack, cstack, nodeReg, cliNodeReg

    def executePoolTxnBatch(self, ppTime, reqs, stateRoot, txnRoot):
        """
        Execute a transaction that involves consensus pool management, like
        adding a node, client or a steward.

        :param ppTime: PrePrepare request time
        :param reqs: request
        """
        committedTxns = self.reqHandler.commitReqs(len(reqs), stateRoot,
                                                   txnRoot)
        for txn in committedTxns:
            self.onPoolMembershipChange(deepcopy(txn))

        self.node.sendRepliesToClients(committedTxns, ppTime)

    # def getReplyFor(self, request):
    #     return self.node.getReplyFromLedger(self.ledger, request)

    def onPoolMembershipChange(self, txn):
        if txn[TXN_TYPE] == NODE:
            nodeName = txn[DATA][ALIAS]
            nodeNym = txn[TARGET_NYM]

            def _updateNode(txn):
                if {NODE_IP, NODE_PORT, CLIENT_IP, CLIENT_PORT}. \
                        intersection(set(txn[DATA].keys())):
                    self.nodeHaChanged(txn)
                if VERKEY in txn:
                    self.nodeKeysChanged(txn)
                if SERVICES in txn[DATA]:
                    self.nodeServicesChanged(txn)

            if nodeName in self.nodeReg:
                # The node was already part of the pool so update
                _updateNode(txn)
            else:
                seqNos, info = self.getNodeInfoFromLedger(nodeNym)
                if len(seqNos) == 1:
                    # Since only one transaction has been made, this is a new
                    # node transaction
                    self.addNewNodeAndConnect(txn)
                else:
                    self.node.nodeReg[nodeName] = HA(info[DATA][NODE_IP],
                                                     info[DATA][NODE_PORT])
                    self.node.cliNodeReg[nodeName] = HA(info[DATA][CLIENT_IP],
                                                        info[DATA][CLIENT_PORT])
                    _updateNode(txn)

            self.node.sendPoolInfoToClients(txn)
            if self.config.UpdateGenesisPoolTxnFile:
                updateGenesisPoolTxnFile(self.config.baseDir,
                                         self.config.poolTransactionsFile, txn)

    def addNewNodeAndConnect(self, txn):
        nodeName = txn[DATA][ALIAS]
        if nodeName == self.name:
            logger.debug("{} not adding itself to node registry".
                         format(self.name))
            return
        self.connectNewRemote(txn, nodeName, self.node)
        self.node.newNodeJoined(txn)

    def doElectionIfNeeded(self, nodeGoingDown):
        for instId, replica in enumerate(self.node.replicas):
            if replica.primaryName == '{}:{}'.format(nodeGoingDown, instId):
                self.node.startViewChange(self.node.viewNo+1)
                return

    def nodeHaChanged(self, txn):
        nodeNym = txn[TARGET_NYM]
        nodeName = self.getNodeName(nodeNym)
        # TODO: Check if new HA is same as old HA and only update if
        # new HA is different.
        if nodeName == self.name:
            if not self.config.UseZStack:
                logger.debug("{} clearing local data in keep".
                             format(self.node.nodestack.name))
                self.node.nodestack.keep.clearLocalData()
                logger.debug("{} clearing local data in keep".
                             format(self.node.clientstack.name))
                self.node.clientstack.keep.clearLocalData()
        else:
            rid = self.stackHaChanged(txn, nodeName, self.node)
            if rid:
                self.node.nodestack.outBoxes.pop(rid, None)
        self.doElectionIfNeeded(nodeName)

    def nodeKeysChanged(self, txn):
        # TODO: if the node whose keys are being changed is primary for any
        # protocol instance, then we should trigger an election for that
        # protocol instance. For doing that, for every replica of that
        # protocol instance, `_primaryName` as None, and then the node should
        # call its `decidePrimaries`.
        nodeNym = txn[TARGET_NYM]
        nodeName = self.getNodeName(nodeNym)
        # TODO: Check if new keys are same as old keys and only update if
        # new keys are different.
        if nodeName == self.name:
            # TODO: Why?
            logger.debug("{} not changing itself's keep".
                         format(self.name))
            return
        else:
            rid = self.stackKeysChanged(txn, nodeName, self.node)
            if rid:
                self.node.nodestack.outBoxes.pop(rid, None)
        self.doElectionIfNeeded(nodeName)

    def nodeServicesChanged(self, txn):
        nodeNym = txn[TARGET_NYM]
        _, nodeInfo = self.getNodeInfoFromLedger(nodeNym)
        nodeName = nodeInfo[DATA][ALIAS]
        oldServices = set(nodeInfo[DATA][SERVICES])
        newServices = set(txn[DATA][SERVICES])
        if oldServices == newServices:
            logger.debug("Node {} not changing {} since it is same as existing"
                         .format(nodeNym, SERVICES))
            return
        else:
            if self.name != nodeName:
                if VALIDATOR in newServices.difference(oldServices):
                    # If validator service is enabled
                    self.updateNodeTxns(nodeInfo, txn)
                    self.connectNewRemote(nodeInfo, nodeName, self.node)

                if VALIDATOR in oldServices.difference(newServices):
                    # If validator service is disabled
                    del self.node.nodeReg[nodeName]
                    del self.node.cliNodeReg[nodeName + CLIENT_STACK_SUFFIX]
                    try:
                        rid = self.node.nodestack.removeRemoteByName(nodeName)
                        if rid:
                            self.node.nodestack.outBoxes.pop(rid, None)
                    except RemoteNotFound:
                        logger.debug('{} did not find remote {} to remove'.
                                     format(self, nodeName))

                    self.node.nodeLeft(txn)
            self.doElectionIfNeeded(nodeName)

    def getNodeName(self, nym):
        # Assuming ALIAS does not change
        _, nodeTxn = self.getNodeInfoFromLedger(nym)
        return nodeTxn[DATA][ALIAS]

    def doStaticValidation(self, identifier, reqId, operation):
        checks = []
        if operation[TXN_TYPE] == NODE:
            checks.append(DATA in operation and isinstance(operation[DATA], dict))
<<<<<<< HEAD
        if not all(checks):
            raise InvalidClientRequest(identifier, reqId)

    def doDynamicValidation(self, request: Request):
        self.reqHandler.validateReq(request)

    def applyReq(self, request: Request):
        return self.reqHandler.applyReq(request)

    # def checkRequestAuthorized(self, request):
    #     typ = request.operation.get(TXN_TYPE)
    #     error = None
    #     if typ == NODE:
    #         nodeNym = request.operation.get(TARGET_NYM)
    #         if self.nodeExistsInLedger(nodeNym):
    #             error = self.authErrorWhileUpdatingNode(request)
    #         else:
    #             error = self.authErrorWhileAddingNode(request)
    #     if error:
    #         raise UnauthorizedClientRequest(request.identifier, request.reqId,
    #                                         error)
    #
    # def authErrorWhileAddingNode(self, request):
    #     origin = request.identifier
    #     operation = request.operation
    #     isSteward = self.node.secondaryStorage.isSteward(origin)
    #     if not isSteward:
    #         return "{} is not a steward so cannot add a new node".format(origin)
    #     for txn in self.ledger.getAllTxn().values():
    #         if txn[TXN_TYPE] == NODE:
    #             if txn[f.IDENTIFIER.nm] == origin:
    #                 return "{} already has a node with name {}".\
    #                     format(origin, txn[DATA][ALIAS])
    #             if txn[DATA] == operation.get(DATA):
    #                 return "transaction data {} has conflicts with " \
    #                        "request data {}".format(txn[DATA],
    #                                                 operation.get(DATA))
    #
    # def authErrorWhileUpdatingNode(self, request):
    #     origin = request.identifier
    #     operation = request.operation
    #     isSteward = self.node.secondaryStorage.isSteward(origin)
    #     if not isSteward:
    #         return "{} is not a steward so cannot update a node".format(origin)
    #     for txn in self.ledger.getAllTxn().values():
    #         if txn[TXN_TYPE] == NODE and \
    #                         txn[TARGET_NYM] == operation.get(TARGET_NYM) and \
    #                         txn[f.IDENTIFIER.nm] == origin:
    #             return
    #     return "{} is not a steward of node {}".\
    #         format(origin, operation.get(TARGET_NYM))
=======
        return all(checks)

    def checkRequestAuthorized(self, request):
        typ = request.operation.get(TXN_TYPE)
        error = None
        if typ == NODE:
            nodeNym = request.operation.get(TARGET_NYM)
            if self.nodeExistsInLedger(nodeNym):
                error = self.authErrorWhileUpdatingNode(request)
            else:
                error = self.authErrorWhileAddingNode(request)
        if error:
            raise UnauthorizedClientRequest(request.identifier, request.reqId,
                                            error)

    def authErrorWhileAddingNode(self, request):
        origin = request.identifier
        operation = request.operation
        isSteward = self.node.secondaryStorage.isSteward(origin)
        data = operation.get(DATA, {})
        invalidData = self._validateNodeData(data)
        if invalidData:
            return invalidData

        if not isSteward:
            return "{} is not a steward so cannot add a new node".format(origin)

        for txn in self.ledger.getAllTxn().values():
            if txn[TXN_TYPE] == NODE:
                if txn[f.IDENTIFIER.nm] == origin:
                    return "{} already has a node with name {}". \
                        format(origin, txn[DATA][ALIAS])

        if self.isNodeDataConflicting(data, operation.get(TARGET_NYM)):
            return "existing data has conflicts with " \
                   "request data {}".format(operation.get(DATA))

    @lru_cache(maxsize=64)
    def isStewardOfNode(self, stewardNym, nodeNym):
        for txn in self.ledger.getAllTxn().values():
            if txn[TXN_TYPE] == NODE and \
                            txn[TARGET_NYM] == nodeNym and \
                            txn[f.IDENTIFIER.nm] == stewardNym:
                return True
        return False

    @staticmethod
    def _validateNodeData(data):
        if data.get(NODE_IP, "nodeip") == data.get(CLIENT_IP, "clientip") and \
                        data.get(NODE_PORT, "nodeport") == data.get(CLIENT_PORT, "clientport"):
            return "node and client ha can't be same"

    def authErrorWhileUpdatingNode(self, request):
        origin = request.identifier
        operation = request.operation
        isSteward = self.node.secondaryStorage.isSteward(origin)
        data = operation.get(DATA, {})
        invalidData = self._validateNodeData(data)
        if invalidData:
            return invalidData
        if not isSteward:
            return "{} is not a steward so cannot update a node".format(origin)
        nodeNym = operation.get(TARGET_NYM)
        if not self.isStewardOfNode(origin, nodeNym):
            return "{} is not a steward of node {}".format(origin, nodeNym)
        for txn in self.ledger.getAllTxn().values():
            if txn[TXN_TYPE] == NODE and nodeNym == txn[TARGET_NYM]:
                if txn[DATA] == operation.get(DATA, {}):
                    return "node already has the same data as requested"
        if self.isNodeDataConflicting(data, nodeNym):
            return "existing data has conflicts with " \
                   "request data {}".format(operation.get(DATA))
>>>>>>> ad5e60c2

    @property
    def merkleRootHash(self):
        return self.ledger.root_hash

    @property
    def txnSeqNo(self):
        return self.ledger.seqNo

    def getNodeData(self, nym):
        _, nodeTxn = self.getNodeInfoFromLedger(nym)
        return nodeTxn[DATA]

    def _checkAgainstOtherNodePoolTxns(self, data, existingNodeTxn):
        otherNodeData = existingNodeTxn[DATA]
        for (ip, port) in [(NODE_IP, NODE_PORT),
                           (CLIENT_IP, CLIENT_PORT)]:
            if (otherNodeData.get(ip), otherNodeData.get(port)) == (
            data.get(ip), data.get(port)):
                return True

        if otherNodeData.get(ALIAS) == data.get(ALIAS):
            return True

    def _checkAgainstSameNodePoolTxns(self, data, existingNodeTxn):
        sameNodeData = existingNodeTxn[DATA]
        if sameNodeData.get(ALIAS) != data.get(ALIAS):
            return True

    def isNodeDataConflicting(self, data, nodeNym=None):
        for existingNodeTxn in [t for t in self.ledger.getAllTxn().values()
                    if t[TXN_TYPE] == NODE]:
            if not nodeNym or nodeNym != existingNodeTxn[TARGET_NYM]:
                conflictFound = self._checkAgainstOtherNodePoolTxns(data, existingNodeTxn)
                if conflictFound:
                    return conflictFound
            if nodeNym and nodeNym == existingNodeTxn[TARGET_NYM]:
                conflictFound = self._checkAgainstSameNodePoolTxns(data, existingNodeTxn)
                if conflictFound:
                    return conflictFound

class RegistryPoolManager(PoolManager):
    # This is the old way of managing the pool nodes information and
    # should be deprecated.
    def __init__(self, name, basedirpath, nodeRegistry, ha, cliname, cliha):

        self.nstack, self.cstack, self.nodeReg, self.cliNodeReg = \
            self.getStackParamsAndNodeReg(name=name, basedirpath=basedirpath,
                                          nodeRegistry=nodeRegistry, ha=ha,
                                          cliname=cliname, cliha=cliha)

    def getStackParamsAndNodeReg(self, name, basedirpath, nodeRegistry=None,
                                 ha=None, cliname=None, cliha=None):
        nstack, nodeReg, cliNodeReg = self.getNodeStackParams(name,
                                                              nodeRegistry,
                                                              ha,
                                                              basedirpath)

        cstack = self.getClientStackParams(name, nodeRegistry,
                                           cliname=cliname, cliha=cliha,
                                           basedirpath=basedirpath)

        return nstack, cstack, nodeReg, cliNodeReg

    @staticmethod
    def getNodeStackParams(name, nodeRegistry: Dict[str, HA],
                           ha: HA = None,
                           basedirpath: str = None) -> Tuple[dict, dict, dict]:
        """
        Return tuple(nodeStack params, nodeReg)
        """
        me = nodeRegistry[name]
        if isinstance(me, NodeDetail):
            sha = me.ha
            nodeReg = {k: v.ha for k, v in nodeRegistry.items()}
        else:
            sha = me if isinstance(me, HA) else HA(*me[0])
            nodeReg = {k: v if isinstance(v, HA) else HA(*v[0])
                       for k, v in nodeRegistry.items()}
        if not ha:  # pull it from the registry
            ha = sha

        cliNodeReg = {r.cliname: r.cliha for r in nodeRegistry.values()}

        nstack = dict(name=name,
                      ha=ha,
                      main=True,
                      auto=AutoMode.never)

        if basedirpath:
            nstack['basedirpath'] = basedirpath

        return nstack, nodeReg, cliNodeReg

    @staticmethod
    def getClientStackParams(name, nodeRegistry: Dict[str, HA], cliname,
                             cliha, basedirpath) -> dict:
        """
        Return clientStack params
        """
        me = nodeRegistry[name]
        if isinstance(me, NodeDetail):
            sha = me.ha
            scliname = me.cliname
            scliha = me.cliha
        else:
            sha = me if isinstance(me, HA) else HA(*me[0])
            scliname = None
            scliha = None

        if not cliname:  # default to the name plus the suffix
            cliname = scliname if scliname else name + CLIENT_STACK_SUFFIX
        if not cliha:  # default to same ip, port + 1
            cliha = scliha if scliha else HA(sha[0], sha[1] + 1)

        cstack = dict(name=cliname,
                      ha=cliha,
                      main=True,
                      auto=AutoMode.always)

        if basedirpath:
            cstack['basedirpath'] = basedirpath

        return cstack

    @property
    def merkleRootHash(self):
        raise UnsupportedOperation

    @property
    def txnSeqNo(self):
        raise UnsupportedOperation<|MERGE_RESOLUTION|>--- conflicted
+++ resolved
@@ -16,25 +16,14 @@
 from plenum.common.stack_manager import TxnStackManager
 from stp_core.types import HA
 
-<<<<<<< HEAD
-from plenum.common.types import HA, f, Reply, DOMAIN_LEDGER_ID, POOL_LEDGER_ID
-from plenum.common.txn import TXN_TYPE, NODE, TARGET_NYM, DATA, ALIAS, \
-    POOL_TXN_TYPES, NODE_IP, NODE_PORT, CLIENT_IP, CLIENT_PORT, VERKEY, SERVICES, \
-    VALIDATOR, TXN_TIME
-from plenum.common.log import getlogger
-
-from plenum.common.types import NodeDetail, CLIENT_STACK_SUFFIX
-from plenum.server.pool_req_handler import PoolReqHandler
-=======
-from plenum.common.types import f
+from plenum.common.types import f, Reply, DOMAIN_LEDGER_ID, POOL_LEDGER_ID
 from plenum.common.constants import TXN_TYPE, NODE, TARGET_NYM, DATA, ALIAS, \
     POOL_TXN_TYPES, NODE_IP, NODE_PORT, CLIENT_IP, CLIENT_PORT, VERKEY, SERVICES, \
-    VALIDATOR, CLIENT_STACK_SUFFIX
+    VALIDATOR, TXN_TIME, CLIENT_STACK_SUFFIX
 from plenum.common.log import getlogger
 
 from plenum.common.types import NodeDetail
-
->>>>>>> ad5e60c2
+from plenum.server.pool_req_handler import PoolReqHandler
 
 logger = getlogger()
 
@@ -290,7 +279,6 @@
         checks = []
         if operation[TXN_TYPE] == NODE:
             checks.append(DATA in operation and isinstance(operation[DATA], dict))
-<<<<<<< HEAD
         if not all(checks):
             raise InvalidClientRequest(identifier, reqId)
 
@@ -342,80 +330,6 @@
     #             return
     #     return "{} is not a steward of node {}".\
     #         format(origin, operation.get(TARGET_NYM))
-=======
-        return all(checks)
-
-    def checkRequestAuthorized(self, request):
-        typ = request.operation.get(TXN_TYPE)
-        error = None
-        if typ == NODE:
-            nodeNym = request.operation.get(TARGET_NYM)
-            if self.nodeExistsInLedger(nodeNym):
-                error = self.authErrorWhileUpdatingNode(request)
-            else:
-                error = self.authErrorWhileAddingNode(request)
-        if error:
-            raise UnauthorizedClientRequest(request.identifier, request.reqId,
-                                            error)
-
-    def authErrorWhileAddingNode(self, request):
-        origin = request.identifier
-        operation = request.operation
-        isSteward = self.node.secondaryStorage.isSteward(origin)
-        data = operation.get(DATA, {})
-        invalidData = self._validateNodeData(data)
-        if invalidData:
-            return invalidData
-
-        if not isSteward:
-            return "{} is not a steward so cannot add a new node".format(origin)
-
-        for txn in self.ledger.getAllTxn().values():
-            if txn[TXN_TYPE] == NODE:
-                if txn[f.IDENTIFIER.nm] == origin:
-                    return "{} already has a node with name {}". \
-                        format(origin, txn[DATA][ALIAS])
-
-        if self.isNodeDataConflicting(data, operation.get(TARGET_NYM)):
-            return "existing data has conflicts with " \
-                   "request data {}".format(operation.get(DATA))
-
-    @lru_cache(maxsize=64)
-    def isStewardOfNode(self, stewardNym, nodeNym):
-        for txn in self.ledger.getAllTxn().values():
-            if txn[TXN_TYPE] == NODE and \
-                            txn[TARGET_NYM] == nodeNym and \
-                            txn[f.IDENTIFIER.nm] == stewardNym:
-                return True
-        return False
-
-    @staticmethod
-    def _validateNodeData(data):
-        if data.get(NODE_IP, "nodeip") == data.get(CLIENT_IP, "clientip") and \
-                        data.get(NODE_PORT, "nodeport") == data.get(CLIENT_PORT, "clientport"):
-            return "node and client ha can't be same"
-
-    def authErrorWhileUpdatingNode(self, request):
-        origin = request.identifier
-        operation = request.operation
-        isSteward = self.node.secondaryStorage.isSteward(origin)
-        data = operation.get(DATA, {})
-        invalidData = self._validateNodeData(data)
-        if invalidData:
-            return invalidData
-        if not isSteward:
-            return "{} is not a steward so cannot update a node".format(origin)
-        nodeNym = operation.get(TARGET_NYM)
-        if not self.isStewardOfNode(origin, nodeNym):
-            return "{} is not a steward of node {}".format(origin, nodeNym)
-        for txn in self.ledger.getAllTxn().values():
-            if txn[TXN_TYPE] == NODE and nodeNym == txn[TARGET_NYM]:
-                if txn[DATA] == operation.get(DATA, {}):
-                    return "node already has the same data as requested"
-        if self.isNodeDataConflicting(data, nodeNym):
-            return "existing data has conflicts with " \
-                   "request data {}".format(operation.get(DATA))
->>>>>>> ad5e60c2
 
     @property
     def merkleRootHash(self):

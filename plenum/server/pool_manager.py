--- conflicted
+++ resolved
@@ -10,10 +10,7 @@
     UnauthorizedClientRequest
 
 from plenum.common.stack_manager import TxnStackManager
-<<<<<<< HEAD
-=======
 from stp_core.network.exceptions import RemoteNotFound
->>>>>>> a0a8cba4
 from stp_core.types import HA
 
 from plenum.common.types import f

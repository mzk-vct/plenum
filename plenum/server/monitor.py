import time
from datetime import datetime
from statistics import mean
from typing import Dict, Iterable, Optional
from typing import List
from typing import Tuple

import psutil

from plenum.common.config_util import getConfig
from stp_core.common.log import getlogger
from plenum.common.types import EVENT_REQ_ORDERED, EVENT_NODE_STARTED, \
    EVENT_PERIODIC_STATS_THROUGHPUT, PLUGIN_TYPE_STATS_CONSUMER, \
    EVENT_VIEW_CHANGE, EVENT_PERIODIC_STATS_LATENCIES, \
    EVENT_PERIODIC_STATS_NODES, EVENT_PERIODIC_STATS_TOTAL_REQUESTS,\
    EVENT_PERIODIC_STATS_NODE_INFO, EVENT_PERIODIC_STATS_SYSTEM_PERFORMANCE_INFO
from plenum.server.blacklister import Blacklister
from plenum.server.has_action_queue import HasActionQueue
from plenum.server.instances import Instances
from plenum.server.notifier_plugin_manager import notifierPluginTriggerEvents, \
    PluginManager
from plenum.server.plugin.has_plugin_loader_helper import PluginLoaderHelper

pluginManager = PluginManager()
logger = getlogger()
config = getConfig()


class Monitor(HasActionQueue, PluginLoaderHelper):
    """
    Implementation of RBFT's monitoring mechanism.

    The monitoring metrics are collected at the level of a node. Each node
    monitors the performance of each instance. Throughput of requests and
    latency per client request are measured.
    """

    def __init__(self, name: str, Delta: float, Lambda: float, Omega: float,
                 instances: Instances, nodestack,
                 blacklister: Blacklister, nodeInfo: Dict,
                 notifierEventTriggeringConfig: Dict,
                 pluginPaths: Iterable[str]=None):
        self.name = name
        self.instances = instances
        self.nodestack = nodestack
        self.blacklister = blacklister
        self.nodeInfo = nodeInfo
        self.notifierEventTriggeringConfig = notifierEventTriggeringConfig

        self.Delta = Delta
        self.Lambda = Lambda
        self.Omega = Omega
        self.statsConsumers = self.getPluginsByType(pluginPaths,
                                                    PLUGIN_TYPE_STATS_CONSUMER)

        # Number of ordered requests by each replica. The value at index `i` in
        # the list is a tuple of the number of ordered requests by replica and
        # the time taken to order those requests by the replica of the `i`th
        # protocol instance
        self.numOrderedRequests = []  # type: List[Tuple[int, int]]

        # Requests that have been sent for ordering. Key of the dictionary is a
        # tuple of client id and request id and the value is the time at which
        # the request was submitted for ordering
        self.requestOrderingStarted = {}  # type: Dict[Tuple[str, int], float]

        # Request latencies for the master protocol instances. Key of the
        # dictionary is a tuple of client id and request id and the value is
        # the time the master instance took for ordering it
        self.masterReqLatencies = {}  # type: Dict[Tuple[str, int], float]

        # Indicates that request latency in previous snapshot of master req
        # latencies was too high
        self.masterReqLatencyTooHigh = False

        # Request latency(time taken to be ordered) for the client. The value
        # at index `i` in the list is the dictionary where the key of the
        # dictionary is the client id and the value is a tuple of number of
        # requests and average time taken by that number of requests for the
        # `i`th protocol instance
        self.clientAvgReqLatencies = []  # type: List[Dict[str, Tuple[int, float]]]

        # TODO: Set this if this monitor belongs to a node which has primary
        # of master. Will be used to set `totalRequests`
        self.hasMasterPrimary = None

        # Total requests that have been ordered since the node started
        self.totalRequests = 0

        self.started = datetime.utcnow().isoformat()

        # Times of requests ordered by master in last
        # `ThroughputWindowSize` seconds. `ThroughputWindowSize` is
        # defined in config
        self.orderedRequestsInLast = []

        # Times and latencies (as a tuple) of requests ordered by master in last
        # `LatencyWindowSize` seconds. `LatencyWindowSize` is
        # defined in config
        self.latenciesByMasterInLast = []

        # Times and latencies (as a tuple) of requests ordered by backups in last
        # `LatencyWindowSize` seconds. `LatencyWindowSize` is
        # defined in config. Dictionary where key corresponds to instance id and
        #  value is a tuple of ordering time and latency of a request
        self.latenciesByBackupsInLast = {}

        # Monitoring suspicious spikes in cluster throughput
        self.clusterThroughputSpikeMonitorData = {
            'value': 0,
            'cnt': 0,
            'accum': []
        }

        psutil.cpu_percent(interval=None)
        self.lastKnownTraffic = self.calculateTraffic()

        self.totalViewChanges = 0
        self._lastPostedViewChange = 0
        HasActionQueue.__init__(self)

        if config.SendMonitorStats:
            self.startRepeating(self.sendPeriodicStats,
                                config.DashboardUpdateFreq)
<<<<<<< HEAD

        self.startRepeating(self.checkPerformance,
                            config.notifierEventTriggeringConfig['clusterThroughputSpike']['freq'])
=======

        self.startRepeating(self.checkPerformance,
                            config.notifierEventTriggeringConfig['clusterThroughputSpike']['freq'])

        if 'disable_view_change' in config.unsafe:
            self.isMasterDegraded = lambda: False
>>>>>>> bd760ad0

    def __repr__(self):
        return self.name

    def metrics(self):
        """
        Calculate and return the metrics.
        """
        masterThrp, backupThrp = self.getThroughputs(self.instances.masterId)
        r = self.masterThroughputRatio()
        m = [
            ("{} Monitor metrics:".format(self), None),
            ("Delta", self.Delta),
            ("Lambda", self.Lambda),
            ("Omega", self.Omega),
            ("instances started", self.instances.started),
            ("ordered request counts",
             {i: r[0] for i, r in enumerate(self.numOrderedRequests)}),
            ("ordered request durations",
             {i: r[1] for i, r in enumerate(self.numOrderedRequests)}),
            ("master request latencies", self.masterReqLatencies),
            ("client avg request latencies", self.clientAvgReqLatencies),
            ("throughput", {i: self.getThroughput(i)
                            for i in self.instances.ids}),
            ("master throughput", masterThrp),
            ("total requests", self.totalRequests),
            ("avg backup throughput", backupThrp),
            ("master throughput ratio", r)]
        return m

    @property
    def prettymetrics(self) -> str:
        """
        Pretty printing for metrics
        """
        rendered = ["{}: {}".format(*m) for m in self.metrics()]
        return "\n            ".join(rendered)

    def calculateTraffic(self):
        currNetwork = psutil.net_io_counters()
        currNetwork = currNetwork.bytes_sent + currNetwork.bytes_recv
        currNetwork /= 1024
        return currNetwork

    def reset(self):
        """
        Reset the monitor. Sets all monitored values to defaults.
        """
        logger.debug("Monitor being reset")
        self.numOrderedRequests = [(0, 0) for _ in self.instances.started]
        self.requestOrderingStarted = {}
        self.masterReqLatencies = {}
        self.masterReqLatencyTooHigh = False
        self.clientAvgReqLatencies = [{} for _ in self.instances.started]
        self.totalViewChanges += 1
        self.lastKnownTraffic = self.calculateTraffic()

    def addInstance(self):
        """
        Add one protocol instance for monitoring.
        """
        self.instances.add()
        self.numOrderedRequests.append((0, 0))
        self.clientAvgReqLatencies.append({})

    def requestOrdered(self, reqIdrs: List[Tuple[str, int]], instId: int,
                       byMaster: bool = False) -> Dict:
        """
        Measure the time taken for ordering of a request and return it. Monitor
        might have been reset due to view change due to which this method
        returns None
        """
        now = time.perf_counter()
        durations = {}
        for identifier, reqId in reqIdrs:
            if (identifier, reqId) not in self.requestOrderingStarted:
                logger.debug(
                    "Got ordered request with identifier {} and reqId {} "
                    "but it was from a previous view".
                    format(identifier, reqId))
                continue
            duration = now - self.requestOrderingStarted[(identifier, reqId)]
            if byMaster:
                self.masterReqLatencies[(identifier, reqId)] = duration
                self.orderedRequestsInLast.append(now)
                self.latenciesByMasterInLast.append((now, duration))
            else:
                if instId not in self.latenciesByBackupsInLast:
                    self.latenciesByBackupsInLast[instId] = []
                self.latenciesByBackupsInLast[instId].append((now, duration))

            if identifier not in self.clientAvgReqLatencies[instId]:
                self.clientAvgReqLatencies[instId][identifier] = (0, 0.0)
            totalReqs, avgTime = self.clientAvgReqLatencies[instId][identifier]
            # If avg of `n` items is `a`, thus sum of `n` items is `x` where
            # `x=n*a` then avg of `n+1` items where `y` is the new item is
            # `((n*a)+y)/n+1`
            self.clientAvgReqLatencies[instId][identifier] = \
                (totalReqs + 1, (totalReqs * avgTime + duration) / (totalReqs + 1))

            durations[identifier, reqId] = duration

        reqs, tm = self.numOrderedRequests[instId]
        orderedNow = len(durations)
        self.numOrderedRequests[instId] = (reqs + orderedNow,
                                           tm + sum(durations.values()))

        # TODO: Inefficient, as on every request a minimum of a large list is
        # calculated
        if min(r[0] for r in self.numOrderedRequests) == (reqs + orderedNow):
            # If these requests is ordered by the last instance then increment
            # total requests, but why is this important, why cant is ordering
            # by master not enough?
            self.totalRequests += orderedNow
            self.postOnReqOrdered()
            if 0 == reqs:
                self.postOnNodeStarted(self.started)

        return durations

    def requestUnOrdered(self, identifier: str, reqId: int):
        """
        Record the time at which request ordering started.
        """
        self.requestOrderingStarted[(identifier, reqId)] = time.perf_counter()

    def isMasterDegraded(self):
        """
        Return whether the master instance is slow.
        """
        return (self.instances.masterId is not None and
                (self.isMasterThroughputTooLow() or
                 self.isMasterReqLatencyTooHigh() or
                 self.isMasterAvgReqLatencyTooHigh()))

    def masterThroughputRatio(self):
        """
        The relative throughput of the master instance compared to the backup
        instances.
        """
        masterThrp, backupThrp = self.getThroughputs(self.instances.masterId)

        # Backup throughput may be 0 so moving ahead only if it is not 0
        r = masterThrp / backupThrp if backupThrp and masterThrp is not None \
            else None
        return r

    def isMasterThroughputTooLow(self):
        """
        Return whether the throughput of the master instance is greater than the
        acceptable threshold
        """
        r = self.masterThroughputRatio()
        if r is None:
            logger.debug("{} master throughput is not measurable.".
                         format(self))
            return None

        tooLow = r < self.Delta
        if tooLow:
            logger.info("{} master throughput ratio {} is lower than "
                        "Delta {}.".format(self, r, self.Delta))
        else:
            logger.trace("{} master throughput ratio {} is acceptable.".
                         format(self, r))
        return tooLow

    def isMasterReqLatencyTooHigh(self):
        """
        Return whether the request latency of the master instance is greater
        than the acceptable threshold
        """
        r = self.masterReqLatencyTooHigh or \
            next(((key, lat) for key, lat in self.masterReqLatencies.items() if
                  lat > self.Lambda), None)
        if r:
            logger.info("{} found master's latency {} to be higher than the "
                         "threshold for request {}.".format(self, r[1], r[0]))
        else:
            logger.trace("{} found master's latency to be lower than the "
                         "threshold for all requests.".format(self))
        return r

    def isMasterAvgReqLatencyTooHigh(self):
        """
        Return whether the average request latency of the master instance is
        greater than the acceptable threshold
        """
        avgLatM = self.getAvgLatency(self.instances.masterId)
        avgLatB = self.getAvgLatency(*self.instances.backupIds)

        # If latency of the master for any client is greater than that of
        # backups by more than the threshold `Omega`, then a view change
        # needs to happen
        for cid, lat in avgLatB.items():
            if cid not in avgLatM:
                logger.trace("{} found master had no record yet for {}".
                             format(self, cid))
                return False
            d = avgLatM[cid] - lat
            if d > self.Omega:
                logger.info("{} found difference between master's and "
                             "backups's avg latency {} to be higher than the "
                             "threshold".format(self, d))
                logger.trace(
                    "{}'s master's avg request latency is {} and backup's "
                    "avg request latency is {} ".
                    format(self, avgLatM, avgLatB))
                return True
        logger.trace("{} found difference between master and backups "
                     "avg latencies to be acceptable".format(self))
        return False

    def getThroughputs(self, masterInstId: int):
        """
        Return a tuple of  the throughput of the given instance and the average
        throughput of the remaining instances.

        :param instId: the id of the protocol instance
        """

        masterThrp = self.getThroughput(masterInstId)
        totalReqs, totalTm = self.getInstanceMetrics(forAllExcept=masterInstId)
        if masterThrp == 0:
            if self.numOrderedRequests[masterInstId] == (0, 0):
                avgReqsPerInst = totalReqs / self.instances.count
                if avgReqsPerInst <= 1:
                    # too early to tell if we need an instance change
                    masterThrp = None
        backupThrp = totalReqs / totalTm if totalTm else None
        return masterThrp, backupThrp

    def getThroughput(self, instId: int) -> float:
        """
        Return the throughput of the specified instance.

        :param instId: the id of the protocol instance
        """
        # We are using the instanceStarted time in the denominator instead of
        # a time interval. This is alright for now as all the instances on a
        # node are started at almost the same time.
        if instId >= self.instances.count:
            return None
        reqs, tm = self.numOrderedRequests[instId]
        return reqs / tm if tm else None

    def getInstanceMetrics(self, forAllExcept: int) -> Tuple[Optional[int], Optional[float]]:
        """
        Calculate and return the average throughput of all the instances except
        the one specified as `forAllExcept`.
        """
        m = [(reqs, tm) for i, (reqs, tm)
             in enumerate(self.numOrderedRequests)
             if i != forAllExcept]
        if m:
            reqs, tm = zip(*m)
            return sum(reqs), sum(tm)
        else:
            return None, None

    def getAvgLatencyForClient(self, identifier: str, *instId: int) -> float:
        """
        Calculate and return the average latency of the requests of the
        client(specified by identifier) for the specified protocol instances.
        """
        if len(self.clientAvgReqLatencies) == 0:
            return 0
        return self.mean(
            [self.clientAvgReqLatencies[i][identifier][1] for i in instId])

    def getAvgLatency(self, *instIds: int) -> Dict[str, float]:
        if len(self.clientAvgReqLatencies) == 0:
            return 0
        avgLatencies = {}
        for i in instIds:
            for cid, (numReq, avgLat) in self.clientAvgReqLatencies[i].items():
                if cid not in avgLatencies:
                    avgLatencies[cid] = []
                avgLatencies[cid].append(avgLat)

        avgLatencies = {cid: mean(lat) for cid, lat in avgLatencies.items()}

        return avgLatencies

    def sendPeriodicStats(self):
        thoughputData = self.sendThroughput()
        self.clusterThroughputSpikeMonitorData['accum'].append(thoughputData['throughput'])
        self.sendLatencies()
        self.sendKnownNodesInfo()
        self.sendNodeInfo()
        self.sendSystemPerfomanceInfo()
        self.sendTotalRequests()

    def checkPerformance(self):
        self.sendClusterThroughputSpike()

    def sendClusterThroughputSpike(self):
        if self.instances.masterId is None:
            return None
        accum = 0
        for val in self.clusterThroughputSpikeMonitorData['accum']:
            accum += val
        if len(self.clusterThroughputSpikeMonitorData['accum']):
            accum /= len(self.clusterThroughputSpikeMonitorData['accum'])
        self.clusterThroughputSpikeMonitorData['accum'] = []
        return pluginManager.sendMessageUponSuspiciousSpike(
            notifierPluginTriggerEvents['clusterThroughputSpike'],
            self.clusterThroughputSpikeMonitorData,
            accum,
            self.notifierEventTriggeringConfig['clusterThroughputSpike'],
            self.name
        )

    @property
    def highResThroughput(self):
        # TODO:KS Move these computations as well to plenum-stats project
        now = time.perf_counter()
        while self.orderedRequestsInLast and \
                        (now - self.orderedRequestsInLast[0]) > \
                         config.ThroughputWindowSize:
            self.orderedRequestsInLast = self.orderedRequestsInLast[1:]

        return len(self.orderedRequestsInLast) / config.ThroughputWindowSize

    def sendThroughput(self):
        logger.debug("{} sending throughput".format(self))

        throughput = self.highResThroughput
        utcTime = datetime.utcnow()
        mtrStats = {
            "throughput": throughput,
            "timestamp": utcTime.isoformat(),
            "nodeName": self.name,
            # Multiply by 1000 for JavaScript date conversion
            "time": time.mktime(utcTime.timetuple()) * 1000
        }
        self._sendStatsDataIfRequired(EVENT_PERIODIC_STATS_THROUGHPUT, mtrStats)
        return mtrStats

    @property
    def masterLatency(self):
        now = time.perf_counter()
        while self.latenciesByMasterInLast and \
                        (now - self.latenciesByMasterInLast[0][0]) > \
                        config.LatencyWindowSize:
            self.latenciesByMasterInLast = self.latenciesByMasterInLast[1:]
        return (sum(l[1] for l in self.latenciesByMasterInLast) /
            len(self.latenciesByMasterInLast)) if \
            len(self.latenciesByMasterInLast) > 0 else 0

    @property
    def avgBackupLatency(self):
        now = time.perf_counter()
        backupLatencies = []
        for instId, latencies in self.latenciesByBackupsInLast.items():
            while latencies and \
                            (now - latencies[0][0]) > \
                            config.LatencyWindowSize:
                latencies = latencies[1:]
            backupLatencies.append(
                (sum(l[1] for l in latencies) / len(latencies)) if
                len(latencies) > 0 else 0)
            self.latenciesByBackupsInLast[instId] = latencies

        return self.mean(backupLatencies)

    def sendLatencies(self):
        logger.debug("{} sending latencies".format(self))
        utcTime = datetime.utcnow()
        # Multiply by 1000 to make it compatible to JavaScript Date()
        jsTime = time.mktime(utcTime.timetuple()) * 1000

        latencies = dict(
            masterLatency=self.masterLatency,
            averageBackupLatency=self.avgBackupLatency,
            time=jsTime,
            nodeName=self.name,
            timestamp=utcTime.isoformat()
        )

        self._sendStatsDataIfRequired(EVENT_PERIODIC_STATS_LATENCIES, latencies)

    def sendKnownNodesInfo(self):
        logger.debug("{} sending nodestack".format(self))
        self._sendStatsDataIfRequired(EVENT_PERIODIC_STATS_NODES, remotesInfo(self.nodestack, self.blacklister))

    def sendSystemPerfomanceInfo(self):
        logger.debug("{} sending system performance".format(self))
        self._sendStatsDataIfRequired(EVENT_PERIODIC_STATS_SYSTEM_PERFORMANCE_INFO, self.captureSystemPerformance())

    def sendNodeInfo(self):
        logger.debug("{} sending node info".format(self))
        self._sendStatsDataIfRequired(EVENT_PERIODIC_STATS_NODE_INFO, self.nodeInfo['data'])

    def sendTotalRequests(self):
        logger.debug("{} sending total requests".format(self))

        totalRequests = dict(
            totalRequests=self.totalRequests
        )

        self._sendStatsDataIfRequired(EVENT_PERIODIC_STATS_TOTAL_REQUESTS, totalRequests)

    def captureSystemPerformance(self):
        logger.debug("{} capturing system performance".format(self))
        timestamp = time.time()
        cpu = psutil.cpu_percent(interval=None)
        ram = psutil.virtual_memory()
        curr_network = self.calculateTraffic()
        network = curr_network - self.lastKnownTraffic
        self.lastKnownTraffic = curr_network
        cpu_data = {
            'time': timestamp,
            'value': cpu
        }
        ram_data = {
            'time': timestamp,
            'value': ram.percent
        }
        traffic_data = {
            'time': timestamp,
            'value': network
        }
        return {
            'cpu': cpu_data,
            'ram': ram_data,
            'traffic': traffic_data
        }

    def postOnReqOrdered(self):
        utcTime = datetime.utcnow()
        # Multiply by 1000 to make it compatible to JavaScript Date()
        jsTime = time.mktime(utcTime.timetuple()) * 1000

        if self.totalViewChanges != self._lastPostedViewChange:
            self._lastPostedViewChange = self.totalViewChanges
            viewChange = dict(
                time=jsTime,
                viewChange=self._lastPostedViewChange
            )
            self._sendStatsDataIfRequired(EVENT_VIEW_CHANGE, viewChange)

        reqOrderedEventDict = dict(self.metrics())
        reqOrderedEventDict["created_at"] = utcTime.isoformat()
        reqOrderedEventDict["nodeName"] = self.name
        reqOrderedEventDict["time"] = jsTime
        reqOrderedEventDict["hasMasterPrimary"] = "Y" if self.hasMasterPrimary else "N"
        self._sendStatsDataIfRequired(EVENT_REQ_ORDERED, reqOrderedEventDict)
        self._clearSnapshot()

    def postOnNodeStarted(self, startedAt):
        throughputData = {
            "throughputWindowSize": config.ThroughputWindowSize,
            "updateFrequency": config.DashboardUpdateFreq,
            "graphDuration": config.ThroughputGraphDuration
        }
        startedAtData = {"startedAt": startedAt, "ctx": "DEMO"}
        startedEventDict = {
            "startedAtData": startedAtData,
            "throughputConfig": throughputData
        }
        self._sendStatsDataIfRequired(EVENT_NODE_STARTED, startedEventDict)

    def _clearSnapshot(self):
        self.masterReqLatencyTooHigh = self.isMasterReqLatencyTooHigh()
        self.masterReqLatencies = {}

    def _sendStatsDataIfRequired(self, event, stats):
        if config.SendMonitorStats:
            for sc in self.statsConsumers:
                sc.sendStats(event, stats)

    @staticmethod
    def mean(data):
        return 0 if len(data) == 0 else mean(data)


def remotesInfo(nodestack, blacklister):
    res = {
        'connected': [],
        'disconnected': []
    }

    conns, disconns = nodestack.remotesByConnected()

    for r in conns:
        res['connected'].append(remoteInfo(r, nodestack, blacklister))
    for r in disconns:
        res['disconnected'].append(remoteInfo(r, nodestack, blacklister))

    return res


def remoteInfo(remote, nodestack, blacklister):
    regName = nodestack.findInNodeRegByHA(remote.ha)
    res = pickRemoteEstateFields(remote, regName)
    res['blacklisted'] = blacklister.isBlacklisted(remote.name)
    if not res['blacklisted'] and regName:
        res['blacklisted'] = blacklister.isBlacklisted(regName)
    return res


def pickRemoteEstateFields(remote, customName = None):
    host, port = remote.ha
    return {
        'name': customName or remote.name,
        'host': host,
        'port': port,
        'nat': getattr(remote, 'natted', False) or False
    }<|MERGE_RESOLUTION|>--- conflicted
+++ resolved
@@ -122,18 +122,12 @@
         if config.SendMonitorStats:
             self.startRepeating(self.sendPeriodicStats,
                                 config.DashboardUpdateFreq)
-<<<<<<< HEAD
 
         self.startRepeating(self.checkPerformance,
                             config.notifierEventTriggeringConfig['clusterThroughputSpike']['freq'])
-=======
-
-        self.startRepeating(self.checkPerformance,
-                            config.notifierEventTriggeringConfig['clusterThroughputSpike']['freq'])
 
         if 'disable_view_change' in config.unsafe:
             self.isMasterDegraded = lambda: False
->>>>>>> bd760ad0
 
     def __repr__(self):
         return self.name

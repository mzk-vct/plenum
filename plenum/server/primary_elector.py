import math
import random
import time
from collections import Counter, deque
from functools import partial
from typing import Sequence, Any, Union, List

from plenum.common.types import Nomination, Reelection, Primary, f
<<<<<<< HEAD
from plenum.common.util import mostCommonElement, getQuorum
=======
from plenum.common.util import mostCommonElement, get_strong_quorum
>>>>>>> bd760ad0
from stp_core.common.log import getlogger
from plenum.server import replica
from plenum.server.primary_decider import PrimaryDecider
from plenum.server.router import Router


logger = getlogger()


# The elector should not blacklist nodes if it receives multiple nominations
# or primary or re-election messages, until there are roo many (over 50 maybe)
# duplicate messages. Consider a case where a node say Alpha, took part in
# election and election completed and soon after that Alpha crashed. Now Alpha
#  comes back up and receives Nominations and Primary. Now Alpha will react to
#  that and send Nominations or Primary, which will lead to it being
# blacklisted. Maybe Alpha should not react to Nomination or Primary it gets
# for elections it was not part of. Elections need to have round numbers.


class PrimaryElector(PrimaryDecider):
    """
    Responsible for managing the election of a primary for all instances for
    a particular Node. Each node has a PrimaryElector.
    """

    def __init__(self, node):
        super().__init__(node)

        # TODO: How does primary decider ensure that a node does not have a
        # primary while its catching up
        self.node = node

        # Flag variable which indicates which replica has nominated for itself
        self.replicaNominatedForItself = None

        self.nominations = {}

        self.primaryDeclarations = {}

        self.scheduledPrimaryDecisions = {}

        self.reElectionProposals = {}

        self.reElectionRounds = {}

        # # Tracks when election started for each instance, once
        # # `MaxElectionTimeoutFactor`*node_count elapses and no primary decided,
        # # re-start election
        # self.election_start_times = {}

        routerArgs = [(Nomination, self.processNominate),
                      (Primary, self.processPrimary),
                      (Reelection, self.processReelection)]
        self.inBoxRouter = Router(*routerArgs)

        # Keeps track of duplicate messages received. Used to blacklist if
        # nodes send more than 1 duplicate messages. Useful to blacklist
        # nodes. This number `1` is configurable. The reason 1 duplicate
        # message is tolerated is because sometimes when a node communicates
        # to an already lagged node, an extra NOMINATE or PRIMARY might be sent
        self.duplicateMsgs = {}   # Dict[Tuple, int]

        # Need to keep track of who was primary for the master protocol
        # instance for previous view, this variable only matters between
        # elections, the elector will set it before doing triggering new
        # election and will reset it after primary is decided for master
        # instance
        self.previous_master_primary = None

    def __repr__(self):
        return "{}".format(self.name)

    @property
    def hasPrimaryReplica(self) -> bool:
        """
        Return whether this node has a primary replica.
        """
        return any([r.isPrimary for r in self.replicas])

    @property
    def was_master_primary_in_prev_view(self):
        return self.previous_master_primary == self.name

    def setDefaults(self, instId: int):
        """
        Set the default values for elections for a replica.

        :param instId: instance id
        """
        logger.debug(
            "{} preparing replica with instId {}".format(self.name, instId))
        self.reElectionRounds[instId] = 0
        self.setElectionDefaults(instId)

    def prepareReplicaForElection(self, replica: 'replica.Replica'):
        """
        Prepare the replica state to get ready for elections.

        :param replica: the replica to prepare for elections
        """
        instId = replica.instId
        if instId not in self.nominations:
            self.setDefaults(instId)

    def filterMsgs(self, wrappedMsgs: deque) -> deque:
        """
        Filters messages by view number so that only the messages that have the
        current view number are retained.

        :param wrappedMsgs: the messages to filter
        """
        filtered = deque()
        while wrappedMsgs:
            wrappedMsg = wrappedMsgs.popleft()
            msg, sender = wrappedMsg
            if hasattr(msg, f.VIEW_NO.nm):
                reqViewNo = getattr(msg, f.VIEW_NO.nm)
                if reqViewNo == self.viewNo:
                    filtered.append(wrappedMsg)
                else:
                    self.discard(wrappedMsg,
                                 "its view no {} is less than the elector's {}"
                                 .format(reqViewNo, self.viewNo),
                                 logger.debug)
            else:
                filtered.append(wrappedMsg)

        return filtered

    def didReplicaNominate(self, instId: int):
        """
        Return whether this replica nominated a candidate for election

        :param instId: the instance id (used to identify the replica on this node)
        """
        return instId in self.nominations and \
            self.replicas[instId].name in self.nominations[instId]

    def didReplicaDeclarePrimary(self, instId: int):
        """
        Return whether this replica a candidate as primary for election

        :param instId: the instance id (used to identify the replica on this node)
        """
        return instId in self.primaryDeclarations and \
            self.replicas[instId].name in self.primaryDeclarations[instId]

    async def serviceQueues(self, limit=None):
        """
        Service at most `limit` messages from the inBox.

        :param limit: the maximum number of messages to service
        :return: the number of messages successfully processed
        """
        return await self.inBoxRouter.handleAll(self.filterMsgs(self.inBox),
                                                limit)

    @property
    def quorum(self) -> int:
        r"""
        Return the quorum of this RBFT system. Equal to :math:`2f + 1`.
        """
        return get_strong_quorum(f=self.f)

    def decidePrimaries(self):  # overridden method of PrimaryDecider
        self.scheduleElection()

    def scheduleElection(self):
        """
        Schedule election at some time in the future. Currently the election
        starts immediately.
        """
        self._schedule(self.startElection)

    def startElection(self):
        """
        Start the election process by nominating self as primary.
        """
        logger.debug("{} starting election".format(self))
        for r in self.replicas:
            self.prepareReplicaForElection(r)

        self.nominateItself()

    def start_election_for_instance(self, inst_id):
        # Called when starting election for a particular protocol instance
        self.prepareReplicaForElection(self.replicas[inst_id])
        self._schedule(self.nominateItself, random.random())

    def nominateItself(self):
        """
        Actions to perform if this node hasn't nominated any of its replicas.
        """
        if self.replicaNominatedForItself is None:
            # If does not have a primary replica then nominate a replica
            if not self.hasPrimaryReplica:
                logger.debug(
                    "{} attempting to nominate a replica".format(self.name))
                self.nominateRandomReplica()
            else:
                logger.debug(
                    "{} already has a primary replica".format(self.name))
        else:
            logger.debug(
                "{} already has an election in progress".format(self.name))

    def nominateRandomReplica(self):
        """
        Randomly nominate one of the replicas on this node (for which elections
        aren't yet completed) as primary.
        """
        if not self.node.isParticipating:
            logger.debug("{} cannot nominate a replica yet since catching up"
                         .format(self))
            return

        undecideds, chosen = self._get_undecided_inst_id()
        if chosen is not None:
            logger.debug("{} does not have a primary, "
                         "replicas {} are undecided, "
                         "choosing {} to nominate".
                         format(self, undecideds, chosen))

            # A replica has nominated for itself, so set the flag
            self.replicaNominatedForItself = chosen
            self._schedule(partial(self.nominateReplica, chosen))
        else:
            logger.debug("{} does not have a primary, "
                         "but elections for all {} instances "
                         "have been decided".
                         format(self, len(self.replicas)))

    def nominateReplica(self, instId):
        """
        Nominate the replica identified by `instId` on this node as primary.
        """
        replica = self.replicas[instId]
        if not self.didReplicaNominate(instId):
            self.nominations[instId][replica.name] = (replica.name,
                                                      replica.lastOrderedPPSeqNo)
            logger.info("{} nominating itself for instance {}".
                        format(replica, instId),
                        extra={"cli": "PLAIN", "tags": ["node-nomination"]})
            self.sendNomination(replica.name, instId, self.viewNo, replica.lastOrderedPPSeqNo)
        else:
            logger.debug(
                "{} already nominated, so hanging back".format(replica))

    def _get_undecided_inst_id(self):
        undecideds = [i for i, r in enumerate(self.replicas)
                      if r.isPrimary is None]
        if 0 in undecideds and self.was_master_primary_in_prev_view:
            logger.debug('{} was primary for master in previous view, '
                         'so will not nominate master replica'.format(self))
            undecideds.remove(0)

        if undecideds:
            return undecideds, random.choice(undecideds)
        return None, None

    # noinspection PyAttributeOutsideInit
    def setElectionDefaults(self, instId):
        """
        Set defaults for parameters used in the election process.
        """
        self.nominations[instId] = {}
        self.primaryDeclarations[instId] = {}
        self.scheduledPrimaryDecisions[instId] = None
        self.reElectionProposals[instId] = {}
        self.duplicateMsgs = {}

    def processNominate(self, nom: Nomination, sender: str):
        """
        Process a Nomination message.

        :param nom: the nomination message
        :param sender: sender address of the nomination
        """
        logger.debug("{} elector started processing nominate msg: {}".
                     format(self.name, nom))
        instId = nom.instId
        replica = self.replicas[instId]
        if instId == 0 and replica.getNodeName(nom.name) == self.previous_master_primary:
            self.discard(nom, '{} got Nomination from {} for {} who was primary'
                              ' of master in previous view too'.
                         format(self, sender, nom.name),
                         logMethod=logger.warning)
<<<<<<< HEAD
            return
=======
            return False
>>>>>>> bd760ad0

        sndrRep = replica.generateName(sender, nom.instId)

        if not self.didReplicaNominate(instId):
            if instId not in self.nominations:
                self.setDefaults(instId)
            self.nominations[instId][replica.name] = (nom.name, nom.ordSeqNo)
            self.sendNomination(nom.name, nom.instId, nom.viewNo,
                                nom.ordSeqNo)
            logger.debug("{} nominating {} for instance {}".
                         format(replica, nom.name, nom.instId),
                         extra={"cli": "PLAIN", "tags": ["node-nomination"]})

        else:
            logger.debug("{} already nominated".format(replica.name))

        # Nodes should not be able to vote more than once
        if sndrRep not in self.nominations[instId]:
            self.nominations[instId][sndrRep] = (nom.name, nom.ordSeqNo)
            logger.debug("{} attempting to decide primary based on nomination "
                         "request: {} from {}".format(replica, nom, sndrRep))
            self._schedule(partial(self.decidePrimary, instId))
        else:
            self.discard(nom,
                         "already got nomination from {}".
                         format(sndrRep),
                         logger.warning)

            key = (Nomination.typename, instId, sndrRep)
            self.duplicateMsgs[key] = self.duplicateMsgs.get(key, 0) + 1

            # If got more than one duplicate message then blacklist
            # if self.duplicateMsgs[key] > 1:
            #     self.send(BlacklistMsg(Suspicions.DUPLICATE_NOM_SENT.code, sender))

    def processPrimary(self, prim: Primary, sender: str) -> None:
        """
        Process a vote from a replica to select a particular replica as primary.
        Once 2f + 1 primary declarations have been received, decide on a
        primary replica.

        :param prim: a vote
        :param sender: the name of the node from which this message was sent
        """
        logger.debug("{}'s elector started processing primary msg from {} : {}"
                     .format(self.name, sender, prim))
        instId = prim.instId
        replica = self.replicas[instId]
        if instId == 0 and replica.getNodeName(prim.name) == self.previous_master_primary:
            self.discard(prim, '{} got Primary from {} for {} who was primary'
<<<<<<< HEAD
                              ' of master in previous view too'.
=======
                               ' of master in previous view too'.
>>>>>>> bd760ad0
                         format(self, sender, prim.name),
                         logMethod=logger.warning)
            return

        sndrRep = replica.generateName(sender, prim.instId)

        # Nodes should not be able to declare `Primary` winner more than more
        if instId not in self.primaryDeclarations:
            self.setDefaults(instId)

        if sndrRep not in self.primaryDeclarations[instId]:
            self.primaryDeclarations[instId][sndrRep] = (prim.name,
                                                         prim.ordSeqNo)

            # If got more than 2f+1 primary declarations then in a position to
            # decide whether it is the primary or not `2f + 1` declarations
            # are enough because even when all the `f` malicious nodes declare
            # a primary, we still have f+1 primary declarations from
            # non-malicious nodes. One more assumption is that all the non
            # malicious nodes vote for the the same primary

            # Find for which node there are maximum primary declarations.
            # Cant be a tie among 2 nodes since all the non malicious nodes
            # which would be greater than or equal to f+1 would vote for the
            # same node

            if replica.isPrimary is not None:
                logger.debug(
                    "{} Primary already selected; ignoring PRIMARY msg".format(
                        replica))
                return

            if self.hasPrimaryQuorum(instId):
                if replica.isPrimary is None:
                    primary, seqNo = mostCommonElement(
                        self.primaryDeclarations[instId].values())
                    logger.display("{} selected primary {} for instance {} "
                                   "(view {})".format(replica, primary,
                                                      instId, self.viewNo),
                                   extra={"cli": "ANNOUNCE",
                                          "tags": ["node-election"]})
                    logger.debug("{} selected primary on the basis of {}".
                                 format(replica,
                                        self.primaryDeclarations[instId]),
                                 extra={"cli": False})

                    # If the maximum primary declarations are for this node
                    # then make it primary
                    replica.primaryChanged(primary, seqNo)

                    if instId == 0:
                        self.previous_master_primary = None

                    # If this replica has nominated itself and since the
                    # election is over, reset the flag
                    if self.replicaNominatedForItself == instId:
                        self.replicaNominatedForItself = None

                    self.node.primary_found()

                    self.scheduleElection()
                else:
                    self.discard(prim,
                                 "it already decided primary which is {}".
                                 format(replica.primaryName),
                                 logger.debug)
            else:
                logger.debug(
                    "{} received {} but does it not have primary quorum "
                    "yet".format(self.name, prim))
        else:
            self.discard(prim,
                         "already got primary declaration from {}".
                         format(sndrRep),
                         logger.warning)

            key = (Primary.typename, instId, sndrRep)
            self.duplicateMsgs[key] = self.duplicateMsgs.get(key, 0) + 1
            # If got more than one duplicate message then blacklist
            # if self.duplicateMsgs[key] > 1:
            #     self.send(BlacklistMsg(
            #         Suspicions.DUPLICATE_PRI_SENT.code, sender))

    def processReelection(self, reelection: Reelection, sender: str):
        """
        Process reelection requests sent by other nodes.
        If quorum is achieved, proceed with the reelection process.

        :param reelection: the reelection request
        :param sender: name of the  node from which the reelection was sent
        """
        logger.debug("{}'s elector started processing reelection msg".
                     format(self.name))
        # Check for election round number to discard any previous
        # reelection round message
        instId = reelection.instId
        replica = self.replicas[instId]
        sndrRep = replica.generateName(sender, reelection.instId)

        if instId not in self.reElectionProposals:
            self.setDefaults(instId)

        expectedRoundDiff = 0 if (replica.name in
                                  self.reElectionProposals[instId]) else 1
        expectedRound = self.reElectionRounds[instId] + expectedRoundDiff

        if not reelection.round == expectedRound:
            self.discard(reelection,
                         "reelection request from {} with round "
                         "number {} does not match expected {}".
                         format(sndrRep, reelection.round, expectedRound),
                         logger.debug)
            return

        if sndrRep not in self.reElectionProposals[instId]:
            self.reElectionProposals[instId][sndrRep] = [tuple(_) for _ in
                                                         reelection.tieAmong]

            # Check if got reelection messages from at least 2f + 1 nodes (1
            # more than max faulty nodes). Necessary because some nodes may
            # turn out to be malicious and send re-election frequently

            if self.hasReelectionQuorum(instId):
                logger.debug("{} achieved reelection quorum".
                             format(replica), extra={"cli": True})
                # Need to find the most frequent tie reported to avoid `tie`s
                # from malicious nodes. Since lists are not hashable so
                # converting each tie(a list of node names) to a tuple.
                ties = [tuple(t) for t in
                        self.reElectionProposals[instId].values()]
                tieAmong = mostCommonElement(ties)

                self.setElectionDefaults(instId)

                if not self.hasPrimaryReplica and not self.was_master_primary_in_prev_view:
                    # There was a tie among this and some other node(s), so do a
                    # random wait
                    if replica.name in [_[0] for _ in tieAmong]:
                        # Try to nominate self after a random delay but dont block
                        # until that delay and because a nominate from another
                        # node might be sent
                        self._schedule(partial(self.nominateReplica, instId),
                                       random.randint(1, 3))
                    else:
                        # Now try to nominate self again as there is a reelection
                        self.nominateReplica(instId)
            else:
                logger.debug("{} does not have re-election quorum yet. "
                             "Got only {}".format(replica,
                                                  len(self.reElectionProposals[instId])))
        else:
            self.discard(reelection,
                         "already got re-election proposal from {}".
                         format(sndrRep),
                         logger.warning)

    def hasReelectionQuorum(self, instId: int) -> bool:
        """
        Are there at least `quorum` number of reelection requests received by
        this replica?

        :return: True if number of reelection requests is greater than quorum,
        False otherwise
        """
        return len(self.reElectionProposals[instId]) >= self.quorum

    def hasNominationQuorum(self, instId: int) -> bool:
        """
        Are there at least `quorum` number of nominations received by this
        replica?

        :return: True if number of nominations is greater than quorum,
        False otherwise
        """
        return len(self.nominations[instId]) >= self.quorum

    def hasPrimaryQuorum(self, instId: int) -> bool:
        """
        Are there at least `quorum` number of primary declarations received by
        this replica?

        :return: True if number of primary declarations is greater than quorum,
         False otherwise
        """
        pd = len(self.primaryDeclarations[instId])
        q = self.quorum
        result = pd >= q
        if result:
            logger.trace("{} primary declarations {} meet required "
                         "quorum {} for instance id {}".
                         format(self.node.replicas[instId], pd, q, instId))
        return result

    def hasNominationsFromAll(self, instId: int) -> bool:
        """
        Did this replica receive nominations from all the replicas in the system?

        :return: True if this replica has received nominations from all replicas
        , False otherwise
        """
        return len(self.nominations[instId]) == self.nodeCount

    def decidePrimary(self, instId: int):
        """
        Decide which one among the nominated candidates can be a primary replica.
        Refer to the documentation on the election process for more details.
        """
        # Waiting for 2f+1 votes since at the most f nodes are malicious then
        # 2f+1 nodes have to be good. Not waiting for all nodes because some
        # nodes may turn out to be malicious and not vote at all

        replica = self.replicas[instId]

        if instId not in self.primaryDeclarations:
            self.primaryDeclarations[instId] = {}
        if instId not in self.reElectionProposals:
            self.reElectionProposals[instId] = {}
        if instId not in self.scheduledPrimaryDecisions:
            self.scheduledPrimaryDecisions[instId] = {}
        if instId not in self.reElectionRounds:
            self.reElectionRounds[instId] = 0

        if replica.name in self.primaryDeclarations[instId]:
            logger.debug("{} has already sent a Primary: {}".
                         format(replica,
                                self.primaryDeclarations[instId][replica.name]))
            return

        if replica.name in self.reElectionProposals[instId]:
            logger.debug("{} has already sent a Re-Election for : {}".
                         format(replica,
                                self.reElectionProposals[instId][replica.name]))
            return

        if self.hasNominationQuorum(instId):
            logger.debug("{} has got nomination quorum now".
                         format(replica))
            primaryCandidates = self.getPrimaryCandidates(instId)

            # In case of one clear winner
            if len(primaryCandidates) == 1:
                (primaryName, seqNo), votes = primaryCandidates.pop()
                if self.hasNominationsFromAll(instId) or (
                        self.scheduledPrimaryDecisions[instId] is not None and
                        self.hasPrimaryDecisionTimerExpired(instId)):
                    logger.debug("{} has nominations from all so sending "
                                 "primary".format(replica))
                    self.sendPrimary(instId, primaryName, seqNo)
                else:
                    votesNeeded = math.ceil((self.nodeCount + 1) / 2.0)
                    if votes >= votesNeeded or (
                        self.scheduledPrimaryDecisions[instId] is not None and
                        self.hasPrimaryDecisionTimerExpired(instId)):
                        logger.debug("{} does not have nominations from "
                                     "all but has {} votes for {} so sending "
                                     "primary".
                                     format(replica, votes, primaryName))
                        self.sendPrimary(instId, primaryName, seqNo)
                        return
                    else:
                        logger.debug("{} has {} nominations for {}, but "
                                     "needs {}".format(replica, votes,
                                                       primaryName,
                                                       votesNeeded))
                        self.schedulePrimaryDecision(instId)
                        return
            else:
                logger.debug("{} has {} nominations. Attempting "
                             "reelection".
                             format(replica, self.nominations[instId]))
                if self.hasNominationsFromAll(instId) or (
                        self.scheduledPrimaryDecisions[instId] is not None and
                        self.hasPrimaryDecisionTimerExpired(instId)):
                    logger.info("{} proposing re-election".format(replica),
                                extra={"cli": True, "tags": ['node-election']})
                    self.sendReelection(instId,
                                        [n[0] for n in primaryCandidates])
                else:
                    # Does not have enough nominations for a re-election so wait
                    # for some time to get nominations from remaining nodes
                    logger.debug("{} waiting for more nominations".
                                 format(replica))
                    self.schedulePrimaryDecision(instId)

        else:
            logger.debug("{} has not got nomination quorum yet".
                         format(replica))

    def sendNomination(self, name: str, instId: int, viewNo: int,
                       lastOrderedSeqNo: int):
        """
        Broadcast a nomination message with the given parameters.

        :param name: node name
        :param instId: instance id
        :param viewNo: view number
        """
        self.send(Nomination(name, instId, viewNo, lastOrderedSeqNo))

    def sendPrimary(self, instId: int, primaryName: str,
                    lastOrderedSeqNo: int):
        """
        Declare a primary and broadcast the message.

        :param instId: the instanceId to which the primary belongs
        :param primaryName: the name of the primary replica
        """
        replica = self.replicas[instId]
        self.primaryDeclarations[instId][replica.name] = (primaryName,
                                                          lastOrderedSeqNo)
        self.scheduledPrimaryDecisions[instId] = None
        logger.debug("{} declaring primary as: {} on the basis of {}".
                     format(replica, primaryName,
                            self.nominations[instId]))
        self.send(Primary(primaryName, instId, self.viewNo,
                          lastOrderedSeqNo))

    def sendReelection(self, instId: int,
                       primaryCandidates: Sequence[str] = None) -> None:
        """
        Broadcast a Reelection message.

        :param primaryCandidates: the candidates for primary election of the
        election round for which reelection is being conducted
        """
        replica = self.replicas[instId]
        self.reElectionRounds[instId] += 1
        primaryCandidates = primaryCandidates if primaryCandidates \
            else self.getPrimaryCandidates(instId)
        self.reElectionProposals[instId][replica.name] = primaryCandidates
        self.scheduledPrimaryDecisions[instId] = None
        logger.debug("{} declaring reelection round {} for: {}".
                     format(replica.name,
                            self.reElectionRounds[instId],
                            primaryCandidates))
        self.send(
            Reelection(instId, self.reElectionRounds[instId], primaryCandidates,
                       self.viewNo))

    def getPrimaryCandidates(self, instId: int):
        """
        Return the list of primary candidates, i.e. the candidates with the
        maximum number of votes
        """
        candidates = Counter(self.nominations[instId].values()).most_common()
        # Candidates with max no. of votes
        return [c for c in candidates if c[1] == candidates[0][1]]

    def schedulePrimaryDecision(self, instId: int):
        """
        Schedule a primary decision for the protocol instance specified by
        `instId` if not already done.
        """
        replica = self.replicas[instId]
        if not self.scheduledPrimaryDecisions[instId]:
            logger.debug("{} scheduling primary decision".format(replica))
            self.scheduledPrimaryDecisions[instId] = time.perf_counter()
            self._schedule(partial(self.decidePrimary, instId),
                           (1 * self.nodeCount))
        else:
            logger.debug("{} already scheduled primary decision".
                         format(replica))
            if self.hasPrimaryDecisionTimerExpired(instId):
                logger.debug("{} executing already scheduled primary "
                             "decision since timer expired".format(replica))
                self._schedule(partial(self.decidePrimary, instId))

    def hasPrimaryDecisionTimerExpired(self, instId: int) -> bool:
        """
        Check whether there has been a timeout while waiting for elections.

        :param instId: id of the instance for which elections are happening.
        """
        return (time.perf_counter() - self.scheduledPrimaryDecisions[instId]) \
               > (1 * self.nodeCount)

    def send(self, msg):
        """
        Send a message to the node on which this replica resides.

        :param msg: the message to send
        """
        logger.debug("{}'s elector sending {}".format(self.name, msg))
        self.outBox.append(msg)

    def viewChanged(self, viewNo: int):
        """
        Actions to perform when a view change occurs.

        - Remove all pending messages which came for earlier views
        - Prepare for fresh elections
        - Schedule execution of any pending messages from the new view
        - Start elections again by nominating a random replica on this node

        :param viewNo: the new view number.
        """
        if viewNo > self.viewNo:
            self.previous_master_primary = self.node.master_primary

            self.viewNo = viewNo

            for replica in self.replicas:
                replica.primaryName = None

<<<<<<< HEAD
            self.node._primary_replica_no = None

=======
>>>>>>> bd760ad0
            # Reset to defaults values for different data structures as new
            # elections would begin
            for r in self.replicas:
                self.setDefaults(r.instId)
            self.replicaNominatedForItself = None

            self.nominateRandomReplica()
        else:
            logger.warning("Provided view no {} is not greater than the "
                           "current view no {}".format(viewNo, self.viewNo))

    def getElectionMsgsForInstance(self, instId: int) -> \
            Sequence[Union[Nomination, Primary]]:
        """
        Get nomination and primary messages for instance with id `instId`.
        """
        msgs = []
        replica = self.replicas[instId]
        # If a primary for this instance has been selected then send a
        # primary declaration for the selected primary
        if replica.isPrimary is not None:
            msgs.append(Primary(replica.primaryName, instId, self.viewNo,
                                replica.lastOrderedPPSeqNo))
        else:
            # If a primary for this instance has not been selected then send
            # nomination and primary declaration that this node made for the
            # instance with id `instId`
            if self.didReplicaNominate(instId):
                nm, seqNo = self.nominations[instId][replica.name]
                msgs.append(Nomination(nm, instId, self.viewNo, seqNo))
            if self.didReplicaDeclarePrimary(instId):
                nm, seqNo = self.primaryDeclarations[instId][replica.name]
                msgs.append(Primary(nm, instId, self.viewNo, seqNo))
        return msgs

    def getElectionMsgsForLaggedNodes(self) -> \
            List[Union[Nomination, Primary]]:
        """
        Get nomination and primary messages for instance with id `instId` that
        need to be sent to a node which has lagged behind (for example, a newly
        started node, a node that has crashed and recovered etc.)
        """
        msgs = []
        for instId in range(len(self.replicas)):
            msgs.extend(self.getElectionMsgsForInstance(instId))
        return msgs<|MERGE_RESOLUTION|>--- conflicted
+++ resolved
@@ -6,11 +6,7 @@
 from typing import Sequence, Any, Union, List
 
 from plenum.common.types import Nomination, Reelection, Primary, f
-<<<<<<< HEAD
-from plenum.common.util import mostCommonElement, getQuorum
-=======
 from plenum.common.util import mostCommonElement, get_strong_quorum
->>>>>>> bd760ad0
 from stp_core.common.log import getlogger
 from plenum.server import replica
 from plenum.server.primary_decider import PrimaryDecider
@@ -298,11 +294,7 @@
                               ' of master in previous view too'.
                          format(self, sender, nom.name),
                          logMethod=logger.warning)
-<<<<<<< HEAD
-            return
-=======
             return False
->>>>>>> bd760ad0
 
         sndrRep = replica.generateName(sender, nom.instId)
 
@@ -353,11 +345,7 @@
         replica = self.replicas[instId]
         if instId == 0 and replica.getNodeName(prim.name) == self.previous_master_primary:
             self.discard(prim, '{} got Primary from {} for {} who was primary'
-<<<<<<< HEAD
-                              ' of master in previous view too'.
-=======
                                ' of master in previous view too'.
->>>>>>> bd760ad0
                          format(self, sender, prim.name),
                          logMethod=logger.warning)
             return
@@ -762,11 +750,6 @@
             for replica in self.replicas:
                 replica.primaryName = None
 
-<<<<<<< HEAD
-            self.node._primary_replica_no = None
-
-=======
->>>>>>> bd760ad0
             # Reset to defaults values for different data structures as new
             # elections would begin
             for r in self.replicas:

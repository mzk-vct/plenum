--- conflicted
+++ resolved
@@ -1443,18 +1443,10 @@
         return rh
 
     def allLedgersCaughtUp(self):
-<<<<<<< HEAD
-        # make sure replicas don't process 3PC messages for already ordered txns
-        for replica in self.replicas:
-            if replica.isMaster:
-                replica.remove_txns_from_catch_up(self.ledgerManager.lastCaughtUpPpSeqNo)
-                break
-=======
         if self.ledgerManager.lastCaughtUpPpSeqNo > 0:
             # TODO: currently we use the same ppSeqNo for all instances
             for replica in self.replicas:
                 replica.caught_up_till_pp_seq_no(self.ledgerManager.lastCaughtUpPpSeqNo)
->>>>>>> 38eec886
 
         self.mode = Mode.participating
         self.processStashedOrderedReqs()

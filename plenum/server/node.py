import asyncio
import json
import os
import random
import shutil
import time
from binascii import unhexlify
from collections import OrderedDict
from collections import deque, defaultdict
from contextlib import closing
from typing import Dict, Any, Mapping, Iterable, List, Optional, \
    Sequence, Set, Tuple

from ledger.compact_merkle_tree import CompactMerkleTree
from ledger.serializers.compact_serializer import CompactSerializer
from ledger.stores.file_hash_store import FileHashStore
from ledger.stores.hash_store import HashStore
from ledger.stores.memory_hash_store import MemoryHashStore
from ledger.util import F
from orderedset._orderedset import OrderedSet

from plenum.client.wallet import Wallet
from plenum.common.config_util import getConfig
from plenum.common.constants import TXN_TYPE, TXN_TIME, POOL_TXN_TYPES, \
    TARGET_NYM, ROLE, STEWARD, NYM, VERKEY, OP_FIELD_NAME, CLIENT_STACK_SUFFIX, \
    CLIENT_BLACKLISTER_SUFFIX, NODE_BLACKLISTER_SUFFIX, \
    NODE_PRIMARY_STORAGE_SUFFIX, NODE_HASH_STORE_SUFFIX, HS_FILE, DATA, ALIAS, \
    NODE_IP, HS_LEVELDB, POOL_LEDGER_ID, DOMAIN_LEDGER_ID, LedgerState
from plenum.common.exceptions import SuspiciousNode, SuspiciousClient, \
    MissingNodeOp, InvalidNodeOp, InvalidNodeMsg, InvalidClientMsgType, \
    InvalidClientOp, InvalidClientRequest, BaseExc, \
    InvalidClientMessageException, KeysNotFoundException as REx, BlowUp
from plenum.common.has_file_storage import HasFileStorage
from plenum.common.keygen_utils import areKeysSetup
from plenum.common.ledger import Ledger
from plenum.common.ledger_manager import LedgerManager
from plenum.common.message_processor import MessageProcessor
from plenum.common.motor import Motor
from plenum.common.plugin_helper import loadPlugins
from plenum.common.request import Request
from plenum.common.roles import Roles
from plenum.common.signer_simple import SimpleSigner
from plenum.common.stacks import nodeStackClass, clientStackClass
from plenum.common.startable import Status, Mode
from plenum.common.throttler import Throttler
from plenum.common.txn_util import getTxnOrderedFields
from plenum.common.types import Propagate, \
    Reply, Nomination, TaggedTuples, Primary, \
    Reelection, PrePrepare, Prepare, Commit, \
    Ordered, RequestAck, InstanceChange, Batch, OPERATION, BlacklistMsg, f, \
    RequestNack, HA, LedgerStatus, ConsistencyProof, CatchupReq, CatchupRep, \
    PLUGIN_TYPE_VERIFICATION, PLUGIN_TYPE_PROCESSING, PoolLedgerTxns, \
    ConsProofRequest, ElectionType, ThreePhaseType, Checkpoint, ThreePCState, \
    Reject
from plenum.common.util import friendlyEx, getMaxFailures, pop_keys
from plenum.common.verifier import DidVerifier
from plenum.persistence.leveldb_hash_store import LevelDbHashStore
from plenum.persistence.req_id_to_txn import ReqIdrToTxn

from plenum.persistence.storage import Storage, initStorage, initKeyValueStorage
from plenum.persistence.util import txnsWithMerkleInfo
from plenum.server import primary_elector
from plenum.server import replica
from plenum.server.blacklister import Blacklister
from plenum.server.blacklister import SimpleBlacklister
from plenum.server.client_authn import ClientAuthNr, SimpleAuthNr
from plenum.server.domain_req_handler import DomainRequestHandler
from plenum.server.has_action_queue import HasActionQueue
from plenum.server.instances import Instances
from plenum.server.models import InstanceChanges
from plenum.server.monitor import Monitor
from plenum.server.notifier_plugin_manager import notifierPluginTriggerEvents, \
    PluginManager
from plenum.server.plugin.has_plugin_loader_helper import PluginLoaderHelper
from plenum.server.pool_manager import HasPoolManager, TxnPoolManager, \
    RegistryPoolManager
from plenum.server.primary_decider import PrimaryDecider
from plenum.server.primary_elector import PrimaryElector
from plenum.server.propagator import Propagator
from plenum.server.router import Router
from plenum.server.suspicion_codes import Suspicions
from state.pruning_state import PruningState
from stp_core.common.log import getlogger
from stp_core.crypto.signer import Signer
from stp_core.network.network_interface import NetworkInterface
from stp_core.ratchet import Ratchet
from stp_zmq.zstack import ZStack

from state.state import State

pluginManager = PluginManager()
logger = getlogger()


class Node(HasActionQueue, Motor, Propagator, MessageProcessor, HasFileStorage,
           HasPoolManager, PluginLoaderHelper):
    """
    A node in a plenum system.
    """

    suspicions = {s.code: s.reason for s in Suspicions.get_list()}
    keygenScript = "init_plenum_keys"

    def __init__(self,
                 name: str,
                 nodeRegistry: Dict[str, HA]=None,
                 clientAuthNr: ClientAuthNr=None,
                 ha: HA=None,
                 cliname: str=None,
                 cliha: HA=None,
                 basedirpath: str=None,
                 primaryDecider: PrimaryDecider = None,
                 pluginPaths: Iterable[str]=None,
                 storage: Storage=None,
                 config=None,
                 seed=None):

        """
        Create a new node.

        :param nodeRegistry: names and host addresses of all nodes in the pool
        :param clientAuthNr: client authenticator implementation to be used
        :param basedirpath: path to the base directory used by `nstack` and
            `cstack`
        :param primaryDecider: the mechanism to be used to decide the primary
        of a protocol instance
        """
        self.created = time.time()
        self.name = name
        self.config = config or getConfig()
        self.basedirpath = basedirpath or config.baseDir
        self.dataDir = self.config.nodeDataDir or "data/nodes"

        HasFileStorage.__init__(self, name, baseDir=self.basedirpath,
                                dataDir=self.dataDir)
        self.ensureKeysAreSetup()
        self.opVerifiers = self.getPluginsByType(pluginPaths,
                                                 PLUGIN_TYPE_VERIFICATION)
        self.reqProcessors = self.getPluginsByType(pluginPaths,
                                                   PLUGIN_TYPE_PROCESSING)

        self.requestExecuter = defaultdict(lambda: self.executeDomainTxns)

        Motor.__init__(self)

        self.hashStore = self.getHashStore(self.name)
<<<<<<< HEAD
        self.initDomainLedger()

=======
>>>>>>> 9591556a
        self.primaryStorage = storage or self.getPrimaryStorage()
        self.states = {}  # type: Dict[int, State]

<<<<<<< HEAD
=======
        self.ledgerManager.addLedger(DOMAIN_LEDGER_ID,
                                     self.domainLedger,
                                     postCatchupCompleteClbk=self.postDomainLedgerCaughtUp,
                                     postTxnAddedToLedgerClbk=self.postTxnFromCatchupAddedToLedger)
>>>>>>> 9591556a
        self.states[DOMAIN_LEDGER_ID] = self.loadDomainState()
        self.reqHandler = self.getDomainReqHandler()
        self.initDomainState()

        self.clientAuthNr = clientAuthNr or self.defaultAuthNr()

        self.addGenesisNyms()

        self.initPoolManager(nodeRegistry, ha, cliname, cliha)

        if isinstance(self.poolManager, RegistryPoolManager):
            self.mode = Mode.discovered
        else:
            self.mode = None  # type: Optional[Mode]

        self.nodeReg = self.poolManager.nodeReg

        kwargs = dict(stackParams=self.poolManager.nstack,
                      msgHandler=self.handleOneNodeMsg, registry=self.nodeReg)
        cls = self.nodeStackClass
        kwargs.update(seed=seed)
        # noinspection PyCallingNonCallable
        self.nodestack = cls(**kwargs)
        self.nodestack.onConnsChanged = self.onConnsChanged

        kwargs = dict(stackParams=self.poolManager.cstack,
                      msgHandler=self.handleOneClientMsg)
        cls = self.clientStackClass
        kwargs.update(seed=seed)

        # noinspection PyCallingNonCallable
        self.clientstack = cls(**kwargs)

        self.cliNodeReg = self.poolManager.cliNodeReg

        HasActionQueue.__init__(self)
        # Motor.__init__(self)
        Propagator.__init__(self)

        self.primaryDecider = primaryDecider

        self.nodeInBox = deque()
        self.clientInBox = deque()

        self.setF()

        self.clientBlacklister = SimpleBlacklister(
            self.name + CLIENT_BLACKLISTER_SUFFIX)  # type: Blacklister

        self.nodeBlacklister = SimpleBlacklister(
            self.name + NODE_BLACKLISTER_SUFFIX)  # type: Blacklister

        self.nodeInfo = {
            'data': {}
        }

        self.instances = Instances()
        # QUESTION: Why does the monitor need blacklister?
        self.monitor = Monitor(self.name,
                               Delta=self.config.DELTA,
                               Lambda=self.config.LAMBDA,
                               Omega=self.config.OMEGA,
                               instances=self.instances,
                               nodestack=self.nodestack,
                               blacklister=self.nodeBlacklister,
                               nodeInfo=self.nodeInfo,
                               notifierEventTriggeringConfig=self.
                               config.notifierEventTriggeringConfig,
                               pluginPaths=pluginPaths)

        self.replicas = []  # type: List[replica.Replica]
        # Requests that are to be given to the replicas by the node. Each
        # element of the list is a deque for the replica with number equal to
        # its index in the list and each element of the deque is a named tuple
        self.msgsToReplicas = []  # type: List[deque]

        # Any messages that are intended for protocol instances not created.
        # Helps in cases where a new protocol instance have been added by a
        # majority of nodes due to joining of a new node, but some slow nodes
        # are not aware of it. Key is instance id and value is a deque
        self.msgsForFutureReplicas = {}

        self.adjustReplicas()

        self.instanceChanges = InstanceChanges()

        self.viewNo = 0                             # type: int

        self.rank = self.getRank(self.name, self.nodeReg)

        self.elector = None  # type: PrimaryDecider
        # Requests that are to be given to the elector by the node
        self.msgsToElector = deque()

        self.ledgerManager = self.getLedgerManager()
        self.init_ledger_manager()
        if self.poolLedger:
            self.states[POOL_LEDGER_ID] = self.poolManager.state

        nodeRoutes = [(Propagate, self.processPropagate),
                      (InstanceChange, self.processInstanceChange)]

        nodeRoutes.extend((msgTyp, self.sendToElector) for msgTyp in
                          [Nomination, Primary, Reelection])

        nodeRoutes.extend((msgTyp, self.sendToReplica) for msgTyp in
                          [PrePrepare, Prepare, Commit, Checkpoint,
                           ThreePCState])

        self.perfCheckFreq = self.config.PerfCheckFreq
        self.nodeRequestSpikeMonitorData = {
            'value': 0,
            'cnt': 0,
            'accum': 0
        }

        self.startRepeating(self.checkPerformance, self.perfCheckFreq)

        self.startRepeating(self.checkNodeRequestSpike,
                            self.config
                            .notifierEventTriggeringConfig[
                                'nodeRequestSpike']['freq'])

        self.initInsChngThrottling()

        # BE CAREFUL HERE
        # This controls which message types are excluded from signature
        # verification. These are still subject to RAET's signature verification
        # but client signatures will not be checked on these. Expressly
        # prohibited from being in this is ClientRequest and Propagation,
        # which both require client signature verification
        self.authnWhitelist = (Nomination, Primary, Reelection,
                               Batch,
                               PrePrepare, Prepare, Checkpoint,
                               Commit, InstanceChange, LedgerStatus,
                               ConsistencyProof, CatchupReq, CatchupRep,
                               ConsProofRequest, ThreePCState)

        # Map of request identifier, request id to client name. Used for
        # dispatching the processed requests to the correct client remote
        # TODO: This should be persisted in
        # case the node crashes before sending the reply to the client
        self.requestSender = {}     # Dict[Tuple[str, int], str]

<<<<<<< HEAD
=======
        # TODO: this and tons of akin stuff should be exterminated
        if isinstance(self.poolManager, TxnPoolManager):
            self.ledgerManager.addLedger(POOL_LEDGER_ID, self.poolLedger,
                postCatchupCompleteClbk=self.postPoolLedgerCaughtUp,
                postTxnAddedToLedgerClbk=self.postTxnFromCatchupAddedToLedger)
            self.states[POOL_LEDGER_ID] = self.poolManager.state

>>>>>>> 9591556a
        nodeRoutes.extend([
            (LedgerStatus, self.ledgerManager.processLedgerStatus),
            (ConsistencyProof, self.ledgerManager.processConsistencyProof),
            (ConsProofRequest, self.ledgerManager.processConsistencyProofReq),
            (CatchupReq, self.ledgerManager.processCatchupReq),
            (CatchupRep, self.ledgerManager.processCatchupRep)
        ])

        self.nodeMsgRouter = Router(*nodeRoutes)

        self.clientMsgRouter = Router(
            (Request, self.processRequest),
            (LedgerStatus, self.ledgerManager.processLedgerStatus),
            (CatchupReq, self.ledgerManager.processCatchupReq),
        )

        # Ordered requests received from replicas while the node was not
        # participating
        self.stashedOrderedReqs = deque()

        # Set of (identifier, reqId) of all transactions that were received
        # while catching up. Used to detect overlap between stashed requests
        # and received replies while catching up.
        self.reqsFromCatchupReplies = set()

        # Any messages that are intended for view numbers higher than the
        # current view.
        self.msgsForFutureViews = {}

        self._primary_replica_no = None

        # Need to keep track of the time when lost connection with primary,
        # help in voting for/against a view change.
        self.lost_primary_at = None

        # Its True when a view change is in progress. Being in progress means
        # still waiting for 3PC messages from previous view.
        self.view_change_in_progress = False

        tp = loadPlugins(self.basedirpath)
        logger.debug("total plugins loaded in node: {}".format(tp))
        # TODO: this is already happening in `start`, why here then?
        self.logNodeInfo()
        self._id = None
        self._wallet = None
        self.seqNoDB = self.loadSeqNoDB()

        # Stores the last txn seqNo that was executed for a ledger in a batch
        self.batchToSeqNos = OrderedDict()  # type: OrderedDict[int, int]

    @property
    def id(self):
        if not self._id and isinstance(self.poolManager, TxnPoolManager):
            for txn in self.poolLedger.getAllTxn().values():
                if self.name == txn[DATA][ALIAS]:
                    self._id = txn[TARGET_NYM]
        return self._id

    @property
    def wallet(self):
        if not self._wallet:
            wallet = Wallet(self.name)
            signer = SimpleSigner(seed=unhexlify(self.nodestack.keyhex))
            wallet.addIdentifier(signer=signer)
            self._wallet = wallet
        return self._wallet

    def initPoolManager(self, nodeRegistry, ha, cliname, cliha):
        HasPoolManager.__init__(self, nodeRegistry, ha, cliname, cliha)

    def __repr__(self):
        return self.name

    def getDomainReqHandler(self):
        return DomainRequestHandler(self.domainLedger,
                                    self.states[DOMAIN_LEDGER_ID],
                                    self.reqProcessors)

    def loadSeqNoDB(self):
        return ReqIdrToTxn(
            initKeyValueStorage(
                self.config.reqIdToTxnStorage,
                self.dataLocation,
                self.config.seqNoDbName)
        )

    # noinspection PyAttributeOutsideInit
    def setF(self):
        nodeNames = set(self.nodeReg.keys())
        self.allNodeNames = nodeNames.union({self.name, })
        self.totalNodes = len(self.allNodeNames)
        self.f = getMaxFailures(self.totalNodes)
        self.requiredNumberOfInstances = self.f + 1  # per RBFT
        self.minimumNodes = (2 * self.f) + 1  # minimum for a functional pool

    @property
    def poolLedger(self):
        return self.poolManager.ledger \
            if isinstance(self.poolManager, TxnPoolManager) \
            else None

    @property
    def domainLedger(self):
        return self.primaryStorage

    @property
    def poolLedgerStatus(self):
        return LedgerStatus(POOL_LEDGER_ID, self.poolLedger.size,
                            self.poolLedger.root_hash) \
            if self.poolLedger else None

    @property
    def domainLedgerStatus(self):
        return LedgerStatus(DOMAIN_LEDGER_ID, self.domainLedger.size,
                            self.domainLedger.root_hash)

    @property
    def ledger_ids(self):
        return [POOL_LEDGER_ID, DOMAIN_LEDGER_ID]

    def getLedgerRootHash(self, ledgerId, isCommitted=True):
        ledgerInfo = self.ledgerManager.getLedgerInfoByType(ledgerId)
        if not ledgerInfo:
            raise RuntimeError('Ledger with id {} does not exist')
        ledger = ledgerInfo.ledger
        if isCommitted:
            return ledger.root_hash
        return ledger.uncommittedRootHash or ledger.root_hash

    def stateRootHash(self, ledgerId, isCommitted=True):
        state = self.states.get(ledgerId)
        if not state:
            raise RuntimeError('State with id {} does not exist')
        return state.committedHeadHash if isCommitted else state.headHash

    @property
    def isParticipating(self):
        return self.mode == Mode.participating

    @property
    def nodeStackClass(self) -> NetworkInterface:
        return nodeStackClass

    @property
    def clientStackClass(self) -> NetworkInterface:
        return clientStackClass

    def getPrimaryStorage(self):
        """
        This is usually an implementation of Ledger
        """
        if self.config.primaryStorage is None:
            fields = getTxnOrderedFields()
            defaultTxnFile = os.path.join(self.config.baseDir,
                                       self.config.domainTransactionsFile)
            if not os.path.exists(defaultTxnFile):
                logger.debug("Not using default initialization file for "
                             "domain ledger, since it does not exist: {}"
                             .format(defaultTxnFile))
                defaultTxnFile = None

            return Ledger(CompactMerkleTree(hashStore=self.hashStore),
                          dataDir=self.dataLocation,
                          serializer=CompactSerializer(fields=fields),
                          fileName=self.config.domainTransactionsFile,
                          ensureDurability=self.config.EnsureLedgerDurability,
                          defaultFile=defaultTxnFile)
        else:
            # TODO: we need to rethink this functionality
            return initStorage(self.config.primaryStorage,
                               name=self.name+NODE_PRIMARY_STORAGE_SUFFIX,
                               dataDir=self.dataLocation,
                               config=self.config)

    def getHashStore(self, name) -> HashStore:
        """
        Create and return a hashStore implementation based on configuration
        """
        hsConfig = self.config.hashStore['type'].lower()
        if hsConfig == HS_FILE:
            return FileHashStore(dataDir=self.dataLocation,
                                 fileNamePrefix=NODE_HASH_STORE_SUFFIX)
        elif hsConfig == HS_LEVELDB:
            return LevelDbHashStore(dataDir=self.dataLocation)
        else:
            return MemoryHashStore()

    def getLedgerManager(self) -> LedgerManager:
        return LedgerManager(self, ownedByNode=True,
                             postAllLedgersCaughtUp=self.allLedgersCaughtUp)

    def init_ledger_manager(self):
        self.ledgerManager.addLedger(DOMAIN_LEDGER_ID, self.domainLedger,
                                     postCatchupCompleteClbk=self.postDomainLedgerCaughtUp,
                                     postTxnAddedToLedgerClbk=self.postTxnFromCatchupAddedToLedger)
        self.on_new_ledger_added(DOMAIN_LEDGER_ID)
        if isinstance(self.poolManager, TxnPoolManager):
            self.ledgerManager.addLedger(POOL_LEDGER_ID, self.poolLedger,
                postCatchupCompleteClbk=self.postPoolLedgerCaughtUp,
                postTxnAddedToLedgerClbk=self.postTxnFromCatchupAddedToLedger)
            self.on_new_ledger_added(POOL_LEDGER_ID)

    def on_new_ledger_added(self, ledger_id):
        for r in self.replicas:
            # If a ledger was added after a replica was created, add a queue
            # in the ledger to the replica
            if ledger_id not in r.requestQueues:
                r.requestQueues[ledger_id] = OrderedSet()

    def loadDomainState(self):
        return PruningState(
            initKeyValueStorage(
                self.config.domainStateStorage,
                self.dataLocation,
                self.config.domainStateDbName)
        )

    @classmethod
    def ledgerIdForRequest(cls, request: Request):
        assert request.operation[TXN_TYPE]
        typ = request.operation[TXN_TYPE]
        return cls.ledgerId(typ)

    def start(self, loop):
        oldstatus = self.status
        if oldstatus in Status.going():
            logger.info("{} is already {}, so start has no effect".
                        format(self, self.status.name))
        else:
            super().start(loop)
            self.primaryStorage.start(loop,
                                      ensureDurability=
                                      self.config.EnsureLedgerDurability)
            if self.hashStore.closed:
                self.hashStore = self.getHashStore(self.name)

            self.nodestack.start()
            self.clientstack.start()

            self.elector = self.newPrimaryDecider()

            # if first time running this node
            if not self.nodestack.remotes:
                logger.info("{} first time running..."
                            "".format(self), extra={"cli": "LOW_STATUS",
                                                    "tags": ["node-key-sharing"]})
            else:
                self.nodestack.maintainConnections(force=True)

            if isinstance(self.poolManager, RegistryPoolManager):
                # Node not using pool ledger so start syncing domain ledger
                self.mode = Mode.discovered
                self.ledgerManager.setLedgerCanSync(DOMAIN_LEDGER_ID, True)
            else:
                # Node using pool ledger so first sync pool ledger
                self.mode = Mode.starting
                self.ledgerManager.setLedgerCanSync(POOL_LEDGER_ID, True)

        self.logNodeInfo()

    @staticmethod
    def getRank(name: str, allNames: Sequence[str]):
        return sorted(allNames).index(name)

    def newPrimaryDecider(self):
        if self.primaryDecider:
            return self.primaryDecider
        else:
            return primary_elector.PrimaryElector(self)

    @property
    def connectedNodeCount(self) -> int:
        """
        The plus one is for this node, for example, if this node has three
        connections, then there would be four total nodes
        :return: number of connected nodes this one
        """
        return len(self.nodestack.conns) + 1

    def onStopping(self):
        """
        Actions to be performed on stopping the node.

        - Close the UDP socket of the nodestack
        """
        # Log stats should happen before any kind of reset or clearing
        self.logstats()

        self.reset()

        # Stop the ledgers
        ledgers = [self.domainLedger]
        if self.poolLedger:
            ledgers.append(self.poolLedger)

        for ledger in ledgers:
            try:
                ledger.stop()
            except Exception as ex:
                logger.warning('{} got exception while stopping ledger: {}'.
                               format(self, ex))

        # Stop the hash stores
        hashStores = [self.hashStore]
        if self.poolLedger:
            ledgers.append(self.poolLedger)
        if self.hashStore:
            hashStores.append(self.hashStore)
        if isinstance(self.poolManager, TxnPoolManager) and self.poolManager.hashStore:
            hashStores.append(self.poolManager.hashStore)
        hashStores = [hs for hs in hashStores if
                      isinstance(hs, (FileHashStore, LevelDbHashStore))
                      and not hs.closed]
        for hs in hashStores:
            try:
                hs.close()
            except Exception as ex:
                logger.warning('{} got exception while closing hash store: {}'.
                               format(self, ex))

        self.nodestack.stop()
        self.clientstack.stop()

        self.closeAllKVStores()

        self.mode = None
        if isinstance(self.poolManager, TxnPoolManager):
            self.ledgerManager.setLedgerState(POOL_LEDGER_ID,
                                              LedgerState.not_synced)
        self.ledgerManager.setLedgerState(DOMAIN_LEDGER_ID,
                                          LedgerState.not_synced)

    def closeAllKVStores(self):
        # Clear leveldb lock files
        logger.info("{} closing level dbs".format(self), extra={"cli": False})
        for ledgerId in self.ledgerManager.ledgerRegistry:
            state = self.getState(ledgerId)
            if state:
                state.close()
        if self.seqNoDB:
            self.seqNoDB.close()

    def reset(self):
        logger.info("{} reseting...".format(self), extra={"cli": False})
        self.nodestack.nextCheck = 0
        logger.debug("{} clearing aqStash of size {}".format(self,
                                                             len(self.aqStash)))
        self.nodestack.conns.clear()
        # TODO: Should `self.clientstack.conns` be cleared too
        # self.clientstack.conns.clear()
        self.aqStash.clear()
        self.actionQueue.clear()
        self.elector = None

    async def prod(self, limit: int=None) -> int:
        """.opened
        This function is executed by the node each time it gets its share of
        CPU time from the event loop.

        :param limit: the number of items to be serviced in this attempt
        :return: total number of messages serviced by this node
        """
        c = 0
        if self.status is not Status.stopped:
            c += await self.serviceReplicas(limit)
            c += await self.serviceNodeMsgs(limit)
            c += await self.serviceClientMsgs(limit)
            c += self._serviceActions()
            c += self.ledgerManager.service()
            c += self.monitor._serviceActions()
            c += await self.serviceElector()
            self.nodestack.flushOutBoxes()
        if self.isGoing():
            self.nodestack.serviceLifecycle()
            self.clientstack.serviceClientStack()
        return c

    async def serviceReplicas(self, limit) -> int:
        """
        Execute `serviceReplicaMsgs`, `serviceReplicaOutBox` and
        `serviceReplicaInBox` with `limit` number of messages. See the
        respective functions for more information.

        :param limit: the maximum number of messages to process
        :return: the sum of messages successfully processed by
        serviceReplicaMsgs, serviceReplicaInBox and serviceReplicaOutBox
        """
        a = self.serviceReplicaMsgs(limit)
        b = await self.serviceReplicaOutBox(limit)
        c = self.serviceReplicaInBox(limit)
        return a + b + c

    async def serviceNodeMsgs(self, limit: int) -> int:
        """
        Process `limit` number of messages from the nodeInBox.

        :param limit: the maximum number of messages to process
        :return: the number of messages successfully processed
        """
        n = await self.nodestack.service(limit)
        await self.processNodeInBox()
        return n

    async def serviceClientMsgs(self, limit: int) -> int:
        """
        Process `limit` number of messages from the clientInBox.

        :param limit: the maximum number of messages to process
        :return: the number of messages successfully processed
        """
        c = await self.clientstack.service(limit)
        await self.processClientInBox()
        return c

    async def serviceElector(self) -> int:
        """
        Service the elector's inBox, outBox and action queues.

        :return: the number of messages successfully serviced
        """
        if not self.isReady():
            return 0
        o = self.serviceElectorOutBox()
        i = await self.serviceElectorInbox()
        a = self.elector._serviceActions()
        return o + i + a

    def onConnsChanged(self, joined: Set[str], left: Set[str]):
        """
        A series of operations to perform once a connection count has changed.

        - Set f to max number of failures this system can handle.
        - Set status to one of started, started_hungry or starting depending on
            the number of protocol instances.
        - Check protocol instances. See `checkInstances()`

        """
        if self.isGoing():
            if self.connectedNodeCount == self.totalNodes:
                self.status = Status.started
            elif self.connectedNodeCount >= self.minimumNodes:
                self.status = Status.started_hungry
            else:
                self.status = Status.starting
        self.elector.nodeCount = self.connectedNodeCount

        if self.master_primary in joined:
            self.lost_primary_at = None
        if self.master_primary in left:
            logger.debug('{} lost connection to primary of master'.format(self))
            self.lost_master_primary()

        if self.isReady():
            self.checkInstances()
            # TODO: Should we only send election messages when lagged or
            # otherwise too?
            if isinstance(self.elector, PrimaryElector) and joined:
                msgs = self.elector.getElectionMsgsForLaggedNodes()
                logger.debug("{} has msgs {} for new nodes {}".
                             format(self, msgs, joined))
                for joinedNode in joined:
                    self.sendElectionMsgsToLaggingNode(joinedNode, msgs)
                    # Communicate current view number if any view change
                    # happened to the connected node
                    if self.viewNo > 0:
                        logger.debug("{} communicating view number {} to {}"
                                     .format(self, self.viewNo-1, joinedNode))
                        rid = self.nodestack.getRemote(joinedNode).uid
                        self.send(
                            self._create_instance_change_msg(self.viewNo, 0),
                            rid)

        # Send ledger status whether ready (connected to enough nodes) or not
        for n in joined:
            self.send_ledger_status_to_newly_connected_node(n)

    def send_ledger_status_to_newly_connected_node(self, node_name):
        self.sendPoolLedgerStatus(node_name)
        # Send the domain ledger status only when it has discovered enough
        # peers otherwise very few peers will know that this node is lagging
        # behind and it will not receive sufficient consistency proofs to
        # verify the exact state of the ledger.
        if self.mode in (Mode.discovered, Mode.participating):
            self.sendDomainLedgerStatus(node_name)

    def newNodeJoined(self, txn):
        self.setF()
        new_replicas = self.adjustReplicas()
        if self.adjustReplicas() > 0:
            while new_replicas > 0:
                self.elector.start_election_for_instance(
                    self.replicas[-new_replicas].instId)
                new_replicas -= 1

    def nodeLeft(self, txn):
        self.setF()
        self.adjustReplicas()

    def sendPoolInfoToClients(self, txn):
        logger.debug("{} sending new node info {} to all clients".format(self,
                                                                         txn))
        msg = PoolLedgerTxns(txn)
        self.clientstack.transmitToClients(msg,
                                           list(self.clientstack.connectedClients))

    @property
    def clientStackName(self):
        return self.getClientStackNameOfNode(self.name)

    @staticmethod
    def getClientStackNameOfNode(nodeName: str):
        return nodeName + CLIENT_STACK_SUFFIX

    def getClientStackHaOfNode(self, nodeName: str) -> HA:
        return self.cliNodeReg.get(self.getClientStackNameOfNode(nodeName))

    def sendElectionMsgsToLaggingNode(self, nodeName: str, msgs: List[Any]):
        rid = self.nodestack.getRemote(nodeName).uid
        for msg in msgs:
            logger.debug("{} sending election message {} to lagged node {}".
                         format(self, msg, nodeName))
            self.send(msg, rid)

    def _statusChanged(self, old: Status, new: Status) -> None:
        """
        Perform some actions based on whether this node is ready or not.

        :param old: the previous status
        :param new: the current status
        """
        pass

    def checkInstances(self) -> None:
        """
        Check if this node has the minimum required number of protocol
        instances, i.e. f+1. If not, add a replica. If no election is in
        progress, this node will try to nominate one of its replicas as primary.
        This method is called whenever a connection with a  new node is
        established.
        """
        logger.debug("{} choosing to start election on the basis of count {} "
                     "and nodes {}".format(self, self.connectedNodeCount,
                                           self.nodestack.conns))
        self._schedule(self.decidePrimaries)

    def adjustReplicas(self):
        """
        Add or remove replicas depending on `f`
        """
        newReplicas = 0
        while len(self.replicas) < self.requiredNumberOfInstances:
            self.addReplica()
            newReplicas += 1
            self.processStashedMsgsForReplica(len(self.replicas)-1)

        while len(self.replicas) > self.requiredNumberOfInstances:
            self.removeReplica()
            newReplicas -= 1

        pop_keys(self.msgsForFutureReplicas, lambda x: x < len(self.replicas))
        return newReplicas

    def _dispatch_stashed_msg(self, msg, frm):
        if isinstance(msg, ElectionType):
            self.sendToElector(msg, frm)
            return True
        elif isinstance(msg, ThreePhaseType):
            self.sendToReplica(msg, frm)
            return True
        else:
            return False

    def processStashedMsgsForReplica(self, instId: int):
        if instId not in self.msgsForFutureReplicas:
            return
        i = 0
        while self.msgsForFutureReplicas[instId]:
            msg, frm = self.msgsForFutureReplicas[instId].popleft()
            if not self._dispatch_stashed_msg(msg, frm):
                self.discard(msg, reason="Unknown message type for replica id "
                                         "{}".format(instId),
                             logMethod=logger.warn)
            i += 1
        logger.debug("{} processed {} stashed msgs for replica {}".
                     format(self, i, instId))

    def processStashedMsgsForView(self, view_no: int):
        if view_no not in self.msgsForFutureViews:
            return
        i = 0
        while self.msgsForFutureViews[view_no]:
            msg, frm = self.msgsForFutureViews[view_no].popleft()
            if not self._dispatch_stashed_msg(msg, frm):
                self.discard(msg, reason="Unknown message type for view no "
                                         "{}".format(view_no),
                             logMethod=logger.warn)
            i += 1
        logger.debug("{} processed {} stashed msgs for view no {}".
                     format(self, i, view_no))

    def decidePrimaries(self):
        """
        Choose the primary replica for each protocol instance in the system
        using a PrimaryDecider.
        """
        self.elector.decidePrimaries()

    def createReplica(self, instId: int, isMaster: bool) -> 'replica.Replica':
        """
        Create a new replica with the specified parameters.
        This is a convenience method used to create replicas from a node
        instead of passing in replicas in the Node's constructor.

        :param instId: protocol instance number
        :param isMaster: does this replica belong to the master protocol
            instance?
        :return: a new instance of Replica
        """
        return replica.Replica(self, instId, isMaster)

    def addReplica(self):
        """
        Create and add a new replica to this node.
        If this is the first replica on this node, it will belong to the Master
        protocol instance.
        """
        instId = len(self.replicas)
        if len(self.replicas) == 0:
            isMaster = True
            instDesc = "master"
        else:
            isMaster = False
            instDesc = "backup"
        replica = self.createReplica(instId, isMaster)
        self.replicas.append(replica)
        self.msgsToReplicas.append(deque())
        self.monitor.addInstance()
        logger.display("{} added replica {} to instance {} ({})".
                       format(self, replica, instId, instDesc),
                       extra={"tags": ["node-replica"]})
        return replica

    def removeReplica(self):
        replica = self.replicas[-1]
        self.replicas = self.replicas[:-1]
        self.msgsToReplicas = self.msgsToReplicas[:-1]
        self.monitor.addInstance()
        logger.display("{} removed replica {} from instance {}".
                       format(self, replica, replica.instId),
                       extra={"tags": ["node-replica"]})
        return replica

    def serviceReplicaMsgs(self, limit: int=None) -> int:
        """
        Process `limit` number of replica messages.
        Here processing means appending to replica inbox.

        :param limit: the maximum number of replica messages to process
        :return: the number of replica messages processed
        """
        msgCount = 0
        for idx, replicaMsgs in enumerate(self.msgsToReplicas):
            while replicaMsgs and (not limit or msgCount < limit):
                msgCount += 1
                msg = replicaMsgs.popleft()
                self.replicas[idx].inBox.append(msg)
        return msgCount

    async def serviceReplicaOutBox(self, limit: int=None) -> int:
        """
        Process `limit` number of replica messages.
        Here processing means appending to replica inbox.

        :param limit: the maximum number of replica messages to process
        :return: the number of replica messages processed
        """
        msgCount = 0
        for replica in self.replicas:
            while replica.outBox and (not limit or msgCount < limit):
                msgCount += 1
                msg = replica.outBox.popleft()
                if isinstance(msg, (PrePrepare,
                                    Prepare,
                                    Commit,
                                    Checkpoint)):
                    self.send(msg)
                elif isinstance(msg, Ordered):
                    # Checking for request in received catchup replies as a
                    # request ordering might have started when the node was not
                    # participating but by the time ordering finished, node
                    # might have started participating
                    recvd = self.gotInCatchupReplies(msg)
                    if self.isParticipating and not recvd:
                        self.processOrdered(msg)
                    else:
                        logger.debug("{} stashing {} since mode is {} and {}".
                                     format(self, msg, self.mode, recvd))
                        self.stashedOrderedReqs.append(msg)
                elif isinstance(msg, Reject):
                    reqKey = (msg.identifier, msg.reqId)
                    reject = Reject(*reqKey,
                                    self.reasonForClientFromException(msg.reason))
                    self.transmitToClient(reject, self.requestSender[reqKey])
                    self.doneProcessingReq(*reqKey)
                elif isinstance(msg, Exception):
                    self.processEscalatedException(msg)
                else:
                    logger.error("Received msg {} and don't know how to handle "
                                 "it".format(msg))
        return msgCount

    def serviceReplicaInBox(self, limit: int=None):
        """
        Process `limit` number of messages in the replica inbox for each replica
        on this node.

        :param limit: the maximum number of replica messages to process
        :return: the number of replica messages processed successfully
        """
        msgCount = 0
        for replica in self.replicas:
            msgCount += replica.serviceQueues(limit)
        return msgCount

    def serviceElectorOutBox(self, limit: int=None) -> int:
        """
        Service at most `limit` number of messages from the elector's outBox.

        :return: the number of messages successfully serviced.
        """
        msgCount = 0
        while self.elector.outBox and (not limit or msgCount < limit):
            msgCount += 1
            msg = self.elector.outBox.popleft()
            if isinstance(msg, (Nomination, Primary, Reelection)):
                self.send(msg)
            elif isinstance(msg, BlacklistMsg):
                nodeName = getattr(msg, f.NODE_NAME.nm)
                code = getattr(msg, f.SUSP_CODE.nm)
                self.reportSuspiciousNode(nodeName, code=code)
            else:
                logger.error("Received msg {} and don't know how to handle it".
                             format(msg))
        return msgCount

    async def serviceElectorInbox(self, limit: int=None) -> int:
        """
        Service at most `limit` number of messages from the elector's outBox.

        :return: the number of messages successfully serviced.
        """
        msgCount = 0
        while self.msgsToElector and (not limit or msgCount < limit):
            msgCount += 1
            msg = self.msgsToElector.popleft()
            self.elector.inBox.append(msg)
        await self.elector.serviceQueues(limit)
        return msgCount

    @property
    def hasPrimary(self) -> bool:
        """
        Does this node have a primary replica?

        :return: whether this node has a primary
        """
        return any(replica.isPrimary for replica in self.replicas)

    @property
    def primaryReplicaNo(self) -> Optional[int]:
        """
        Return the index of the primary or None if there's no primary among the
        replicas on this node.

        :return: index of the primary
        """
        if self._primary_replica_no is None:
            for idx, replica in enumerate(self.replicas):
                if replica.isPrimary:
                    self._primary_replica_no = idx
                    return idx
        return self._primary_replica_no

    @property
    def master_primary(self) -> Optional[str]:
        """
        Return the name of the primary node of the master instance
        """
        if self.replicas[0].primaryName:
            return self.replicas[0].getNodeName(self.replicas[0].primaryName)
        return None

    @staticmethod
    def is_valid_view_or_inst(n):
        return not(n is None or not isinstance(n, int) or n < 0)

    def msgHasAcceptableInstId(self, msg, frm) -> bool:
        """
        Return true if the instance id of message corresponds to a correct
        replica.

        :param msg: the node message to validate
        :return:
        """
        instId = getattr(msg, f.INST_ID.nm, None)
        if not self.is_valid_view_or_inst(instId):
            return False
        if instId >= len(self.msgsToReplicas):
            if instId not in self.msgsForFutureReplicas:
                self.msgsForFutureReplicas[instId] = deque()
            self.msgsForFutureReplicas[instId].append((msg, frm))
            logger.debug("{} queueing message {} for future protocol "
                         "instance {}".format(self, msg, instId))
            return False
        return True

    def msgHasAcceptableViewNo(self, msg, frm) -> bool:
        """
        Return true if the view no of message corresponds to the current view
        no or a view no in the future
        :param msg: the node message to validate
        :return:
        """
        viewNo = getattr(msg, f.VIEW_NO.nm, None)
        if not self.is_valid_view_or_inst(viewNo):
            return False
        if self.viewNo - viewNo > 1:
            self.discard(msg, "un-acceptable viewNo {}"
                         .format(viewNo), logMethod=logger.info)
        elif viewNo > self.viewNo:
            if viewNo not in self.msgsForFutureViews:
                self.msgsForFutureViews[viewNo] = deque()
            self.msgsForFutureViews[viewNo].append((msg, frm))
        else:
            return True
        return False

    def sendToReplica(self, msg, frm):
        """
        Send the message to the intended replica.

        :param msg: the message to send
        :param frm: the name of the node which sent this `msg`
        """
        if self.msgHasAcceptableInstId(msg, frm) and \
                self.msgHasAcceptableViewNo(msg, frm):
            self.msgsToReplicas[msg.instId].append((msg, frm))

    def sendToElector(self, msg, frm):
        """
        Send the message to the intended elector.

        :param msg: the message to send
        :param frm: the name of the node which sent this `msg`
        """
        if self.msgHasAcceptableInstId(msg, frm) and \
                self.msgHasAcceptableViewNo(msg, frm):
            logger.debug("{} sending message to elector: {}".
                         format(self, (msg, frm)))
            self.msgsToElector.append((msg, frm))

    def handleOneNodeMsg(self, wrappedMsg):
        """
        Validate and process one message from a node.

        :param wrappedMsg: Tuple of message and the name of the node that sent
        the message
        """
        try:
            vmsg = self.validateNodeMsg(wrappedMsg)
            if vmsg:
                logger.info("{} msg validated {}".format(self, wrappedMsg),
                            extra={"tags": ["node-msg-validation"]})
                self.unpackNodeMsg(*vmsg)
            else:
                logger.info("{} invalidated msg {}".format(self, wrappedMsg),
                            extra={"tags": ["node-msg-validation"]})
        except SuspiciousNode as ex:
            self.reportSuspiciousNodeEx(ex)
        except Exception as ex:
            msg, frm = wrappedMsg
            self.discard(msg, ex)

    def validateNodeMsg(self, wrappedMsg):
        """
        Validate another node's message sent to this node.

        :param wrappedMsg: Tuple of message and the name of the node that sent
        the message
        :return: Tuple of message from node and name of the node
        """
        msg, frm = wrappedMsg
        if self.isNodeBlacklisted(frm):
            self.discard(msg, "received from blacklisted node {}"
                         .format(frm), logger.info)
            return None

        op = msg.pop(OP_FIELD_NAME, None)
        if not op:
            raise MissingNodeOp
        cls = TaggedTuples.get(op, None)
        if not cls:
            raise InvalidNodeOp(op)
        try:
            cMsg = cls(**msg)
        except Exception as ex:
            raise InvalidNodeMsg from ex
        try:
            self.verifySignature(cMsg)
        except BaseExc as ex:
            raise SuspiciousNode(frm, ex, cMsg) from ex
        logger.debug("{} received node message from {}: {}".
                     format(self, frm, cMsg),
                     extra={"cli": False})
        return cMsg, frm

    def unpackNodeMsg(self, msg, frm) -> None:
        """
        If the message is a batch message validate each message in the batch,
        otherwise add the message to the node's inbox.

        :param msg: a node message
        :param frm: the name of the node that sent this `msg`
        """
        if isinstance(msg, Batch):
            logger.debug("{} processing a batch {}".format(self, msg))
            for m in msg.messages:
                m = self.nodestack.deserializeMsg(m)
                self.handleOneNodeMsg((m, frm))
        else:
            self.postToNodeInBox(msg, frm)

    def postToNodeInBox(self, msg, frm):
        """
        Append the message to the node inbox

        :param msg: a node message
        :param frm: the name of the node that sent this `msg`
        """
        logger.debug("{} appending to nodeInbox {}".format(self, msg))
        self.nodeInBox.append((msg, frm))

    async def processNodeInBox(self):
        """
        Process the messages in the node inbox asynchronously.
        """
        while self.nodeInBox:
            m = self.nodeInBox.popleft()
            try:
                await self.nodeMsgRouter.handle(m)
            except SuspiciousNode as ex:
                self.reportSuspiciousNodeEx(ex)
                self.discard(m, ex)

    def handleOneClientMsg(self, wrappedMsg):
        """
        Validate and process a client message

        :param wrappedMsg: a message from a client
        """
        try:
            vmsg = self.validateClientMsg(wrappedMsg)
            if vmsg:
                self.unpackClientMsg(*vmsg)
        except BlowUp:
            raise
        except Exception as ex:
            msg, frm = wrappedMsg
            friendly = friendlyEx(ex)
            if isinstance(ex, SuspiciousClient):
                self.reportSuspiciousClient(frm, friendly)

            self.handleInvalidClientMsg(ex, wrappedMsg)

    def handleInvalidClientMsg(self, ex, wrappedMsg):
        msg, frm = wrappedMsg
        exc = ex.__cause__ if ex.__cause__ else ex
        friendly = friendlyEx(ex)
        reason = self.reasonForClientFromException(ex)
        if isinstance(msg, Request):
            msg = msg.__getstate__()
        identifier = msg.get(f.IDENTIFIER.nm)
        reqId = msg.get(f.REQ_ID.nm)
        if not reqId:
            reqId = getattr(exc, f.REQ_ID.nm, None)
            if not reqId:
                reqId = getattr(ex, f.REQ_ID.nm, None)
        self.transmitToClient(RequestNack(identifier, reqId, reason), frm)
        self.discard(wrappedMsg, friendly, logger.warning, cliOutput=True)

    def validateClientMsg(self, wrappedMsg):
        """
        Validate a message sent by a client.

        :param wrappedMsg: a message from a client
        :return: Tuple of clientMessage and client address
        """
        msg, frm = wrappedMsg
        if self.isClientBlacklisted(frm):
            self.discard(msg, "received from blacklisted client {}"
                         .format(frm), logger.info)
            return None

        if all(attr in msg.keys()
               for attr in [OPERATION, f.IDENTIFIER.nm, f.REQ_ID.nm]):
            self.doStaticValidation(msg[f.IDENTIFIER.nm],
                                    msg[f.REQ_ID.nm],
                                    msg[OPERATION])
            cls = Request
        elif OP_FIELD_NAME in msg:
            op = msg.pop(OP_FIELD_NAME)
            cls = TaggedTuples.get(op, None)
            if not cls:
                raise InvalidClientOp(op, msg.get(f.REQ_ID.nm))
            if cls not in (Batch, LedgerStatus, CatchupReq):
                raise InvalidClientMsgType(cls, msg.get(f.REQ_ID.nm))
        else:
            raise InvalidClientRequest(msg.get(f.IDENTIFIER.nm),
                                       msg.get(f.REQ_ID.nm))
        try:
            cMsg = cls(**msg)
        except Exception as ex:
            raise InvalidClientRequest(msg.get(f.IDENTIFIER.nm),
                                       msg.get(f.REQ_ID.nm)) from ex

        if self.isSignatureVerificationNeeded(msg):
            self.verifySignature(cMsg)
            # Suspicions should only be raised when lot of sig failures are
            # observed
            # try:
            #     self.verifySignature(cMsg)
            # except UnknownIdentifier as ex:
            #     raise
            # except Exception as ex:
            #     raise SuspiciousClient from ex
        logger.trace("{} received CLIENT message: {}".
                     format(self.clientstack.name, cMsg))
        return cMsg, frm

    def unpackClientMsg(self, msg, frm):
        """
        If the message is a batch message validate each message in the batch,
        otherwise add the message to the node's clientInBox.

        :param msg: a client message
        :param frm: the name of the client that sent this `msg`
        """
        if isinstance(msg, Batch):
            for m in msg.messages:
                # This check is done since Client uses NodeStack (which can
                # send and receive BATCH) to talk to nodes but Node uses
                # ClientStack (which cannot send or receive BATCH).
                # TODO: The solution is to have both kind of stacks be able to
                # parse BATCH messages
                if m in (ZStack.pingMessage, ZStack.pongMessage):
                    continue
                m = self.clientstack.deserializeMsg(m)
                self.handleOneClientMsg((m, frm))
        else:
            self.postToClientInBox(msg, frm)

    def postToClientInBox(self, msg, frm):
        """
        Append the message to the node's clientInBox

        :param msg: a client message
        :param frm: the name of the node that sent this `msg`
        """
        self.clientInBox.append((msg, frm))

    async def processClientInBox(self):
        """
        Process the messages in the node's clientInBox asynchronously.
        All messages in the inBox have already been validated, including
        signature check.
        """
        while self.clientInBox:
            m = self.clientInBox.popleft()
            req, frm = m
            logger.display("{} processing {} request {}".
                           format(self.clientstack.name, frm, req),
                           extra={"cli": True,
                                  "tags": ["node-msg-processing"]})
            try:
                await self.clientMsgRouter.handle(m)
            except InvalidClientMessageException as ex:
                self.handleInvalidClientMsg(ex, m)

    def postPoolLedgerCaughtUp(self, **kwargs):
        self.mode = Mode.discovered
        # The node might have discovered more nodes, so see if schedule
        # election if needed.
        if isinstance(self.poolManager, TxnPoolManager):
            self.checkInstances()
        # Initialising node id in case where node's information was not present
        # in pool ledger at the time of starting, happens when a non-genesis
        # node starts
        self.id
        self.catchup_next_ledger_after_pool()

    def catchup_next_ledger_after_pool(self):
        self.start_domain_ledger_sync()

    def start_domain_ledger_sync(self):
        self.ledgerManager.setLedgerCanSync(DOMAIN_LEDGER_ID, True)
        for nm in self.nodestack.connecteds:
            self.sendDomainLedgerStatus(nm)
        self.ledgerManager.processStashedLedgerStatuses(DOMAIN_LEDGER_ID)

    def postDomainLedgerCaughtUp(self, **kwargs):
        pass

    def postTxnFromCatchupAddedToLedger(self, ledgerId: int, txn: Any):
        self.reqsFromCatchupReplies.add((txn.get(f.IDENTIFIER.nm),
                                         txn.get(f.REQ_ID.nm)))

        rh = self.postRecvTxnFromCatchup(ledgerId, txn)
        if rh:
            rh.updateState([txn], isCommitted=True)
            state = self.getState(ledgerId)
            state.commit(rootHash=state.headHash)
        self.updateSeqNoMap([txn])

    def postRecvTxnFromCatchup(self, ledgerId: int, txn: Any):
        rh = None
        if ledgerId == POOL_LEDGER_ID:
            self.poolManager.onPoolMembershipChange(txn)
            rh = self.poolManager.reqHandler
        if ledgerId == DOMAIN_LEDGER_ID:
            self.post_txn_from_catchup_added_to_domain_ledger(txn)
            rh = self.reqHandler
        return rh

    def allLedgersCaughtUp(self, **kwargs):
        self.mode = Mode.participating
        self.processStashedOrderedReqs()
        # TODO: next line not needed
        self.checkInstances()

    def getLedger(self, ledgerId):
        return self.ledgerManager.getLedgerInfoByType(ledgerId).ledger

    def getState(self, ledgerId):
        return self.states.get(ledgerId)

    def post_txn_from_catchup_added_to_domain_ledger(self, txn):
        if txn.get(TXN_TYPE) == NYM:
            self.addNewRole(txn)

    def sendPoolLedgerStatus(self, nodeName):
        self.sendLedgerStatus(nodeName, POOL_LEDGER_ID)

    def sendDomainLedgerStatus(self, nodeName):
        self.sendLedgerStatus(nodeName, DOMAIN_LEDGER_ID)

    def getLedgerStatus(self, ledgerId: int):
        if ledgerId == POOL_LEDGER_ID:
            return self.poolLedgerStatus
        if ledgerId == DOMAIN_LEDGER_ID:
            return self.domainLedgerStatus

    def sendLedgerStatus(self, nodeName: str, ledgerId: int):
        ledgerStatus = self.getLedgerStatus(ledgerId)
        if ledgerStatus:
            rid = self.nodestack.getRemote(nodeName).uid
            self.send(ledgerStatus, rid)
        else:
            logger.debug("{} not sending ledger {} status to {} as it is null"
                         .format(self, ledgerId, nodeName))

    def doStaticValidation(self, identifier, reqId, operation):
        if TXN_TYPE not in operation:
            raise InvalidClientRequest(identifier, reqId)

        if operation.get(TXN_TYPE) in POOL_TXN_TYPES:
            self.poolManager.doStaticValidation(identifier, reqId, operation)

        if self.opVerifiers:
            try:
                for v in self.opVerifiers:
                    v.verify(operation)
            except Exception as ex:
                raise InvalidClientRequest(identifier, reqId) from ex

    def doDynamicValidation(self, request: Request):
        """
        State based validation
        """
        if self.ledgerIdForRequest(request) == POOL_LEDGER_ID:
            self.poolManager.doDynamicValidation(request)
        else:
            self.domainDynamicValidation(request)

    def applyReq(self, request: Request):
        """
        Apply request to appropriate ledger and state
        """
        if self.ledgerIdForRequest(request) == POOL_LEDGER_ID:
            return self.poolManager.applyReq(request)
        else:
            return self.domainRequestApplication(request)

    def domainDynamicValidation(self, request: Request):
        self.reqHandler.validate(request, self.config)

    def domainRequestApplication(self, request: Request):
        return self.reqHandler.apply(request)

    def processRequest(self, request: Request, frm: str):
        """
        Handle a REQUEST from the client.
        If the request has already been executed, the node re-sends the reply to
        the client. Otherwise, the node acknowledges the client request, adds it
        to its list of client requests, and sends a PROPAGATE to the
        remaining nodes.

        :param request: the REQUEST from the client
        :param frm: the name of the client that sent this REQUEST
        """
        logger.debug("{} received client request: {} from {}".
                     format(self.name, request, frm))
        self.nodeRequestSpikeMonitorData['accum'] += 1

        # TODO: What if client sends requests with same request id quickly so
        # before reply for one is generated, the other comes. In that
        # case we need to keep track of what requests ids node has seen
        # in-memory and once request with a particular request id is processed,
        # it should be removed from that in-memory DS.

        # If request is already processed(there is a reply for the
        # request in
        # the node's transaction store then return the reply from the
        # transaction store)
        # TODO: What if the reply was a REQNACK? Its not gonna be found in the
        # replies.

        ledgerId = self.ledgerIdForRequest(request)
        ledger = self.getLedger(ledgerId)
        reply = self.getReplyFromLedger(ledger, request)
        if reply:
            logger.debug("{} returning REPLY from already processed "
                         "REQUEST: {}".format(self, request))
            self.transmitToClient(reply, frm)
        else:
            if not self.isProcessingReq(*request.key):
                self.startedProcessingReq(*request.key, frm)
            # If not already got the propagate request(PROPAGATE) for the
            # corresponding client request(REQUEST)
            self.recordAndPropagate(request, frm)
            self.transmitToClient(RequestAck(*request.key), frm)

    # noinspection PyUnusedLocal
    def processPropagate(self, msg: Propagate, frm):
        """
        Process one propagateRequest sent to this node asynchronously

        - If this propagateRequest hasn't been seen by this node, then broadcast
        it to all nodes after verifying the the signature.
        - Add the client to blacklist if its signature is invalid

        :param msg: the propagateRequest
        :param frm: the name of the node which sent this `msg`
        """
        logger.debug("Node {} received propagated request: {}".
                     format(self.name, msg))
        reqDict = msg.request
        request = Request(**reqDict)

        clientName = msg.senderClient

        if not self.isProcessingReq(*request.key):
            self.startedProcessingReq(*request.key, clientName)
        self.requests.addPropagate(request, frm)

        # # Only propagate if the node is participating in the consensus process
        # # which happens when the node has completed the catchup process
        self.propagate(request, clientName)
        self.tryForwarding(request)

    def startedProcessingReq(self, identifier, reqId, frm):
        self.requestSender[identifier, reqId] = frm

    def isProcessingReq(self, identifier, reqId) -> bool:
        return (identifier, reqId) in self.requestSender

    def doneProcessingReq(self, identifier, reqId):
        self.requestSender.pop((identifier, reqId))

    def processOrdered(self, ordered: Ordered, retryNo: int = 0):
        """
        Process and orderedRequest.

        Execute client request with retries if client request hasn't yet reached
        this node but corresponding PROPAGATE, PRE-PREPARE, PREPARE and
        COMMIT request did

        :param ordered: an orderedRequest
        :param retryNo: the retry number used in recursion
        :return: True if successful, None otherwise
        """

        inst_id, view_no, req_idrs, pp_seq_no, pp_time, ledger_id, \
            state_root, txn_root = tuple(ordered)

        # Only the request ordered by master protocol instance are executed by
        # the client
        r = None
        if inst_id == self.instances.masterId:
            reqs = [self.requests[i, r].request for (i, r) in req_idrs
                    if (i, r) in self.requests]
            if len(reqs) == len(req_idrs):
                logger.debug("{} executing Ordered batch {} {} of {} requests".
                             format(self.name, view_no, pp_seq_no, len(req_idrs)))
                self.executeBatch(pp_seq_no, pp_time, reqs, ledger_id, state_root,
                                  txn_root)
                # If the client request hasn't reached the node but corresponding
                # PROPAGATE, PRE-PREPARE, PREPARE and COMMIT request did,
                # then retry 3 times
            elif retryNo < 3:
                retryNo += 1
                asyncio.sleep(random.randint(2, 4))
                logger.debug('{} retrying executing ordered client requests'.
                             format(self.name))
                self.processOrdered(ordered, retryNo)
            else:
                logger.warning('{} not retrying processing Ordered any more {} '
                               'times'.format(self, retryNo))
            r = True
        else:
            logger.trace("{} got ordered requests from backup replica {}".
                         format(self, inst_id))
            r = False

        self.monitor.requestOrdered(req_idrs, inst_id, byMaster=r)
        if view_no < self.viewNo:
            self.ordered_prev_view_msgs(inst_id, pp_seq_no)
        return r

    def processEscalatedException(self, ex):
        """
        Process an exception escalated from a Replica
        """
        if isinstance(ex, SuspiciousNode):
            self.reportSuspiciousNodeEx(ex)
        else:
            raise RuntimeError("unhandled replica-escalated exception") from ex

    def processInstanceChange(self, instChg: InstanceChange, frm: str) -> None:
        """
        Validate and process an instance change request.

        :param instChg: the instance change request
        :param frm: the name of the node that sent this `msg`
        """
        logger.debug("{} received instance change request: {} from {}".
                     format(self, instChg, frm))

        # TODO: add sender to blacklist?
        if not isinstance(instChg.viewNo, int):
            self.discard(instChg, "field viewNo has incorrect type: {}".
                         format(type(instChg.viewNo)))
        elif instChg.viewNo <= self.viewNo:
            self.discard(instChg,
                         "Received instance change request with view no {} "
                         "which is not more than its view no {}".
                         format(instChg.viewNo, self.viewNo), logger.debug)
        else:
            # Record instance changes for views but send instance change
            # only when found master to be degraded. if quorum of view changes
            #  found then change view even if master not degraded
            if not self.instanceChanges.hasInstChngFrom(instChg.viewNo, frm):
                self._record_inst_change_msg(instChg, frm)

            if self.monitor.isMasterDegraded() and not \
                    self.instanceChanges.hasInstChngFrom(instChg.viewNo,
                                                         self.name):
                logger.info(
                    "{} found master degraded after receiving instance change "
                    "message from {}".format(self, frm))
                self.sendInstanceChange(instChg.viewNo)
            else:
                logger.debug(
                    "{} received instance change message {} but did not "
                    "find the master to be slow".format(self, instChg))

    def do_view_change_if_possible(self, view_no):
        # TODO: Need to handle skewed distributions which can arise due to
        # malicious nodes sending messages early on
        r, msg = self.canViewChange(view_no)
        if r:
            logger.info("{} initiating a view change to {} from {}".
                        format(self, view_no, self.viewNo))
            self.startViewChange(view_no)
        else:
            logger.debug(msg)
        return r

    def checkPerformance(self):
        """
        Check if master instance is slow and send an instance change request.
        :returns True if master performance is OK, otherwise False
        """
        logger.trace("{} checking its performance".format(self))

        # Move ahead only if the node has synchronized its state with other
        # nodes
        if not self.isParticipating:
            return

        if self.instances.masterId is not None:
            self.sendNodeRequestSpike()
            if self.monitor.isMasterDegraded():
                self.sendInstanceChange(self.viewNo+1)
                logger.debug('{} sent view change since performance degraded '
                             'of master instance'.format(self))
                self.do_view_change_if_possible(self.viewNo+1)
                return False
            else:
                logger.debug("{}'s master has higher performance than backups".
                             format(self))
        return True

    def checkNodeRequestSpike(self):
        logger.debug("{} checking its request amount".format(self))

        if not self.isParticipating:
            return

        if self.instances.masterId is not None:
            self.sendNodeRequestSpike()

    def sendNodeRequestSpike(self):
        requests = self.nodeRequestSpikeMonitorData['accum']
        self.nodeRequestSpikeMonitorData['accum'] = 0
        return pluginManager.sendMessageUponSuspiciousSpike(
            notifierPluginTriggerEvents['nodeRequestSpike'],
            self.nodeRequestSpikeMonitorData,
            requests,
            self.config.notifierEventTriggeringConfig['nodeRequestSpike'],
            self.name
        )

    def _create_instance_change_msg(self, view_no, suspicion_code):
        return InstanceChange(view_no, suspicion_code)

    def _record_inst_change_msg(self, msg, frm):
        view_no = msg.viewNo
        self.instanceChanges.addVote(msg, frm)
        if msg.viewNo > self.viewNo:
            self.do_view_change_if_possible(view_no)

    def sendInstanceChange(self, view_no: int,
                           suspicion=Suspicions.PRIMARY_DEGRADED):
        """
        Broadcast an instance change request to all the remaining nodes

        :param view_no: the view number when the instance change is requested
        """

        # If not found any sent instance change messages in last
        # `ViewChangeWindowSize` seconds or the last sent instance change
        # message was sent long enough ago then instance change message can be
        # sent otherwise no.
        canSendInsChange, cooldown = self.insChngThrottler.acquire()

        if canSendInsChange:
            logger.info("{} sending an instance change with view_no {} since "
                        "{}".
                        format(self, view_no, suspicion.reason))
            logger.info("{} metrics for monitor: {}".
                        format(self, self.monitor.prettymetrics))
            msg = self._create_instance_change_msg(view_no, suspicion.code)
            self.send(msg)
            self._record_inst_change_msg(msg, self.name)
        else:
            logger.debug("{} cannot send instance change sooner then {} seconds"
                         .format(self, cooldown))

    # noinspection PyAttributeOutsideInit
    def initInsChngThrottling(self):
        windowSize = self.config.ViewChangeWindowSize
        ratchet = Ratchet(a=2, b=0.05, c=1, base=2, peak=windowSize)
        self.insChngThrottler = Throttler(windowSize, ratchet.get)

    @property
    def quorum(self) -> int:
        r"""
        Return the quorum of this RBFT system. Equal to :math:`2f + 1`.
        """
        return (2 * self.f) + 1

    def primary_found(self):
        # If the node has primary replica of master instance
        self.monitor.hasMasterPrimary = self.primaryReplicaNo == 0
        if self.view_change_in_progress and self.all_instances_have_primary:
            self.on_view_change_complete(self.viewNo)

    @property
    def all_instances_have_primary(self):
        return all(r.primaryName is not None for r in self.replicas)

    def canViewChange(self, proposedViewNo: int) -> (bool, str):
        """
        Return whether there's quorum for view change for the proposed view
        number and its view is less than or equal to the proposed view
        """
        msg = None
        if not self.instanceChanges.hasQuorum(proposedViewNo, self.f):
            msg = '{} has no quorum for view {}'.format(self, proposedViewNo)
        elif not proposedViewNo > self.viewNo:
            msg = '{} is in higher view more than {}'.format(self, proposedViewNo)

        return not bool(msg), msg

    def propose_view_change(self):
        # Sends instance change message when primary has been
        # disconnected for long enough
        if self.lost_primary_at and \
                                time.perf_counter() - self.lost_primary_at \
                        >= self.config.ToleratePrimaryDisconnection:
            view_no = self.viewNo + 1
            self.sendInstanceChange(view_no,
                                    Suspicions.PRIMARY_DISCONNECTED)
            logger.debug('{} sent view change since was disconnected '
                         'from primary for too long'.format(self))
            self.do_view_change_if_possible(view_no)

    # TODO: consider moving this to pool manager
    def lost_master_primary(self):
        """
        Schedule an primary connection check which in turn can send a view
        change message
        :return: whether view change started
        """
        self.lost_primary_at = time.perf_counter()

        logger.debug('{} scheduling a view change in {} sec'.
                     format(self, self.config.ToleratePrimaryDisconnection))
        self._schedule(self.propose_view_change,
                       self.config.ToleratePrimaryDisconnection)

    # TODO: consider moving this to pool manager
    def startViewChange(self, proposedViewNo: int):
        """
        Trigger the view change process.

        :param proposedViewNo: the new view number after view change.
        """
        self.view_change_in_progress = True
        self.viewNo = proposedViewNo
        logger.debug("{} resetting monitor stats after view change".
                     format(self))
        self.monitor.reset()
        self.processStashedMsgsForView(proposedViewNo)
        # Now communicate the view change to the elector which will
        # contest primary elections across protocol all instances
        self.elector.viewChanged(self.viewNo)
        self._primary_replica_no = None
        pop_keys(self.msgsForFutureViews, lambda x: x <= self.viewNo)
        self.initInsChngThrottling()
        self.logNodeInfo()

    def on_view_change_complete(self, view_no):
        """
        View change completes for a replica when it has been decided which was
        the last ppSeqno and state and txn root for previous view
        """
        self.view_change_in_progress = False
        self.instanceChanges.pop(view_no-1, None)

    def ordered_prev_view_msgs(self, inst_id, pp_seqno):
        logger.debug('{} ordered previous view batch {} by instance {}'.
                     format(self, pp_seqno, inst_id))

    def verifySignature(self, msg):
        """
        Validate the signature of the request
        Note: Batch is whitelisted because the inner messages are checked

        :param msg: a message requiring signature verification
        :return: None; raises an exception if the signature is not valid
        """
        if isinstance(msg, self.authnWhitelist):
            return  # whitelisted message types rely on RAET for authn
        if isinstance(msg, Propagate):
            typ = 'propagate '
            req = msg.request
        else:
            typ = ''
            req = msg

        if not isinstance(req, Mapping):
            req = msg.as_dict

        identifier = self.authNr(req).authenticate(req)
        logger.display("{} authenticated {} signature on {} request {}".
                       format(self, identifier, typ, req['reqId']),
                       extra={"cli": True,
                              "tags": ["node-msg-processing"]})

    def authNr(self, req):
        return self.clientAuthNr

    def isSignatureVerificationNeeded(self, msg: Any):
        return True

    def ppSeqNoForTxnSeqNo(self, ledgerId, seqNo):
        # Looking in reverse since its more likely to be recent
        for ppSeqNo, (lid, txnSeqNo) in reversed(self.batchToSeqNos.items()):
            if lid == ledgerId and txnSeqNo == seqNo:
                return ppSeqNo
        return -1

    def executeBatch(self, ppSeqNo: int, ppTime: float, reqs: List[Request],
                     ledgerId, stateRoot, txnRoot) -> None:
        """
        Execute the REQUEST sent to this Node

        :param viewNo: the view number (See glossary)
        :param ppTime: the time at which PRE-PREPARE was sent
        :param reqs: list of client REQUESTs
        """
        committedTxns = self.requestExecuter[ledgerId](ppTime, reqs, stateRoot,
                                                       txnRoot)
        if committedTxns:
            lastTxnSeqNo = committedTxns[-1][F.seqNo.name]
            self.batchToSeqNos[ppSeqNo] = (ledgerId, lastTxnSeqNo)
            logger.debug('{} storing ppSeqno {} for ledger {} seqNo {}'.
                         format(self, ppSeqNo, ledgerId, lastTxnSeqNo))
            if len(self.batchToSeqNos) > self.config.ProcessedBatchMapsToKeep:
                x = self.batchToSeqNos.popitem(last=False)
                logger.debug('{} popped {} from batch to txn seqNo map'.
                             format(self, x))

    def updateSeqNoMap(self, committedTxns):
        self.seqNoDB.addBatch((txn[f.IDENTIFIER.nm], txn[f.REQ_ID.nm],
                               txn[F.seqNo.name]) for txn in committedTxns)

    def commitAndSendReplies(self, reqHandler, ppTime, reqs: List[Request],
                             stateRoot, txnRoot) -> List:
        committedTxns = reqHandler.commit(len(reqs), stateRoot, txnRoot)
        self.updateSeqNoMap(committedTxns)
        committedTxns = txnsWithMerkleInfo(reqHandler.ledger,
                                           committedTxns)
        self.sendRepliesToClients(
            map(self.update_txn_with_extra_data, committedTxns),
            ppTime)
        return committedTxns

    def executeDomainTxns(self, ppTime, reqs: List[Request], stateRoot,
                          txnRoot) -> List:
        committedTxns = self.commitAndSendReplies(self.reqHandler, ppTime, reqs,
                                                  stateRoot, txnRoot)
        for txn in committedTxns:
            if txn[TXN_TYPE] == NYM:
                self.addNewRole(txn)
        return committedTxns

    def onBatchCreated(self, ledgerId, stateRoot):
        """
        A batch of requests has been created and has been applied but
        committed to ledger and state.
        :param ledgerId:
        :param stateRoot: state root after the batch creation
        :return:
        """
        if ledgerId == POOL_LEDGER_ID:
            if isinstance(self.poolManager, TxnPoolManager):
                self.poolManager.reqHandler.onBatchCreated(stateRoot)
        elif ledgerId == DOMAIN_LEDGER_ID:
            self.reqHandler.onBatchCreated(stateRoot)
        else:
            logger.debug('{} did not know how to handle for ledger {}'.
                         format(self, ledgerId))

    def onBatchRejected(self, ledgerId, stateRoot=None):
        """
        A batch of requests has been rejected, if stateRoot is None, reject
        the current batch.
        :param ledgerId:
        :param stateRoot: state root after the batch was created
        :return:
        """
        if ledgerId == POOL_LEDGER_ID:
            if isinstance(self.poolManager, TxnPoolManager):
                self.poolManager.reqHandler.onBatchRejected(stateRoot)
        elif ledgerId == DOMAIN_LEDGER_ID:
            self.reqHandler.onBatchRejected(stateRoot)
        else:
            logger.debug('{} did not know how to handle for ledger {}'.
                         format(self, ledgerId))

    @classmethod
    def ledgerId(cls, txnType: str):
        return POOL_LEDGER_ID if txnType in POOL_TXN_TYPES else DOMAIN_LEDGER_ID

    def sendRepliesToClients(self, committedTxns, ppTime):
        for txn in committedTxns:
            # TODO: Send txn and state proof to the client
            txn[TXN_TIME] = ppTime
            self.sendReplyToClient(Reply(txn), (txn[f.IDENTIFIER.nm],
                                                txn[f.REQ_ID.nm]))

    def sendReplyToClient(self, reply, reqKey):
        if self.isProcessingReq(*reqKey):
            logger.debug('{} sending reply for {} to client'.format(self, reqKey))
            self.transmitToClient(reply, self.requestSender[reqKey])
            self.doneProcessingReq(*reqKey)

    def addNewRole(self, txn):
        """
        Adds a new client or steward to this node based on transaction type.
        """
        # If the client authenticator is a simple authenticator then add verkey.
        #  For a custom authenticator, handle appropriately
        if isinstance(self.clientAuthNr, SimpleAuthNr):
            identifier = txn[TARGET_NYM]
            verkey = txn.get(VERKEY)
            v = DidVerifier(verkey, identifier=identifier)
            if identifier not in self.clientAuthNr.clients:
                role = txn.get(ROLE)
                if role not in (STEWARD, None):
                    logger.error("Role if present must be {}".
                                 format(Roles.STEWARD.name))
                    return
                self.clientAuthNr.addIdr(identifier,
                                         verkey=v.verkey,
                                         role=role)

    @staticmethod
    def initStateFromLedger(state: State, ledger: Ledger, reqHandler):
        # If the trie is empty then initialize it by applying
        # txns from ledger
        if state.isEmpty:
            txns = [_ for _ in ledger.getAllTxn().values()]
            reqHandler.updateState(txns, isCommitted=True)
            state.commit(rootHash=state.headHash)

    def initDomainState(self):
        self.initStateFromLedger(self.states[DOMAIN_LEDGER_ID],
                                 self.domainLedger, self.reqHandler)

    def addGenesisNyms(self):
        for _, txn in self.domainLedger.getAllTxn().items():
            if txn.get(TXN_TYPE) == NYM:
                self.addNewRole(txn)

    def defaultAuthNr(self):
        state = self.getState(DOMAIN_LEDGER_ID)
        return SimpleAuthNr(state=state)

    def processStashedOrderedReqs(self):
        i = 0
        while self.stashedOrderedReqs:
            msg = self.stashedOrderedReqs.popleft()
            if msg.ppSeqNo <= self.ledgerManager.lastCaughtUpPpSeqNo:
                logger.debug('{} ignoring stashed ordered msg {} since ledger '
                             'manager has lastCaughtUpPpSeqNo as {}'.
                             format(self, msg,
                                    self.ledgerManager.lastCaughtUpPpSeqNo))
                continue
            if not self.gotInCatchupReplies(msg):
                if msg.instId == 0:
                    logger.debug('{} applying stashed Ordered msg {}'.
                                 format(self, msg))
                    for reqKey in msg.reqIdr:
                        req = self.requests[reqKey].finalised
                        self.applyReq(req)
                self.processOrdered(msg)
            i += 1
        logger.debug("{} processed {} stashed ordered requests".format(self, i))
        # Resetting monitor after executing all stashed requests so no view
        # change can be proposed
        self.monitor.reset()
        return i

    def gotInCatchupReplies(self, msg):
        reqIdr = getattr(msg, f.REQ_IDR.nm)
        return set(reqIdr).intersection(self.reqsFromCatchupReplies)

    def sync3PhaseState(self):
        for replica in self.replicas:
            self.send(replica.threePhaseState)

    def ensureKeysAreSetup(self):
        """
        Check whether the keys are setup in the local STP keep.
        Raises KeysNotFoundException if not found.
        """
        name, baseDir = self.name, self.basedirpath
        if not areKeysSetup(name, baseDir, self.config):
            raise REx(REx.reason.format(name) + self.keygenScript)

    @staticmethod
    def reasonForClientFromException(ex: Exception):
        friendly = friendlyEx(ex)
        reason = "client request invalid: {}".format(friendly)
        return reason

    def reportSuspiciousNodeEx(self, ex: SuspiciousNode):
        """
        Report suspicion on a node on the basis of an exception
        """
        self.reportSuspiciousNode(ex.node, ex.reason, ex.code, ex.offendingMsg)

    def reportSuspiciousNode(self,
                             nodeName: str,
                             reason=None,
                             code: int=None,
                             offendingMsg=None):
        """
        Report suspicion on a node and add it to this node's blacklist.

        :param nodeName: name of the node to report suspicion on
        :param reason: the reason for suspicion
        """
        logger.warning("{} raised suspicion on node {} for {}; suspicion code "
                       "is {}".format(self, nodeName, reason, code))
        # TODO need a more general solution here

        # TODO: Should not blacklist client on a single InvalidSignature.
        # Should track if a lot of requests with incorrect signatures have been
        # made in a short amount of time, only then blacklist client.
        # if code == InvalidSignature.code:
        #     self.blacklistNode(nodeName,
        #                        reason=InvalidSignature.reason,
        #                        code=InvalidSignature.code)

        # TODO: Consider blacklisting nodes again.
        # if code in self.suspicions:
        #     self.blacklistNode(nodeName,
        #                        reason=self.suspicions[code],
        #                        code=code)

        if code in (s.code for s in (Suspicions.PPR_DIGEST_WRONG,
                                     Suspicions.PPR_REJECT_WRONG,
                                     Suspicions.PPR_PRE_TXN_WRONG,
                                     Suspicions.PPR_PRE_STATE_WRONG,
                                     Suspicions.PPR_POST_TXN_WRONG,
                                     Suspicions.PPR_POST_STATE_WRONG)):
            self.sendInstanceChange(self.viewNo + 1, Suspicions.get_by_code(code))
            logger.info('{} sent instance change since suspicion code {}'
                        .format(self, code))

        if offendingMsg:
            self.discard(offendingMsg, reason, logger.warning)

    def reportSuspiciousClient(self, clientName: str, reason):
        """
        Report suspicion on a client and add it to this node's blacklist.

        :param clientName: name of the client to report suspicion on
        :param reason: the reason for suspicion
        """
        logger.warning("{} suspicion raised on client {} for {}; "
                       "doing nothing for now".
                       format(self, clientName, reason))
        self.blacklistClient(clientName)

    def isClientBlacklisted(self, clientName: str):
        """
        Check whether the given client is in this node's blacklist.

        :param clientName: the client to check for blacklisting
        :return: whether the client was blacklisted
        """
        return self.clientBlacklister.isBlacklisted(clientName)

    def blacklistClient(self, clientName: str, reason: str=None, code: int=None):
        """
        Add the client specified by `clientName` to this node's blacklist
        """
        msg = "{} blacklisting client {}".format(self, clientName)
        if reason:
            msg += " for reason {}".format(reason)
        logger.debug(msg)
        self.clientBlacklister.blacklist(clientName)

    def isNodeBlacklisted(self, nodeName: str) -> bool:
        """
        Check whether the given node is in this node's blacklist.

        :param nodeName: the node to check for blacklisting
        :return: whether the node was blacklisted
        """
        return self.nodeBlacklister.isBlacklisted(nodeName)

    def blacklistNode(self, nodeName: str, reason: str=None, code: int=None):
        """
        Add the node specified by `nodeName` to this node's blacklist
        """
        msg = "{} blacklisting node {}".format(self, nodeName)
        if reason:
            msg += " for reason {}".format(reason)
        if code:
            msg += " for code {}".format(code)
        logger.debug(msg)
        self.nodeBlacklister.blacklist(nodeName)

    @property
    def blacklistedNodes(self):
        return {nm for nm in self.nodeReg.keys() if
                self.nodeBlacklister.isBlacklisted(nm)}

    def transmitToClient(self, msg: Any, remoteName: str):
        self.clientstack.transmitToClient(msg, remoteName)

    def send(self, msg: Any, *rids: Iterable[int], signer: Signer = None):
        if rids:
            remoteNames = [self.nodestack.remotes[rid].name for rid in rids]
            recipientsNum = len(remoteNames)
        else:
            # so it is broadcast
            remoteNames = [remote.name for remote in
                           self.nodestack.remotes.values()]
            recipientsNum = 'all'

        logger.debug("{} sending message {} to {} recipients: {}"
                     .format(self, msg, recipientsNum, remoteNames))
        self.nodestack.send(msg, *rids, signer=signer)

    def getReplyFromLedger(self, ledger, request):
        # DoS attack vector, client requesting already processed request id
        # results in iterating over ledger (or its subset)
        seqNo = self.seqNoDB.get(request.identifier, request.reqId)
        if seqNo:
            txn = ledger.getBySeqNo(int(seqNo))
        else:
            txn = ledger.get(identifier=request.identifier, reqId=request.reqId)
        if txn:
            txn.update(ledger.merkleInfo(txn.get(F.seqNo.name)))
            txn = self.update_txn_with_extra_data(txn)
            return Reply(txn)

    def update_txn_with_extra_data(self, txn):
        """
        All the data of the transaction might not be stored in ledger so the
        extra data that is omitted from ledger needs to be fetched from the
        appropriate data store
        :param txn:
        :return:
        """
        # All the data of any transaction is stored in the ledger
        return txn

    def transform_txn_for_ledger(self, txn):
        return self.reqHandler.transform_txn_for_ledger(txn)

    def __enter__(self):
        return self

    # noinspection PyUnusedLocal
    def __exit__(self, exc_type, exc_val, exc_tb):
        self.stop()

    def logstats(self):
        """
        Print the node's current statistics to log.
        """
        lines = []
        l = lines.append
        l("node {} current stats".format(self))
        l("--------------------------------------------------------")
        l("node inbox size         : {}".format(len(self.nodeInBox)))
        l("client inbox size       : {}".
                    format(len(self.clientInBox)))
        l("age (seconds)           : {}".
                    format(time.time() - self.created))
        l("next check for reconnect: {}".
                    format(time.perf_counter() - self.nodestack.nextCheck))
        l("node connections        : {}".format(self.nodestack.conns))
        l("f                       : {}".format(self.f))
        l("master instance         : {}".format(self.instances.masterId))
        l("replicas                : {}".format(len(self.replicas)))
        l("view no                 : {}".format(self.viewNo))
        l("rank                    : {}".format(self.rank))
        l("msgs to replicas        : {}".
                    format(len(self.msgsToReplicas)))
        l("msgs to elector         : {}".
                    format(len(self.msgsToElector)))
        l("action queue            : {} {}".
                    format(len(self.actionQueue), id(self.actionQueue)))
        l("action queue stash      : {} {}".
                    format(len(self.aqStash), id(self.aqStash)))

        logger.info("\n".join(lines), extra={"cli": False})

    def collectNodeInfo(self):
        nodeAddress = None
        if self.poolLedger:
            txns = self.poolLedger.getAllTxn()
            for key, txn in txns.items():
                data = txn[DATA]
                if data[ALIAS] == self.name:
                    nodeAddress = data[NODE_IP]
                    break

        info = {
            'name': self.name,
            'rank': self.rank,
            'view': self.viewNo,
            'creationDate': self.created,
            'baseDir': self.basedirpath,
            'portN': self.nodestack.ha[1],
            'portC': self.clientstack.ha[1],
            'address': nodeAddress
        }
        return info

    def logNodeInfo(self):
        """
        Print the node's info to log for the REST backend to read.
        """
        self.nodeInfo['data'] = self.collectNodeInfo()

        with closing(open(os.path.join(self.config.baseDir, 'node_info'), 'w')) \
                as logNodeInfoFile:
            logNodeInfoFile.write(json.dumps(self.nodeInfo['data']))
<|MERGE_RESOLUTION|>--- conflicted
+++ resolved
@@ -144,21 +144,10 @@
         Motor.__init__(self)
 
         self.hashStore = self.getHashStore(self.name)
-<<<<<<< HEAD
-        self.initDomainLedger()
-
-=======
->>>>>>> 9591556a
+
         self.primaryStorage = storage or self.getPrimaryStorage()
         self.states = {}  # type: Dict[int, State]
 
-<<<<<<< HEAD
-=======
-        self.ledgerManager.addLedger(DOMAIN_LEDGER_ID,
-                                     self.domainLedger,
-                                     postCatchupCompleteClbk=self.postDomainLedgerCaughtUp,
-                                     postTxnAddedToLedgerClbk=self.postTxnFromCatchupAddedToLedger)
->>>>>>> 9591556a
         self.states[DOMAIN_LEDGER_ID] = self.loadDomainState()
         self.reqHandler = self.getDomainReqHandler()
         self.initDomainState()
@@ -303,16 +292,6 @@
         # case the node crashes before sending the reply to the client
         self.requestSender = {}     # Dict[Tuple[str, int], str]
 
-<<<<<<< HEAD
-=======
-        # TODO: this and tons of akin stuff should be exterminated
-        if isinstance(self.poolManager, TxnPoolManager):
-            self.ledgerManager.addLedger(POOL_LEDGER_ID, self.poolLedger,
-                postCatchupCompleteClbk=self.postPoolLedgerCaughtUp,
-                postTxnAddedToLedgerClbk=self.postTxnFromCatchupAddedToLedger)
-            self.states[POOL_LEDGER_ID] = self.poolManager.state
-
->>>>>>> 9591556a
         nodeRoutes.extend([
             (LedgerStatus, self.ledgerManager.processLedgerStatus),
             (ConsistencyProof, self.ledgerManager.processConsistencyProof),
@@ -505,6 +484,7 @@
                              postAllLedgersCaughtUp=self.allLedgersCaughtUp)
 
     def init_ledger_manager(self):
+        # TODO: this and tons of akin stuff should be exterminated
         self.ledgerManager.addLedger(DOMAIN_LEDGER_ID, self.domainLedger,
                                      postCatchupCompleteClbk=self.postDomainLedgerCaughtUp,
                                      postTxnAddedToLedgerClbk=self.postTxnFromCatchupAddedToLedger)

--- conflicted
+++ resolved
@@ -1996,13 +1996,9 @@
         :param proposedViewNo: the new view number after view change.
         """
         self.view_change_in_progress = True
-<<<<<<< HEAD
-        self.master_replica.on_view_change_start()
-=======
         self._schedule(action=self._check_view_change_completed,
                        seconds=self._view_change_timeout)
-        self.replicas[0].on_view_change_start()
->>>>>>> 75f45edd
+        self.master_replica.on_view_change_start()
         self.viewNo = proposedViewNo
         logger.debug("{} resetting monitor stats after view change".
                      format(self))

import time
from collections import deque, OrderedDict
from enum import unique, IntEnum
from hashlib import sha256
from typing import List, Union, Dict, Optional, Any, Set, Tuple, Callable

import base58
import plenum.server.node
from common.serializers.serialization import serialize_msg_for_signing
from crypto.bls.bls_key_manager import LoadBLSKeyError
from orderedset import OrderedSet
from plenum.bls.bls import create_default_bls_factory
from plenum.common.config_util import getConfig
from plenum.common.constants import THREE_PC_PREFIX, PREPREPARE, PREPARE, DOMAIN_LEDGER_ID
from plenum.common.exceptions import SuspiciousNode, \
    InvalidClientMessageException, UnknownIdentifier
from plenum.common.message_processor import MessageProcessor
from plenum.common.messages.node_messages import Reject, Ordered, \
    PrePrepare, Prepare, Commit, Checkpoint, ThreePCState, CheckpointState, ThreePhaseMsg, ThreePhaseKey
from plenum.common.request import ReqDigest, Request, ReqKey
from plenum.common.types import f
from plenum.common.util import updateNamedTuple, compare_3PC_keys, max_3PC_key, \
    mostCommonElement, SortedDict
from plenum.server.has_action_queue import HasActionQueue
from plenum.server.models import Commits, Prepares
from plenum.server.router import Router
from plenum.server.suspicion_codes import Suspicions
from sortedcontainers import SortedList
from stp_core.common.log import getlogger
from plenum.bls.bls_store import BlsStore


logger = getlogger()

LOG_TAGS = {
    'PREPREPARE': {"tags": ["node-preprepare"]},
    'PREPARE': {"tags": ["node-prepare"]},
    'COMMIT': {"tags": ["node-commit"]},
    'ORDERED': {"tags": ["node-ordered"]}
}


@unique
class TPCStat(IntEnum):  # TPC => Three-Phase Commit
    ReqDigestRcvd = 0
    PrePrepareSent = 1
    PrePrepareRcvd = 2
    PrepareRcvd = 3
    PrepareSent = 4
    CommitRcvd = 5
    CommitSent = 6
    OrderSent = 7


class Stats:
    def __init__(self, keys):
        sort = sorted([k.value for k in keys])
        self.stats = OrderedDict((s, 0) for s in sort)

    def inc(self, key):
        """
        Increment the stat specified by key.
        """
        self.stats[key] += 1

    def get(self, key):
        return self.stats[key]

    def __repr__(self):
        return str({TPCStat(k).name: v for k, v in self.stats.items()})


class Replica(HasActionQueue, MessageProcessor):
    STASHED_CHECKPOINTS_BEFORE_CATCHUP = 1
    HAS_NO_PRIMARY_WARN_THRESCHOLD = 10

    def __init__(self, node: 'plenum.server.node.Node', instId: int,
                 isMaster: bool = False, bls_store: BlsStore = None):
        """
        Create a new replica.

        :param node: Node on which this replica is located
        :param instId: the id of the protocol instance the replica belongs to
        :param isMaster: is this a replica of the master protocol instance
        """
        HasActionQueue.__init__(self)
        self.stats = Stats(TPCStat)
        self.config = getConfig()

        self.inBoxRouter = Router(
            (ReqKey, self.readyFor3PC),
            (PrePrepare, self.processThreePhaseMsg),
            (Prepare, self.processThreePhaseMsg),
            (Commit, self.processThreePhaseMsg),
            (Checkpoint, self.processCheckpoint),
            (ThreePCState, self.process3PhaseState),
        )

        self.threePhaseRouter = Router(
            (PrePrepare, self.processPrePrepare),
            (Prepare, self.processPrepare),
            (Commit, self.processCommit)
        )

        self.node = node
        self.instId = instId
        self.name = self.generateName(node.name, self.instId)

        self.outBox = deque()
        """
        This queue is used by the replica to send messages to its node. Replica
        puts messages that are consumed by its node
        """

        self.inBox = deque()
        """
        This queue is used by the replica to receive messages from its node.
        Node puts messages that are consumed by the replica
        """

        self.inBoxStash = deque()
        """
        If messages need to go back on the queue, they go here temporarily and
        are put back on the queue on a state change
        """

        self.isMaster = isMaster

        # Indicates name of the primary replica of this protocol instance.
        # None in case the replica does not know who the primary of the
        # instance is
        self._primaryName = None  # type: Optional[str]

        # TODO: Rename since it will contain all messages till primary is
        # selected, primary selection is only done once pool ledger is
        # caught up
        # Requests waiting to be processed once the replica is able to decide
        # whether it is primary or not
        self.postElectionMsgs = deque()

        # PRE-PREPAREs that are waiting to be processed but do not have the
        # corresponding request finalised. Happens when replica has not been
        # forwarded the request by the node but is getting 3 phase messages.
        # The value is a list since a malicious entry might send PRE-PREPARE
        # with a different digest and since we dont have the request finalised
        # yet, we store all PRE-PPREPAREs
        # type: List[Tuple[PrePrepare, str, Set[Tuple[str, int]]]]
        self.prePreparesPendingFinReqs = []

        # PrePrepares waiting for previous PrePrepares, key being tuple of view
        # number and pre-prepare sequence numbers and value being tuple of
        # PrePrepare and sender
        # TODO: Since pp_seq_no will start from 1 in each view, the comparator
        # of SortedDict needs to change
        self.prePreparesPendingPrevPP = SortedDict(lambda k: (k[0], k[1]))

        # PREPAREs that are stored by non primary replica for which it has not
        #  got any PRE-PREPARE. Dictionary that stores a tuple of view no and
        #  prepare sequence number as key and a deque of PREPAREs as value.
        # This deque is attempted to be flushed on receiving every
        # PRE-PREPARE request.
        self.preparesWaitingForPrePrepare = {}
        # type: Dict[Tuple[int, int], deque]

        # COMMITs that are stored for which there are no PRE-PREPARE or PREPARE
        # received
        self.commitsWaitingForPrepare = {}
        # type: Dict[Tuple[int, int], deque]

        # Dictionary of sent PRE-PREPARE that are stored by primary replica
        # which it has broadcasted to all other non primary replicas
        # Key of dictionary is a 2 element tuple with elements viewNo,
        # pre-prepare seqNo and value is the received PRE-PREPARE
        self.sentPrePrepares = SortedDict(lambda k: (k[0], k[1]))
        # type: Dict[Tuple[int, int], PrePrepare]

        # Dictionary of received PRE-PREPAREs. Key of dictionary is a 2
        # element tuple with elements viewNo, pre-prepare seqNo and value
        # is the received PRE-PREPARE
        self.prePrepares = SortedDict(lambda k: (k[0], k[1]))
        # type: Dict[Tuple[int, int], PrePrepare]

        # Dictionary of received Prepare requests. Key of dictionary is a 2
        # element tuple with elements viewNo, seqNo and value is a 2 element
        # tuple containing request digest and set of sender node names(sender
        # replica names in case of multiple protocol instances)
        # (viewNo, seqNo) -> ((identifier, reqId), {senders})
        self.prepares = Prepares()
        # type: Dict[Tuple[int, int], Tuple[Tuple[str, int], Set[str]]]

        self.commits = Commits()
        # type: Dict[Tuple[int, int], Tuple[Tuple[str, int], Set[str]]]

        # Set of tuples to keep track of ordered requests. Each tuple is
        # (viewNo, ppSeqNo).
        self.ordered = OrderedSet()  # type: OrderedSet[Tuple[int, int]]

        # Dictionary to keep track of the which replica was primary during each
        # view. Key is the view no and value is the name of the primary
        # replica during that view
        self.primaryNames = OrderedDict()  # type: OrderedDict[int, str]

        # Holds tuple of view no and prepare seq no of 3-phase messages it
        # received while it was not participating
        self.stashingWhileCatchingUp = set()  # type: Set[Tuple]

        # Commits which are not being ordered since commits with lower
        # sequence numbers have not been ordered yet. Key is the
        # viewNo and value a map of pre-prepare sequence number to commit
        # type: Dict[int,Dict[int,Commit]]
        self.stashed_out_of_order_commits = {}

        self.checkpoints = SortedDict(lambda k: k[1])

        # Stashed checkpoints for each view. The key of the outermost
        # dictionary is the view_no, value being a dictionary with key as the
        # range of the checkpoint and its value again being a mapping between
        # senders and their sent checkpoint
        self.stashedRecvdCheckpoints = {}  # type: Dict[int, Dict[Tuple,
        # Dict[str, Checkpoint]]]

        self.stashingWhileOutsideWaterMarks = deque()

        # Low water mark
        self._h = 0  # type: int
        # Set high water mark (`H`) too
        self.h = 0  # type: int

        self._lastPrePrepareSeqNo = self.h  # type: int

        # Queues used in PRE-PREPARE for each ledger,
        self.requestQueues = {}  # type: Dict[int, deque]
        for ledger_id in self.ledger_ids:
            self.register_ledger(ledger_id)

        self.batches = OrderedDict()  # type: OrderedDict[Tuple[int, int],
        # Tuple[int, float, bytes]]

        # TODO: Need to have a timer for each ledger
        self.lastBatchCreated = time.perf_counter()

        # self.lastOrderedPPSeqNo = 0
        # Three phase key for the last ordered batch
        self._last_ordered_3pc = (0, 0)

        # 3 phase key for the last prepared certificate before view change
        # started, applicable only to master instance
        self.last_prepared_before_view_change = None

        # Tracks for which keys PRE-PREPAREs have been requested.
        # Cleared in `gc`
        # type: Dict[Tuple[int, int], Tuple[str, str, str]]
        self.requested_pre_prepares = {}

        # Tracks for which keys PREPAREs have been requested.
        # Cleared in `gc`
        # type: Dict[Tuple[int, int], Tuple[str, str, str]]
        self.requested_prepares = {}

        # Time of the last PRE-PREPARE which satisfied all validation rules
        # (time, digest, roots were all correct). This time is not to be
        # reverted even if the PRE-PREPAREs are not ordered. This implies that
        # the next primary would have seen all accepted PRE-PREPAREs or another
        # view change will happen
        self.last_accepted_pre_prepare_time = None

        # Keeps a map of PRE-PREPAREs which did not satisfy timestamp
        # criteria, they can be accepted if >f PREPAREs are encountered.
        # This is emptied on view change. With each PRE-PREPARE, a flag is
        # stored which indicates whether there are sufficient acceptable
        # PREPAREs or not
        self.pre_prepares_stashed_for_incorrect_time = OrderedDict()

        self._bls_bft = self._create_bls_bft(bls_store)
        self._bls_latest_multi_sig = None  # (participants, sig)

    def _create_bls_bft(self, bls_store: BlsStore = None):
        try:
            bls_bft = create_default_bls_factory(self.node.basedirpath, self.node.name, bls_store).create_bls_bft()
            bls_bft.bls_key_register.load_latest_keys(self.node.poolLedger)
            return bls_bft
        except LoadBLSKeyError as ex:
            # TODO: for now we allow that BLS is optional, so that we don't require it
            logger.warning(
                'BLS Signatures will not be used for the node, since BLS keys were not found. '
                'Please make sure that a script to init keys was called,'
                ' and NODE txn was sent with BLS public keys. Error: '.format(ex))
            return None

    def register_ledger(self, ledger_id):
        # Using ordered set since after ordering each PRE-PREPARE,
        # the request key is removed, so fast lookup and removal of
        # request key is needed. Need the collection to be ordered since
        # the request key needs to be removed once its ordered
        if ledger_id not in self.requestQueues:
            self.requestQueues[ledger_id] = OrderedSet()

    def ledger_uncommitted_size(self, ledgerId):
        if not self.isMaster:
            return None
        return self.node.getLedger(ledgerId).uncommitted_size

    def txnRootHash(self, ledger_str, to_str=True):
        if not self.isMaster:
            return None
        ledger = self.node.getLedger(ledger_str)
        h = ledger.uncommittedRootHash
        # If no uncommittedHash since this is the beginning of the tree
        # or no transactions affecting the ledger were made after the
        # last changes were committed
        root = h if h else ledger.tree.root_hash
        if to_str:
            root = ledger.hashToStr(root)
        return root

    def stateRootHash(self, ledger_id, to_str=True, committed=False):
        if not self.isMaster:
            return None
        state = self.node.getState(ledger_id)
        root = state.committedHeadHash if committed else state.headHash
        if to_str:
            root = base58.b58encode(bytes(root))
        return root

    @property
    def h(self) -> int:
        return self._h

    @h.setter
    def h(self, n):
        self._h = n
        self.H = self._h + self.config.LOG_SIZE
        logger.debug('{} set watermarks as {} {}'.format(self, self.h, self.H))

    @property
    def last_ordered_3pc(self) -> tuple:
        return self._last_ordered_3pc

    @last_ordered_3pc.setter
    def last_ordered_3pc(self, key3PC):
        self._last_ordered_3pc = key3PC
        logger.debug('{} set last ordered as {}'.
                     format(self, self._last_ordered_3pc))

    @property
    def lastPrePrepareSeqNo(self):
        return self._lastPrePrepareSeqNo

    @lastPrePrepareSeqNo.setter
    def lastPrePrepareSeqNo(self, n):
        """
        This will _lastPrePrepareSeqNo to values greater than its previous
        values else it will not. To forcefully override as in case of `revert`,
        directly set `self._lastPrePrepareSeqNo`
        """
        if n > self._lastPrePrepareSeqNo:
            self._lastPrePrepareSeqNo = n
        else:
            logger.debug(
                '{} cannot set lastPrePrepareSeqNo to {} as its '
                'already {}'.format(
                    self, n, self._lastPrePrepareSeqNo))

    @property
    def requests(self):
        return self.node.requests

    @property
    def ledger_ids(self):
        return self.node.ledger_ids

    @property
    def quorums(self):
        return self.node.quorums

    @property
    def utc_epoch(self):
        return self.node.utc_epoch()

    @staticmethod
    def generateName(nodeName: str, instId: int):
        """
        Create and return the name for a replica using its nodeName and
        instanceId.
         Ex: Alpha:1
        """
        return "{}:{}".format(nodeName, instId)

    @staticmethod
    def getNodeName(replicaName: str):
        return replicaName.split(":")[0]

    @property
    def isPrimary(self):
        """
        Is this node primary?

        :return: True if this node is primary, False if not, None if primary status not known
        """
        return self._primaryName == self.name if self._primaryName is not None \
            else None

    @property
    def hasPrimary(self):
        return self.primaryName is not None

    @property
    def primaryName(self):
        """
        Name of the primary replica of this replica's instance

        :return: Returns name if primary is known, None otherwise
        """
        return self._primaryName

    @primaryName.setter
    def primaryName(self, value: Optional[str]) -> None:
        """
        Set the value of isPrimary.

        :param value: the value to set isPrimary to
        """
        self.primaryNames[self.viewNo] = value
        self.compact_primary_names()
        if value != self._primaryName:
            self._primaryName = value
            logger.debug("{} setting primaryName for view no {} to: {}".
                         format(self, self.viewNo, value))
            if value is None:
                # Since the GC needs to happen after a primary has been
                # decided.
                return
            self._gc_before_new_view()
            self._reset_watermarks_before_new_view()
            self._stateChanged()

    def compact_primary_names(self):
        min_allowed_view_no = self.viewNo - 1
        views_to_remove = []
        for view_no in self.primaryNames:
            if view_no >= min_allowed_view_no:
                break
            views_to_remove.append(view_no)
        for view_no in views_to_remove:
            self.primaryNames.pop(view_no)

    def primaryChanged(self, primaryName):
        self.batches.clear()
        if self.isMaster:
            # Since there is no temporary state data structure and state root
            # is explicitly set to correct value
            for lid in self.ledger_ids:
                try:
                    ledger = self.node.getLedger(lid)
                except KeyError:
                    continue
                ledger.reset_uncommitted()

        self.primaryName = primaryName
        self._setup_for_non_master()

    def shouldParticipate(self, viewNo: int, ppSeqNo: int) -> bool:
        """
        Replica should only participating in the consensus process and the
        replica did not stash any of this request's 3-phase request
        """
        return self.node.isParticipating and (viewNo, ppSeqNo) \
                                             not in self.stashingWhileCatchingUp

    def on_view_change_start(self):
        assert self.isMaster
        lst = self.last_prepared_certificate_in_view()
        self.last_prepared_before_view_change = lst
        logger.debug(
            '{} setting last prepared for master to {}'.format(self, lst))

    def on_view_change_done(self):
        assert self.isMaster
        self.last_prepared_before_view_change = None

    def on_propagate_primary_done(self):
        assert self.isMaster
        # if this is a Primary that is re-connected (that is view change is not actually changed,
        # we just propagate it, then make sure that we don;t break the sequence
        # of ppSeqNo
        if self.isPrimary:
            self.lastPrePrepareSeqNo = self.last_ordered_3pc[1]
            self.h = self.last_ordered_3pc[1]

    def get_lowest_probable_prepared_certificate_in_view(
            self, view_no) -> Optional[int]:
        """
        Return lowest pp_seq_no of the view for which can be prepared but
        choose from unprocessed PRE-PREPAREs and PREPAREs.
        """
        # TODO: Naive implementation, dont need to iterate over the complete
        # data structures, fix this later
        seq_no_pp = SortedList()  # pp_seq_no of PRE-PREPAREs
        # pp_seq_no of PREPAREs with count of PREPAREs for each
        seq_no_p = set()

        for (v, p) in self.prePreparesPendingPrevPP:
            if v == view_no:
                seq_no_pp.add(p)
            if v > view_no:
                break

        for (v, p), pr in self.preparesWaitingForPrePrepare.items():
            if v == view_no and len(pr) >= self.quorums.prepare.value:
                seq_no_p.add(p)

        for n in seq_no_pp:
            if n in seq_no_p:
                return n
        return None

    def _setup_for_non_master(self):
        """
        Since last ordered view_no and pp_seq_no are only communicated for
        master instance, `last_ordered_3pc` if backup instance and clear
        last view messages
        :return:
        """
        if not self.isMaster:
            # If not master instance choose last ordered seq no to be 1 less
            # the lowest prepared certificate in this view
            lowest_prepared = self.get_lowest_probable_prepared_certificate_in_view(
                self.viewNo)
            # TODO: This assumes some requests will be present, fix this once
            # view change is completely implemented
            lowest_ordered = 0 if lowest_prepared is None \
                else lowest_prepared - 1
            logger.debug('{} Setting last ordered for non-master as {}'.
                         format(self, self.last_ordered_3pc))
            self.last_ordered_3pc = (self.viewNo, lowest_ordered)
            self._clear_last_view_message_for_non_master(self.viewNo)

    def _clear_last_view_message_for_non_master(self, current_view):
        assert not self.isMaster
        for v in list(self.stashed_out_of_order_commits.keys()):
            if v < current_view:
                self.stashed_out_of_order_commits.pop(v)

    def is_primary_in_view(self, viewNo: int) -> Optional[bool]:
        """
        Return whether this replica was primary in the given view
        """
        return self.primaryNames[viewNo] == self.name

    def isMsgForCurrentView(self, msg):
        """
        Return whether this request's view number is equal to the current view
        number of this replica.
        """
        viewNo = getattr(msg, "viewNo", None)
        return viewNo == self.viewNo

    def isPrimaryForMsg(self, msg) -> Optional[bool]:
        """
        Return whether this replica is primary if the request's view number is
        equal this replica's view number and primary has been selected for
        the current view.
        Return None otherwise.
        :param msg: message
        """
        return self.isPrimary if self.isMsgForCurrentView(msg) \
            else self.is_primary_in_view(msg.viewNo)

    def isMsgFromPrimary(self, msg, sender: str) -> bool:
        """
        Return whether this message was from primary replica
        :param msg:
        :param sender:
        :return:
        """
        return self.primaryName == sender if self.isMsgForCurrentView(
            msg) else self.primaryNames[msg.viewNo] == sender

    def _stateChanged(self):
        """
        A series of actions to be performed when the state of this replica
        changes.

        - UnstashInBox (see _unstashInBox)
        """
        self._unstashInBox()
        if self.isPrimary is not None:
            try:
                self.processPostElectionMsgs()
            except SuspiciousNode as ex:
                self.outBox.append(ex)
                self.discard(ex.msg, ex.reason, logger.warning)

    def _stashInBox(self, msg):
        """
        Stash the specified message into the inBoxStash of this replica.

        :param msg: the message to stash
        """
        self.inBoxStash.append(msg)

    def _unstashInBox(self):
        """
        Append the inBoxStash to the right of the inBox.
        """
        # The stashed values need to go in "front" of the inBox.
        self.inBox.extendleft(self.inBoxStash)
        self.inBoxStash.clear()

    def __repr__(self):
        return self.name

    @property
    def f(self) -> int:
        """
        Return the number of Byzantine Failures that can be tolerated by this
        system. Equal to (N - 1)/3, where N is the number of nodes in the
        system.
        """
        return self.node.f

    @property
    def viewNo(self):
        """
        Return the current view number of this replica.
        """
        return self.node.viewNo

    def trackBatches(self, pp: PrePrepare, prevStateRootHash):
        # pp.discarded indicates the index from where the discarded requests
        #  starts hence the count of accepted requests, prevStateRoot is
        # tracked to revert this PRE-PREPARE
        logger.debug('{} tracking batch for {} with state root {}'.
                     format(self, pp, prevStateRootHash))
        self.batches[(pp.viewNo, pp.ppSeqNo)] = [pp.ledgerId, pp.discarded,
                                                 pp.ppTime, prevStateRootHash]

    def send3PCBatch(self):
        r = 0
        for lid, q in self.requestQueues.items():
            # TODO: make the condition more apparent
            if len(q) >= self.config.Max3PCBatchSize or (
                                self.lastBatchCreated +
                                self.config.Max3PCBatchWait <
                            time.perf_counter() and len(q) > 0):
                oldStateRootHash = self.stateRootHash(lid, to_str=False)
                ppReq = self.create3PCBatch(lid)
                self.sendPrePrepare(ppReq)
                self.trackBatches(ppReq, oldStateRootHash)
                r += 1

        if r > 0:
            self.lastBatchCreated = time.perf_counter()
        return r

    @staticmethod
    def batchDigest(reqs):
        return sha256(b''.join([r.digest.encode() for r in reqs])).hexdigest()

    def processReqDuringBatch(
            self,
            req: Request,
            cons_time: int,
            validReqs: List,
            inValidReqs: List,
            rejects: List):
        """
        This method will do dynamic validation and apply requests, also it
        will modify `validReqs`, `inValidReqs` and `rejects`
        """
        try:
            if self.isMaster:
                self.node.doDynamicValidation(req)
                self.node.applyReq(req, cons_time)
        except (InvalidClientMessageException, UnknownIdentifier) as ex:
            logger.warning('{} encountered exception {} while processing {}, '
                           'will reject'.format(self, ex, req))
            rejects.append(Reject(req.identifier, req.reqId, ex))
            inValidReqs.append(req)
        else:
            validReqs.append(req)

    def create3PCBatch(self, ledger_id):
        ppSeqNo = self.lastPrePrepareSeqNo + 1
        logger.debug("{} creating batch {} for ledger {} with state root {}".
                     format(self, ppSeqNo, ledger_id,
                            self.stateRootHash(ledger_id, to_str=False)))
        tm = self.utc_epoch

        validReqs = []
        inValidReqs = []
        rejects = []
        while len(validReqs) + len(inValidReqs) < self.config.Max3PCBatchSize \
                and self.requestQueues[ledger_id]:
            key = self.requestQueues[ledger_id].pop(0)
            if key in self.requests:
                fin_req = self.requests[key].finalised
                self.processReqDuringBatch(
                    fin_req, tm, validReqs, inValidReqs, rejects)
            else:
                logger.debug('{} found {} in its request queue but the '
                             'corresponding request was removed'.
                             format(self, key))

        reqs = validReqs + inValidReqs
        digest = self.batchDigest(reqs)

        state_root_hash = self.stateRootHash(ledger_id)
        params = [
            self.instId,
            self.viewNo,
            ppSeqNo,
            tm,
            [(req.identifier, req.reqId) for req in reqs],
            len(validReqs),
            digest,
            ledger_id,
            state_root_hash,
            self.txnRootHash(ledger_id)
        ]

        if self._bls_bft and ledger_id == DOMAIN_LEDGER_ID:
            params.append(self._bls_latest_multi_sig)
            self._bls_latest_multi_sig = None
            if state_root_hash is not None:
                bls_signature = self._bls_bft.sign_state(state_root_hash)
                params.append(bls_signature)

        pre_prepare = PrePrepare(*params)
        logger.debug('{} created a PRE-PREPARE with {} requests for ledger {}'
                     .format(self, len(validReqs), ledger_id))
        self.lastPrePrepareSeqNo = ppSeqNo
        self.last_accepted_pre_prepare_time = tm
        if self.isMaster:
            self.outBox.extend(rejects)
            self.node.onBatchCreated(
                ledger_id, self.stateRootHash(
                    ledger_id, to_str=False))
        return pre_prepare

    def sendPrePrepare(self, ppReq: PrePrepare):
        self.sentPrePrepares[ppReq.viewNo, ppReq.ppSeqNo] = ppReq
        self.send(ppReq, TPCStat.PrePrepareSent)

    def readyFor3PC(self, key: ReqKey):
        cls = self.node.__class__
        fin_req = self.requests[key].finalised
        queue = self.requestQueues[cls.ledgerIdForRequest(fin_req)]
        queue.add(key)
        if not self.hasPrimary and len(queue) >= self.HAS_NO_PRIMARY_WARN_THRESCHOLD:
            logger.warning('{} is getting requests but still does not have '
                           'a primary so the replica will not process the request '
                           'until a primary is chosen'.format(self))

    def serviceQueues(self, limit=None):
        """
        Process `limit` number of messages in the inBox.

        :param limit: the maximum number of messages to process
        :return: the number of messages successfully processed
        """
        # TODO should handle SuspiciousNode here
        r = self.dequeue_pre_prepares() if self.node.isParticipating else 0
        r += self.inBoxRouter.handleAllSync(self.inBox, limit)
        r += self.send3PCBatch() if (self.isPrimary and
                                     self.node.isParticipating) else 0
        r += self._serviceActions()
        return r
        # Messages that can be processed right now needs to be added back to the
        # queue. They might be able to be processed later

    def processPostElectionMsgs(self):
        """
        Process messages waiting for the election of a primary replica to
        complete.
        """
        while self.postElectionMsgs:
            msg = self.postElectionMsgs.popleft()
            logger.debug("{} processing pended msg {}".format(self, msg))
            self.dispatchThreePhaseMsg(*msg)

    def dispatchThreePhaseMsg(self, msg: ThreePhaseMsg, sender: str) -> Any:
        """
        Create a three phase request to be handled by the threePhaseRouter.

        :param msg: the ThreePhaseMsg to dispatch
        :param sender: the name of the node that sent this request
        """
        senderRep = self.generateName(sender, self.instId)
        if self.isPpSeqNoStable(msg.ppSeqNo):
            self.discard(msg,
                         "achieved stable checkpoint for 3 phase message",
                         logger.debug)
            return

        if self.has_already_ordered(msg.viewNo, msg.ppSeqNo):
            self.discard(msg, 'already ordered 3 phase message', logger.trace)
            return

        if self.isPpSeqNoBetweenWaterMarks(msg.ppSeqNo):
            try:
                if self.can_pp_seq_no_be_in_view(msg.viewNo, msg.ppSeqNo):
                    self.threePhaseRouter.handleSync((msg, senderRep))
                else:
                    self.discard(msg, 'un-acceptable pp seq no from previous '
                                      'view', logger.warning)
                    return
            except SuspiciousNode as ex:
                self.node.reportSuspiciousNodeEx(ex)
        else:
            logger.warning("{} stashing 3 phase message {} since ppSeqNo {} is "
                           "not between {} and {}".
                           format(self, msg, msg.ppSeqNo, self.h, self.H))
            self.stashOutsideWatermarks((msg, sender))

    def processThreePhaseMsg(self, msg: ThreePhaseMsg, sender: str):
        """
        Process a 3-phase (pre-prepare, prepare and commit) request.
        Dispatch the request only if primary has already been decided, otherwise
        stash it.

        :param msg: the Three Phase message, one of PRE-PREPARE, PREPARE,
            COMMIT
        :param sender: name of the node that sent this message
        """
        if self.isPrimary is None:
            if not self.can_process_since_view_change_in_progress(msg):
                self.postElectionMsgs.append((msg, sender))
                logger.debug("Replica {} pended request {} from {}".
                             format(self, msg, sender))
                return
        self.dispatchThreePhaseMsg(msg, sender)

    def can_process_since_view_change_in_progress(self, msg):
        r = isinstance(msg, Commit) and \
            self.last_prepared_before_view_change and \
            compare_3PC_keys((msg.viewNo, msg.ppSeqNo),
                             self.last_prepared_before_view_change) >= 0
        if r:
            logger.debug('{} can process {} since view change is in progress'
                         .format(self, msg))
        return r

    def processPrePrepare(self, pp: PrePrepare, sender: str):
        """
        Validate and process the PRE-PREPARE specified.
        If validation is successful, create a PREPARE and broadcast it.

        :param pp: a prePrepareRequest
        :param sender: name of the node that sent this message
        """
        key = (pp.viewNo, pp.ppSeqNo)
        logger.debug("{} received PRE-PREPARE{} from {} at {}".
                     format(self, key, sender, time.perf_counter()))
        # Converting each req_idrs from list to tuple
        pp = updateNamedTuple(pp, **{f.REQ_IDR.nm: [(i, r)
                                                    for i, r in pp.reqIdr]})
        oldStateRoot = self.stateRootHash(pp.ledgerId, to_str=False)
        try:
            if self.canProcessPrePrepare(pp, sender):
                self.addToPrePrepares(pp)
                if not self.node.isParticipating:
                    self.stashingWhileCatchingUp.add(key)
                    logger.warning('{} stashing PRE-PREPARE{}'.format(self, key))
                    return

                if self.isMaster:
                    self.node.onBatchCreated(pp.ledgerId,
                                             self.stateRootHash(pp.ledgerId,
                                                                to_str=False))
                    if self._bls_bft:
                        # does not matter which ledger id is current PPR for
                        # mult-sig is for domain ledger anyway
                        self._bls_bft.save_multi_sig_shared(pp, key)
                        logger.debug("{} saved shared multi signature for root"
                                     .format(self, oldStateRoot))

                self.trackBatches(pp, oldStateRoot)
                logger.debug("{} processed incoming PRE-PREPARE{}".format(self,
                                                                          key), extra={"tags": ["processing"]})
        except SuspiciousNode as ex:
            self.node.reportSuspiciousNodeEx(ex)

    def tryPrepare(self, pp: PrePrepare):
        """
        Try to send the Prepare message if the PrePrepare message is ready to
        be passed into the Prepare phase.
        """
        rv, msg = self.canPrepare(pp)
        if rv:
            self.doPrepare(pp)
        else:
            logger.debug("{} cannot send PREPARE since {}".format(self, msg))

    def processPrepare(self, prepare: Prepare, sender: str) -> None:
        """
        Validate and process the PREPARE specified.
        If validation is successful, create a COMMIT and broadcast it.

        :param prepare: a PREPARE msg
        :param sender: name of the node that sent the PREPARE
        """
        # TODO move this try/except up higher
        if self.isPpSeqNoStable(prepare.ppSeqNo):
            self.discard(prepare,
                         "achieved stable checkpoint for Prepare",
                         logger.debug)
            return
        try:
            if self.validatePrepare(prepare, sender):
                self.addToPrepares(prepare, sender)
                self.stats.inc(TPCStat.PrepareRcvd)
                logger.debug("{} processed incoming PREPARE {}".
                             format(self, (prepare.viewNo, prepare.ppSeqNo)))
            else:
                # TODO let's have isValidPrepare throw an exception that gets
                # handled and possibly logged higher
                logger.debug("{} cannot process incoming PREPARE".
                             format(self))
        except SuspiciousNode as ex:
            self.node.reportSuspiciousNodeEx(ex)

    def processCommit(self, commit: Commit, sender: str) -> None:
        """
        Validate and process the COMMIT specified.
        If validation is successful, return the message to the node.

        :param commit: an incoming COMMIT message
        :param sender: name of the node that sent the COMMIT
        """
        logger.debug("{} received COMMIT{} from {}".
                     format(self, (commit.viewNo, commit.ppSeqNo), sender))

        if self.isPpSeqNoStable(commit.ppSeqNo):
            self.discard(commit,
                         "achieved stable checkpoint for Commit",
                         logger.debug)
            return

        if self.validateCommit(commit, sender):
            self.stats.inc(TPCStat.CommitRcvd)
            self.addToCommits(commit, sender)
            logger.debug("{} processed incoming COMMIT{}".
                         format(self, (commit.viewNo, commit.ppSeqNo)))

    def tryCommit(self, prepare: Prepare):
        """
        Try to commit if the Prepare message is ready to be passed into the
        commit phase.
        """
        rv, reason = self.canCommit(prepare)
        if rv:
            self.doCommit(prepare)
        else:
            logger.debug("{} cannot send COMMIT since {}".
                         format(self, reason))

    def tryOrder(self, commit: Commit):
        """
        Try to order if the Commit message is ready to be ordered.
        """
        canOrder, reason = self.canOrder(commit)
        if canOrder:
            logger.trace("{} returning request to node".format(self))
            self.doOrder(commit)
        else:
            logger.debug("{} cannot return request to node: {}".
                         format(self, reason))
        return canOrder

    def doPrepare(self, pp: PrePrepare):
        logger.debug("{} Sending PREPARE{} at {}".format(
            self, (pp.viewNo, pp.ppSeqNo), time.perf_counter()))
        params = [self.instId,
                  pp.viewNo,
                  pp.ppSeqNo,
                  pp.ppTime,
                  pp.digest,
                  pp.stateRootHash,
                  pp.txnRootHash]
        if self._bls_bft and pp.ledgerId == DOMAIN_LEDGER_ID:
            if pp.stateRootHash is not None:
                bls_signature = self._bls_bft.sign_state(pp.stateRootHash)
                params.append(bls_signature)
        prepare = Prepare(*params)
        self.send(prepare, TPCStat.PrepareSent)
        self.addToPrepares(prepare, self.name)

    def doCommit(self, p: Prepare):
        """
        Create a commit message from the given Prepare message and trigger the
        commit phase
        :param p: the prepare message
        """
        key_3pc = (p.viewNo, p.ppSeqNo)
        logger.debug("{} Sending COMMIT{} at {}".
                     format(self, key_3pc, time.perf_counter()))

        commit = None
        if self._bls_bft and p.stateRootHash is not None:
            pp = self.getPrePrepare(*key_3pc)
            if pp.ledgerId == DOMAIN_LEDGER_ID:
                bls_signature = self._bls_bft.sign_state(p.stateRootHash)
                commit = Commit(self.instId, p.viewNo, p.ppSeqNo, bls_signature)
                # because bls_bft maintains a list of signatures
                self.validateCommit(commit, self.name)

        if commit is None:
            commit = Commit(self.instId, p.viewNo, p.ppSeqNo)

        self.send(commit, TPCStat.CommitSent)
        self.addToCommits(commit, self.name)

    def nonFinalisedReqs(self, reqKeys: List[Tuple[str, int]]):
        """
        Check if there are any requests which are not finalised, i.e for
        which there are not enough PROPAGATEs
        """
        return {key for key in reqKeys if not self.requests.is_finalised(key)}

    def __is_next_pre_prepare(self, view_no: int, pp_seq_no: int):
        if view_no == self.viewNo and pp_seq_no == 1:
            # First PRE-PREPARE in a new view
            return True

        (last_pp_view_no, last_pp_seq_no) = self.__last_pp_3pc

        if last_pp_view_no > view_no:
            return False

        if last_pp_view_no < view_no:
            assert view_no == self.viewNo
            last_pp_seq_no = 0

        if pp_seq_no - last_pp_seq_no > 1:
            logger.warning('{} missing PRE-PREPAREs between {} and {}'.
                           format(self, pp_seq_no, last_pp_seq_no))
            self._request_missing_three_phase_messages(last_pp_seq_no, pp_seq_no, last_pp_view_no)
            self._setup_for_non_master()
            return False

        return True

    @property
    def __last_pp_3pc(self):
        last_pp = self.lastPrePrepare
        if not last_pp:
            return self.last_ordered_3pc

        last_3pc = (last_pp.viewNo, last_pp.ppSeqNo)
        if compare_3PC_keys(self.last_ordered_3pc, last_3pc) > 0:
            return last_3pc

        return self.last_ordered_3pc

    def revert(self, ledgerId, stateRootHash, reqCount):
        # A batch should only be reverted if all batches that came after it
        # have been reverted
        ledger = self.node.getLedger(ledgerId)
        state = self.node.getState(ledgerId)
        logger.debug('{} reverting {} txns and state root from {} to {} for'
                     ' ledger {}'.format(self, reqCount, state.headHash,
                                         stateRootHash, ledgerId))
        state.revertToHead(stateRootHash)
        ledger.discardTxns(reqCount)
        self.node.onBatchRejected(ledgerId)

    def validate_pre_prepare(self, pp: PrePrepare, sender: str):
        """
        This will apply the requests part of the PrePrepare to the ledger
        and state. It will not commit though (the ledger on disk will not
        change, neither the committed state root hash will change)
        """
        if not self.is_pre_prepare_time_acceptable(pp):
            self.pre_prepares_stashed_for_incorrect_time[pp.viewNo, pp.ppSeqNo] = (
                pp, sender, False)
            raise SuspiciousNode(sender, Suspicions.PPR_TIME_WRONG, pp)

        if self._bls_bft:
            try:
                stable_state_root = self.stateRootHash(pp.ledgerId, committed=True)
                self._bls_bft.validate_pre_prepare(pp, sender, stable_state_root)
            except Exception as ex:
                raise SuspiciousNode(sender,
                                     Suspicions.PPR_BLS_MULTISIG_WRONG,
                                     pp)
        validReqs = []
        inValidReqs = []
        rejects = []
        if self.isMaster:
            # If this PRE-PREPARE is not valid then state and ledger should be
            # reverted
            oldStateRoot = self.stateRootHash(pp.ledgerId, to_str=False)
            oldTxnRoot = self.txnRootHash(pp.ledgerId)
            logger.debug('{} state root before processing {} is {}, {}'.
                         format(self, pp, oldStateRoot, oldTxnRoot))

        for reqKey in pp.reqIdr:
            req = self.requests[reqKey].finalised
            self.processReqDuringBatch(req, pp.ppTime, validReqs, inValidReqs,
                                       rejects)

        if len(validReqs) != pp.discarded:
            if self.isMaster:
                self.revert(pp.ledgerId, oldStateRoot, len(validReqs))
            raise SuspiciousNode(sender, Suspicions.PPR_REJECT_WRONG, pp)

        reqs = validReqs + inValidReqs
        digest = self.batchDigest(reqs)

        # A PRE-PREPARE is sent that does not match request digest
        if digest != pp.digest:
            if self.isMaster:
                self.revert(pp.ledgerId, oldStateRoot, len(validReqs))
            raise SuspiciousNode(sender, Suspicions.PPR_DIGEST_WRONG, pp)

        if self.isMaster:
            if pp.stateRootHash != self.stateRootHash(pp.ledgerId):
                self.revert(pp.ledgerId, oldStateRoot, len(validReqs))
                raise SuspiciousNode(sender, Suspicions.PPR_STATE_WRONG, pp)

            if pp.txnRootHash != self.txnRootHash(pp.ledgerId):
                self.revert(pp.ledgerId, oldStateRoot, len(validReqs))
                raise SuspiciousNode(sender, Suspicions.PPR_TXN_WRONG, pp)

            self.outBox.extend(rejects)

    def canProcessPrePrepare(self, pp: PrePrepare, sender: str) -> bool:
        """
        Decide whether this replica is eligible to process a PRE-PREPARE,
        based on the following criteria:

        - this replica is non-primary replica
        - the request isn't in its list of received PRE-PREPAREs
        - the request is waiting to for PRE-PREPARE and the digest value matches

        :param pp: a PRE-PREPARE msg to process
        :param sender: the name of the node that sent the PRE-PREPARE msg
        :return: True if processing is allowed, False otherwise
        """
        # TODO: Check whether it is rejecting PRE-PREPARE from previous view
        # PRE-PREPARE should not be sent from non primary
        if not self.isMsgFromPrimary(pp, sender):
            # Since PRE-PREPARE might be requested from others
            if (pp.viewNo, pp.ppSeqNo) not in self.requested_pre_prepares:
                raise SuspiciousNode(
                    sender, Suspicions.PPR_FRM_NON_PRIMARY, pp)

        # A PRE-PREPARE is being sent to primary
        if self.isPrimaryForMsg(pp) is True:
            raise SuspiciousNode(sender, Suspicions.PPR_TO_PRIMARY, pp)

        # Already has a PRE-PREPARE with same 3 phase key
        if (pp.viewNo, pp.ppSeqNo) in self.prePrepares:
            raise SuspiciousNode(sender, Suspicions.DUPLICATE_PPR_SENT, pp)

        if not self.node.isParticipating:
            # Let the node stash the pre-prepare
            # TODO: The next processed pre-prepare needs to take consider if
            # the last pre-prepare was stashed or not since stashed requests
            # do not make change to state or ledger
            return True

        if compare_3PC_keys((pp.viewNo, pp.ppSeqNo), self.__last_pp_3pc) > 0:
            return False  # ignore old pre-prepare

        # Do not combine the next if conditions, the idea is to exit as soon
        # as possible
        non_fin_reqs = self.nonFinalisedReqs(pp.reqIdr)
        if non_fin_reqs:
            self.enqueue_pre_prepare(pp, sender, non_fin_reqs)
            # TODO: An optimisation might be to not request PROPAGATEs if some
            # PROPAGATEs are present or a client request is present and
            # sufficient PREPAREs and PRE-PREPARE are present, then the digest
            # can be compared but this is expensive as the PREPARE
            # and PRE-PREPARE contain a combined digest
            self.node.request_propagates(non_fin_reqs)
            return False

        non_next_pp = not self.__is_next_pre_prepare(pp.viewNo, pp.ppSeqNo)
        if non_next_pp:
            self.enqueue_pre_prepare(pp, sender)
            return False

        self.validate_pre_prepare(pp, sender)
        return True

    def addToPrePrepares(self, pp: PrePrepare) -> None:
        """
        Add the specified PRE-PREPARE to this replica's list of received
        PRE-PREPAREs and try sending PREPARE

        :param pp: the PRE-PREPARE to add to the list
        """
        key = (pp.viewNo, pp.ppSeqNo)
        self.prePrepares[key] = pp
        self.lastPrePrepareSeqNo = pp.ppSeqNo
        self.last_accepted_pre_prepare_time = pp.ppTime
        self.dequeue_prepares(*key)
        self.dequeue_commits(*key)
        self.stats.inc(TPCStat.PrePrepareRcvd)
        self.tryPrepare(pp)

    def has_sent_prepare(self, request) -> bool:
        return self.prepares.hasPrepareFrom(request, self.name)

    def canPrepare(self, ppReq) -> (bool, str):
        """
        Return whether the batch of requests in the PRE-PREPARE can
        proceed to the PREPARE step.

        :param ppReq: any object with identifier and requestId attributes
        """
        if not self.shouldParticipate(ppReq.viewNo, ppReq.ppSeqNo):
            return False, 'should not participate in consensus for {}'.format(
                ppReq)
        if self.has_sent_prepare(ppReq):
            return False, 'has already sent PREPARE for {}'.format(ppReq)
        return True, ''

    def validatePrepare(self, prepare: Prepare, sender: str) -> bool:
        """
        Return whether the PREPARE specified is valid.

        :param prepare: the PREPARE to validate
        :param sender: the name of the node that sent the PREPARE
        :return: True if PREPARE is valid, False otherwise
        """
        key = (prepare.viewNo, prepare.ppSeqNo)
        primaryStatus = self.isPrimaryForMsg(prepare)

        ppReq = self.getPrePrepare(*key)

        # If a non primary replica and receiving a PREPARE request before a
        # PRE-PREPARE request, then proceed

        # PREPARE should not be sent from primary
        if self.isMsgFromPrimary(prepare, sender):
            raise SuspiciousNode(sender, Suspicions.PR_FRM_PRIMARY, prepare)

        # If non primary replica
        if primaryStatus is False:
            if self.prepares.hasPrepareFrom(prepare, sender):
                raise SuspiciousNode(
                    sender, Suspicions.DUPLICATE_PR_SENT, prepare)
            # If PRE-PREPARE not received for the PREPARE, might be slow
            # network
            if not ppReq:
                self.enqueue_prepare(prepare, sender)
                return False
        # If primary replica
        if primaryStatus is True:
            if self.prepares.hasPrepareFrom(prepare, sender):
                raise SuspiciousNode(
                    sender, Suspicions.DUPLICATE_PR_SENT, prepare)
            # If PRE-PREPARE was not sent for this PREPARE, certainly
            # malicious behavior
            elif not ppReq:
                raise SuspiciousNode(
                    sender, Suspicions.UNKNOWN_PR_SENT, prepare)

        if primaryStatus is None and not ppReq:
            self.enqueue_prepare(prepare, sender)
            return False

        if prepare.digest != ppReq.digest:
            raise SuspiciousNode(sender, Suspicions.PR_DIGEST_WRONG, prepare)

        elif prepare.stateRootHash != ppReq.stateRootHash:
            raise SuspiciousNode(sender, Suspicions.PR_STATE_WRONG,
                                 prepare)
        elif prepare.txnRootHash != ppReq.txnRootHash:
            raise SuspiciousNode(sender, Suspicions.PR_TXN_WRONG,
                                 prepare)

        if self._bls_bft:
            try:
                self._bls_bft.validate_prepare(prepare, sender)
            except:
                raise SuspiciousNode(sender,
                                     Suspicions.PR_BLS_SIG_WRONG,
                                     prepare)

        return True

    def addToPrepares(self, prepare: Prepare, sender: str):
        """
        Add the specified PREPARE to this replica's list of received
        PREPAREs and try sending COMMIT

        :param prepare: the PREPARE to add to the list
        """
        self.prepares.addVote(prepare, sender)
        self.dequeue_commits(prepare.viewNo, prepare.ppSeqNo)
        self.tryCommit(prepare)

    def getPrePrepare(self, viewNo, ppSeqNo):
        key = (viewNo, ppSeqNo)
        if key in self.sentPrePrepares:
            return self.sentPrePrepares[key]
        if key in self.prePrepares:
            return self.prePrepares[key]
        return None

    def get_prepare(self, viewNo, ppSeqNo):
        key = (viewNo, ppSeqNo)
        if key in self.prepares:
            return self.prepares[key].msg
        return None

    @property
    def lastPrePrepare(self):
        last_3pc = (0, 0)
        lastPp = None
        if self.sentPrePrepares:
            (v, s), pp = self.sentPrePrepares.peekitem(-1)
            last_3pc = (v, s)
            lastPp = pp
        if self.prePrepares:
            (v, s), pp = self.prePrepares.peekitem(-1)
            if compare_3PC_keys(last_3pc, (v, s)) > 0:
                lastPp = pp
        return lastPp

    def hasCommitted(self, request) -> bool:
        return self.commits.hasCommitFrom(ThreePhaseKey(
            request.viewNo, request.ppSeqNo), self.name)

    def canCommit(self, prepare: Prepare) -> (bool, str):
        """
        Return whether the specified PREPARE can proceed to the Commit
        step.

        Decision criteria:

        - If this replica has got just n-f-1 PREPARE requests then commit request.
        - If less than n-f-1 PREPARE requests then probably there's no consensus on
            the request; don't commit
        - If more than n-f-1 then already sent COMMIT; don't commit

        :param prepare: the PREPARE
        """
        if not self.shouldParticipate(prepare.viewNo, prepare.ppSeqNo):
            return False, 'should not participate in consensus for {}'.format(
                prepare)
        quorum = self.quorums.prepare.value
        if not self.prepares.hasQuorum(prepare, quorum):
            return False, 'does not have prepare quorum for {}'.format(prepare)
        if self.hasCommitted(prepare):
            return False, 'has already sent COMMIT for {}'.format(prepare)
        return True, ''

    def validateCommit(self, commit: Commit, sender: str) -> bool:
        """
        Return whether the COMMIT specified is valid.

        :param commit: the COMMIT to validate
        :return: True if `request` is valid, False otherwise
        """
        key = (commit.viewNo, commit.ppSeqNo)
        ppReq = self.getPrePrepare(*key)
        if not ppReq:
            self.enqueue_commit(commit, sender)
            return False

        # TODO: Fix problem that can occur with a primary and non-primary(s)
        # colluding and the honest nodes being slow
        if (key not in self.prepares and key not in self.sentPrePrepares) and \
                key not in self.preparesWaitingForPrePrepare:
            logger.warning("{} rejecting COMMIT{} due to lack of prepares".
                           format(self, key))
            # raise SuspiciousNode(sender, Suspicions.UNKNOWN_CM_SENT, commit)
            return False

        if self.commits.hasCommitFrom(commit, sender):
            raise SuspiciousNode(sender, Suspicions.DUPLICATE_CM_SENT, commit)

        if self._bls_bft:
            try:
                pp = self.getPrePrepare(commit.viewNo, commit.ppSeqNo)
                self._bls_bft.validate_commit(commit, sender, pp.stateRootHash)
            except:
                raise SuspiciousNode(sender,
                                     Suspicions.CM_BLS_SIG_WRONG,
                                     commit)

        return True

    def addToCommits(self, commit: Commit, sender: str):
        """
        Add the specified COMMIT to this replica's list of received
        commit requests.

        :param commit: the COMMIT to add to the list
        :param sender: the name of the node that sent the COMMIT
        """
        self.commits.addVote(commit, sender)
        self.tryOrder(commit)

    def canOrder(self, commit: Commit) -> Tuple[bool, Optional[str]]:
        """
        Return whether the specified commitRequest can be returned to the node.

        Decision criteria:

        - If have got just n-f Commit requests then return request to node
        - If less than n-f of commit requests then probably don't have
            consensus on the request; don't return request to node
        - If more than n-f then already returned to node; don't return request
            to node

        :param commit: the COMMIT
        """
        quorum = self.quorums.commit.value
        if not self.commits.hasQuorum(commit, quorum):
            return False, "no quorum ({}): {} commits where f is {}". \
                format(quorum, commit, self.f)

        key = (commit.viewNo, commit.ppSeqNo)
        if self.has_already_ordered(*key):
            return False, "already ordered"

        if commit.ppSeqNo > 1 and not self.all_prev_ordered(commit):
            viewNo, ppSeqNo = commit.viewNo, commit.ppSeqNo
            if viewNo not in self.stashed_out_of_order_commits:
                self.stashed_out_of_order_commits[viewNo] = {}
            self.stashed_out_of_order_commits[viewNo][ppSeqNo] = commit
            self.startRepeating(self.process_stashed_out_of_order_commits, 1)
            return False, "stashing {} since out of order". \
                format(commit)

        return True, None

    def all_prev_ordered(self, commit: Commit):
        """
        Return True if all previous COMMITs have been ordered
        """
        # TODO: This method does a lot of work, choose correct data
        # structures to make it efficient.

        viewNo, ppSeqNo = commit.viewNo, commit.ppSeqNo

        if self.last_ordered_3pc == (viewNo, ppSeqNo - 1):
            # Last ordered was in same view as this COMMIT
            return True

        # if some PREPAREs/COMMITs were completely missed in the same view
        toCheck = set()
        toCheck.update(set(self.sentPrePrepares.keys()))
        toCheck.update(set(self.prePrepares.keys()))
        toCheck.update(set(self.prepares.keys()))
        toCheck.update(set(self.commits.keys()))
        for (v, p) in toCheck:
            if v < viewNo and (v, p) not in self.ordered:
                # Have commits from previous view that are unordered.
                return False
            if v == viewNo and p < ppSeqNo and (v, p) not in self.ordered:
                # If unordered commits are found with lower ppSeqNo then this
                # cannot be ordered.
                return False

        return True

    def process_stashed_out_of_order_commits(self):
        # This method is called periodically to check for any commits that
        # were stashed due to lack of commits before them and orders them if it
        # can
        logger.debug('{} trying to order from out of order commits. {} {}'.format(
            self, self.ordered, self.stashed_out_of_order_commits))
        if self.last_ordered_3pc:
            lastOrdered = self.last_ordered_3pc
            vToRemove = set()
            for v in self.stashed_out_of_order_commits:
                if v < lastOrdered[0] and self.stashed_out_of_order_commits[v]:
                    raise RuntimeError(
                        "{} found commits {} from previous view {}"
                        " that were not ordered but last ordered"
                        " is {}".format(
                            self, self.stashed_out_of_order_commits[v], v, lastOrdered))
                pToRemove = set()
                for p, commit in self.stashed_out_of_order_commits[v].items():
                    if (v, p) in self.ordered:
                        pToRemove.add(p)
                        continue
                    if (v == lastOrdered[0] and lastOrdered == (v, p - 1)) or \
                            (v > lastOrdered[0] and self.isLowestCommitInView(commit)):
                        logger.debug("{} ordering stashed commit {}".
                                     format(self, commit))
                        if self.tryOrder(commit):
                            lastOrdered = (v, p)
                            pToRemove.add(p)

                for p in pToRemove:
                    del self.stashed_out_of_order_commits[v][p]
                if not self.stashed_out_of_order_commits[v]:
                    vToRemove.add(v)

            for v in vToRemove:
                del self.stashed_out_of_order_commits[v]

            if not self.stashed_out_of_order_commits:
                self.stopRepeating(self.process_stashed_out_of_order_commits)

    def isLowestCommitInView(self, commit):
        view_no = commit.viewNo
        if view_no > self.viewNo:
            logger.debug('{} encountered {} which belongs to a later view'
                         .format(self, commit))
            return False
        return commit.ppSeqNo == 1

    def last_prepared_certificate_in_view(self) -> Optional[Tuple[int, int]]:
        # Pick the latest sent COMMIT in the view.
        # TODO: Consider stashed messages too?
        assert self.isMaster
        return max_3PC_key(self.commits.keys()) if self.commits else None

    def has_prepared(self, key):
        return self.getPrePrepare(*key) and self.prepares.hasQuorum(
            ThreePhaseKey(*key), self.quorums.prepare.value)

    def doOrder(self, commit: Commit):
        key = (commit.viewNo, commit.ppSeqNo)
        logger.debug("{} ordering COMMIT {}".format(self, key))
        return self.order_3pc_key(key)

    def order_3pc_key(self, key):
        pp = self.getPrePrepare(*key)
        # TODO seems not enough for production where optimization happens
        assert pp
        self.addToOrdered(*key)
        ordered = Ordered(self.instId,
                          pp.viewNo,
                          pp.reqIdr[:pp.discarded],
                          pp.ppSeqNo,
                          pp.ppTime,
                          pp.ledgerId,
                          pp.stateRootHash,
                          pp.txnRootHash)
        # TODO: Should not order or add to checkpoint while syncing
        # 3 phase state.
        if key in self.stashingWhileCatchingUp:
            if self.isMaster and self.node.isParticipating:
                # While this request arrived the node was catching up but the
                # node has caught up and applied the stash so apply this
                # request
                logger.debug('{} found that 3PC of ppSeqNo {} outlived the '
                             'catchup process'.format(self, pp.ppSeqNo))
                for reqKey in pp.reqIdr[:pp.discarded]:
                    req = self.requests[reqKey].finalised
                    self.node.applyReq(req, pp.ppTime)
            self.stashingWhileCatchingUp.remove(key)

        self._discard_ordered_req_keys(pp)

        self.send(ordered, TPCStat.OrderSent)
        logger.info(
            "{} ordered batch request, view no {}, ppSeqNo {}, "
            "ledger {}, state root {}, txn root {}, requests ordered {}, "
            "discarded {}".format(
                self, pp.viewNo, pp.ppSeqNo, pp.ledgerId,
                pp.stateRootHash, pp.txnRootHash, pp.reqIdr[:pp.discarded],
                pp.reqIdr[pp.discarded:])
        )

        self.addToCheckpoint(pp.ppSeqNo, pp.digest)

        if self._bls_bft and pp.ledgerId == DOMAIN_LEDGER_ID:
            # calculate signature always to keep master and non-master in sync
            # but save on master only
            bls_multi_sig = self._bls_bft.calculate_multi_sig(key, self.quorums)
            if bls_multi_sig is not None:
                participants, sig = bls_multi_sig

                if self.isMaster:
                    state_root = pp.stateRootHash
                    self._bls_bft.save_multi_sig_local(sig, participants, state_root, key)
                    logger.debug("{} saved multi signature for root".format(self, state_root))

                self._bls_latest_multi_sig = bls_multi_sig

        return True

    def _discard_ordered_req_keys(self, pp: PrePrepare):
        for k in pp.reqIdr:
            # Using discard since the key may not be present as in case of
            # primary, the key was popped out while creating PRE-PREPARE.
            # Or in case of node catching up, it will not validate
            # PRE-PREPAREs or PREPAREs but will only validate number of COMMITs
            #  and their consistency with PRE-PREPARE of PREPAREs
            self.discard_req_key(pp.ledgerId, k)

    def discard_req_key(self, ledger_id, req_key):
        self.requestQueues[ledger_id].discard(req_key)

    def processCheckpoint(self, msg: Checkpoint, sender: str) -> bool:
        """
        Process checkpoint messages

        :return: whether processed (True) or stashed (False)
        """

        logger.debug('{} processing checkpoint {} from {}'
                     .format(self, msg, sender))

        seqNoEnd = msg.seqNoEnd
        if self.isPpSeqNoStable(seqNoEnd):
            self.discard(msg,
                         reason="Checkpoint already stable",
                         logMethod=logger.debug)
            return True

        seqNoStart = msg.seqNoStart
        key = (seqNoStart, seqNoEnd)

        if key not in self.checkpoints or not self.checkpoints[key].digest:
            self.stashCheckpoint(msg, sender)
            self.__start_catchup_if_needed()
            return False

        checkpoint_state = self.checkpoints[key]
        # Raise the error only if master since only master's last
        # ordered 3PC is communicated during view change
        if self.isMaster and checkpoint_state.digest != msg.digest:
            logger.error("{} received an incorrect digest {} for "
                         "checkpoint {} from {}".format(self,
                                                        msg.digest,
                                                        key,
                                                        sender))
            return True

        checkpoint_state.receivedDigests[sender] = msg.digest
        self.checkIfCheckpointStable(key)
        return True

    def __start_catchup_if_needed(self):
        quorums, max_pp_seq_no = self.stashed_checkpoints_with_quorum()
        is_stashed_enough = quorums > self.STASHED_CHECKPOINTS_BEFORE_CATCHUP
        is_non_primary_master = self.isMaster and not self.isPrimary
        if is_stashed_enough and is_non_primary_master:
            logger.info(
                '{} has stashed {} checkpoints with quorum '
                'so the catchup procedure starts'.format(
                    self, quorums))
            self.node.start_catchup()
            self.h = max_pp_seq_no

    def _newCheckpointState(self, ppSeqNo, digest) -> CheckpointState:
        s, e = ppSeqNo, ppSeqNo + self.config.CHK_FREQ - 1
        logger.debug("{} adding new checkpoint state for {}".
                     format(self, (s, e)))
        state = CheckpointState(ppSeqNo, [digest, ], None, {}, False)
        self.checkpoints[s, e] = state
        return state

    def addToCheckpoint(self, ppSeqNo, digest):
        for (s, e) in self.checkpoints.keys():
            if s <= ppSeqNo <= e:
                state = self.checkpoints[s, e]  # type: CheckpointState
                state.digests.append(digest)
                state = updateNamedTuple(state, seqNo=ppSeqNo)
                self.checkpoints[s, e] = state
                break
        else:
            state = self._newCheckpointState(ppSeqNo, digest)
            s, e = ppSeqNo, ppSeqNo + self.config.CHK_FREQ - 1

        if len(state.digests) == self.config.CHK_FREQ:
            # TODO CheckpointState/Checkpoint is not a namedtuple anymore
            # 1. check if updateNamedTuple works for the new message type
            # 2. choose another name
            state = updateNamedTuple(state,
                                     digest=sha256(
                                         serialize_msg_for_signing(
                                             state.digests)
                                     ).hexdigest(),
                                     digests=[])
            self.checkpoints[s, e] = state
            self.send(Checkpoint(self.instId, self.viewNo, s, e,
                                 state.digest))
            self.processStashedCheckpoints((s, e))

    def markCheckPointStable(self, seqNo):
        previousCheckpoints = []
        for (s, e), state in self.checkpoints.items():
            if e == seqNo:
                # TODO CheckpointState/Checkpoint is not a namedtuple anymore
                # 1. check if updateNamedTuple works for the new message type
                # 2. choose another name
                state = updateNamedTuple(state, isStable=True)
                self.checkpoints[s, e] = state
                break
            else:
                previousCheckpoints.append((s, e))
        else:
            logger.debug("{} could not find {} in checkpoints".
                         format(self, seqNo))
            return
        self.h = seqNo
        for k in previousCheckpoints:
            logger.debug("{} removing previous checkpoint {}".format(self, k))
            self.checkpoints.pop(k)
        self._gc((self.viewNo, seqNo))
        logger.debug("{} marked stable checkpoint {}".format(self, (s, e)))
        self.processStashedMsgsForNewWaterMarks()

    def checkIfCheckpointStable(self, key: Tuple[int, int]):
        ckState = self.checkpoints[key]
        # TODO: what if len(ckState.receivedDigests) > 2 * f?
        if len(ckState.receivedDigests) == self.quorums.checkpoint.value:
            self.markCheckPointStable(ckState.seqNo)
            return True
        else:
            logger.debug('{} has state.receivedDigests as {}'.
                         format(self, ckState.receivedDigests.keys()))
            return False

    def stashCheckpoint(self, ck: Checkpoint, sender: str):
        logger.debug('{} stashing {} from {}'.format(self, ck, sender))
        seqNoStart, seqNoEnd = ck.seqNoStart, ck.seqNoEnd
        if ck.viewNo not in self.stashedRecvdCheckpoints:
            self.stashedRecvdCheckpoints[ck.viewNo] = {}
        stashed_for_view = self.stashedRecvdCheckpoints[ck.viewNo]
        if (seqNoStart, seqNoEnd) not in stashed_for_view:
            stashed_for_view[seqNoStart, seqNoEnd] = {}
        stashed_for_view[seqNoStart, seqNoEnd][sender] = ck

    def _clear_prev_view_pre_prepares(self):
        to_remove = []
        for idx, (pp, _, _) in enumerate(self.prePreparesPendingFinReqs):
            if pp.viewNo < self.viewNo:
                to_remove.insert(0, idx)
        for idx in to_remove:
            self.prePreparesPendingFinReqs.pop(idx)

        for (v, p) in list(self.prePreparesPendingPrevPP.keys()):
            if v < self.viewNo:
                self.prePreparesPendingPrevPP.pop((v, p))

    def _clear_prev_view_stashed_checkpoints(self):
        for view_no in list(self.stashedRecvdCheckpoints.keys()):
            if view_no < self.viewNo:
                logger.debug('{} found stashed checkpoints for view {} which '
                             'is less than the current view {}, so ignoring it'
                             .format(self, view_no, self.viewNo))
                self.stashedRecvdCheckpoints.pop(view_no)

    def stashed_checkpoints_with_quorum(self):
        quorums = 0
        end_pp_seq_numbers = []
        quorum = self.quorums.checkpoint
        for (_, seq_no_end), senders in self.stashedRecvdCheckpoints.get(
                self.viewNo, {}).items():
            if quorum.is_reached(len(senders)):
                quorums += 1
                end_pp_seq_numbers.append(seq_no_end)
        return quorums, max(end_pp_seq_numbers) if end_pp_seq_numbers else None

    def processStashedCheckpoints(self, key):
        self._clear_prev_view_stashed_checkpoints()

        if key not in self.stashedRecvdCheckpoints.get(self.viewNo, {}):
            logger.debug("{} have no stashed checkpoints for {}")
            return 0

        stashed = self.stashedRecvdCheckpoints[self.viewNo][key]
        total_processed = 0
        senders_of_completed_checkpoints = []

        for sender, checkpoint in stashed.items():
            if self.processCheckpoint(checkpoint, sender):
                senders_of_completed_checkpoints.append(sender)
            total_processed += 1

        for sender in senders_of_completed_checkpoints:
            # unstash checkpoint
            del stashed[sender]
        if len(stashed) == 0:
            del self.stashedRecvdCheckpoints[self.viewNo][key]

        restashed_num = total_processed - len(senders_of_completed_checkpoints)
        logger.debug('{} processed {} stashed checkpoints for {}, '
                     '{} of them were stashed again'
                     .format(self, total_processed, key, restashed_num))

        return total_processed

    def _gc(self, till3PCKey):
        logger.debug("{} cleaning up till {}".format(self, till3PCKey))
        tpcKeys = set()
        reqKeys = set()
        for key3PC, pp in self.sentPrePrepares.items():
            if compare_3PC_keys(till3PCKey, key3PC) <= 0:
                tpcKeys.add(key3PC)
                for reqKey in pp.reqIdr:
                    reqKeys.add(reqKey)
        for key3PC, pp in self.prePrepares.items():
            if compare_3PC_keys(till3PCKey, key3PC) <= 0:
                tpcKeys.add(key3PC)
                for reqKey in pp.reqIdr:
                    reqKeys.add(reqKey)

        logger.debug("{} found {} 3-phase keys to clean".
                     format(self, len(tpcKeys)))
        logger.debug("{} found {} request keys to clean".
                     format(self, len(reqKeys)))

        to_clean_up = (
            self.sentPrePrepares,
            self.prePrepares,
            self.prepares,
            self.commits,
            self.batches,
            self.requested_pre_prepares,
            self.requested_prepares,
            self.pre_prepares_stashed_for_incorrect_time,
        )
        for request_key in tpcKeys:
            for coll in to_clean_up:
                coll.pop(request_key, None)

<<<<<<< HEAD
        for k in reqKeys:
            if k in self.requests:
                self.requests[k].forwardedTo -= 1
                if self.requests[k].forwardedTo == 0:
                    logger.debug(
                        '{} clearing request {} from previous checkpoints'.format(
                            self, k))
                    self.requests.pop(k)
=======
        for request_key in reqKeys:
            self.requests.free(request_key)
            logger.debug('{} freed request {} from previous checkpoints'
                         .format(self, request_key))
>>>>>>> bb6f4d18

        self.compact_ordered()

        if self._bls_bft:
            self._bls_bft.gc(till3PCKey)

    def _gc_before_new_view(self):
        # Trigger GC for all batches of old view
        # Clear any checkpoints, since they are valid only in a view
        self._gc(self.last_ordered_3pc)
        self.checkpoints.clear()
        self._clear_prev_view_stashed_checkpoints()
        self._clear_prev_view_pre_prepares()

    def _reset_watermarks_before_new_view(self):
        # Reset any previous view watermarks since for view change to
        # successfully complete, the node must have reached the same state
        # as other nodes
        self.h = 0
        self._lastPrePrepareSeqNo = self.h

    def stashOutsideWatermarks(self, item: Union[ReqDigest, Tuple]):
        self.stashingWhileOutsideWaterMarks.append(item)

    def processStashedMsgsForNewWaterMarks(self):
        # `stashingWhileOutsideWaterMarks` can grow from methods called in the
        # loop below, so `stashingWhileOutsideWaterMarks` might never
        # become empty during the execution of this method resulting
        # in an infinite loop
        itemsToConsume = len(self.stashingWhileOutsideWaterMarks)
        while itemsToConsume:
            item = self.stashingWhileOutsideWaterMarks.popleft()
            logger.debug("{} processing stashed item {} after new stable "
                         "checkpoint".format(self, item))

            if isinstance(item, tuple) and len(item) == 2:
                self.dispatchThreePhaseMsg(*item)
            else:
                logger.debug("{} cannot process {} "
                             "from stashingWhileOutsideWaterMarks".
                             format(self, item))
            itemsToConsume -= 1

    @property
    def firstCheckPoint(self) -> Tuple[Tuple[int, int], CheckpointState]:
        if not self.checkpoints:
            return None
        else:
            return self.checkpoints.peekitem(0)

    @property
    def lastCheckPoint(self) -> Tuple[Tuple[int, int], CheckpointState]:
        if not self.checkpoints:
            return None
        else:
            return self.checkpoints.peekitem(-1)

    def isPpSeqNoStable(self, ppSeqNo):
        """
        :param ppSeqNo:
        :return: True if ppSeqNo is less than or equal to last stable
        checkpoint, false otherwise
        """
        ck = self.firstCheckPoint
        if ck:
            _, ckState = ck
            return ckState.isStable and ckState.seqNo >= ppSeqNo
        else:
            return False

    def has_already_ordered(self, view_no, pp_seq_no):
        return compare_3PC_keys((view_no, pp_seq_no),
                                self.last_ordered_3pc) >= 0

    def isPpSeqNoBetweenWaterMarks(self, ppSeqNo: int):
        return self.h < ppSeqNo <= self.H

    def addToOrdered(self, view_no: int, pp_seq_no: int):
        self.ordered.add((view_no, pp_seq_no))
        self.last_ordered_3pc = (view_no, pp_seq_no)

        # This might not be called always as Pre-Prepare might be requested
        # but never received and catchup might be done
        self.requested_pre_prepares.pop((view_no, pp_seq_no), None)

    def compact_ordered(self):
        min_allowed_view_no = self.viewNo - 1
        i = 0
        for view_no, _ in self.ordered:
            if view_no >= min_allowed_view_no:
                break
            i += 1
        self.ordered = self.ordered[i:]

    def enqueue_pre_prepare(self, ppMsg: PrePrepare, sender: str,
                            nonFinReqs: Set = None):
        if nonFinReqs:
            logger.debug(
                "Queueing pre-prepares due to unavailability of finalised "
                "requests. PrePrepare {} from {}".format(
                    ppMsg, sender))
            self.prePreparesPendingFinReqs.append((ppMsg, sender, nonFinReqs))
        else:
            # Possible exploit, an malicious party can send an invalid
            # pre-prepare and over-write the correct one?
            logger.debug(
                "Queueing pre-prepares due to unavailability of previous "
                "pre-prepares. {} from {}".format(ppMsg, sender))
            self.prePreparesPendingPrevPP[ppMsg.viewNo, ppMsg.ppSeqNo] = (
                ppMsg, sender)

    def dequeue_pre_prepares(self):
        """
        Dequeue any received PRE-PREPAREs that did not have finalized requests
        or the replica was missing any PRE-PREPAREs before it
        :return:
        """
        ppsReady = []
        # Check if any requests have become finalised belonging to any stashed
        # PRE-PREPAREs.
        for i, (pp, sender, reqIds) in enumerate(
                self.prePreparesPendingFinReqs):
            finalised = set()
            for r in reqIds:
                if self.requests.is_finalised(r):
                    finalised.add(r)
            diff = reqIds.difference(finalised)
            # All requests become finalised
            if not diff:
                ppsReady.append(i)
            self.prePreparesPendingFinReqs[i] = (pp, sender, diff)

        for i in sorted(ppsReady, reverse=True):
            pp, sender, _ = self.prePreparesPendingFinReqs.pop(i)
            self.prePreparesPendingPrevPP[pp.viewNo, pp.ppSeqNo] = (pp, sender)

        r = 0
        while self.prePreparesPendingPrevPP and self.__is_next_pre_prepare(
                *self.prePreparesPendingPrevPP.iloc[0]):
            _, (pp, sender) = self.prePreparesPendingPrevPP.popitem(last=False)
            if not self.can_pp_seq_no_be_in_view(pp.viewNo, pp.ppSeqNo):
                self.discard(pp, "Pre-Prepare from a previous view",
                             logger.debug)
                continue
            self.processPrePrepare(pp, sender)
            r += 1
        return r

    def enqueue_prepare(self, pMsg: Prepare, sender: str):
        logger.info(
            "{} queueing prepare due to unavailability of PRE-PREPARE. "
            "Prepare {} from {}".format(
                self, pMsg, sender))
        key = (pMsg.viewNo, pMsg.ppSeqNo)
        if key not in self.preparesWaitingForPrePrepare:
            self.preparesWaitingForPrePrepare[key] = deque()
        self.preparesWaitingForPrePrepare[key].append((pMsg, sender))
        if key not in self.pre_prepares_stashed_for_incorrect_time:
            self._request_pre_prepare_for_prepare(key)
        else:
            self._process_stashed_pre_prepare_for_time_if_possible(key)

    def dequeue_prepares(self, viewNo: int, ppSeqNo: int):
        key = (viewNo, ppSeqNo)
        if key in self.preparesWaitingForPrePrepare:
            i = 0
            # Keys of pending prepares that will be processed below
            while self.preparesWaitingForPrePrepare[key]:
                prepare, sender = self.preparesWaitingForPrePrepare[
                    key].popleft()
                logger.debug("{} popping stashed PREPARE{}".format(self, key))
                self.processPrepare(prepare, sender)
                i += 1
            self.preparesWaitingForPrePrepare.pop(key)
            logger.debug("{} processed {} PREPAREs waiting for PRE-PREPARE for"
                         " view no {} and seq no {}".
                         format(self, i, viewNo, ppSeqNo))

    def enqueue_commit(self, request: Commit, sender: str):
        logger.debug("Queueing commit due to unavailability of PREPARE. "
                     "Request {} from {}".format(request, sender))
        key = (request.viewNo, request.ppSeqNo)
        if key not in self.commitsWaitingForPrepare:
            self.commitsWaitingForPrepare[key] = deque()
        self.commitsWaitingForPrepare[key].append((request, sender))

    def dequeue_commits(self, viewNo: int, ppSeqNo: int):
        key = (viewNo, ppSeqNo)
        if key in self.commitsWaitingForPrepare:
            if not self.has_prepared(key):
                logger.debug('{} has not prepared {}, will dequeue the '
                             'COMMITs later'.format(self, key))
                return
            i = 0
            # Keys of pending prepares that will be processed below
            while self.commitsWaitingForPrepare[key]:
                commit, sender = self.commitsWaitingForPrepare[
                    key].popleft()
                logger.debug("{} popping stashed COMMIT{}".format(self, key))
                self.processCommit(commit, sender)
                i += 1
            self.commitsWaitingForPrepare.pop(key)
            logger.debug("{} processed {} COMMITs waiting for PREPARE for"
                         " view no {} and seq no {}".
                         format(self, i, viewNo, ppSeqNo))

    def getDigestFor3PhaseKey(self, key: ThreePhaseKey) -> Optional[str]:
        reqKey = self.getReqKeyFrom3PhaseKey(key)
        digest = self.requests.digest(reqKey)
        if not digest:
            logger.debug("{} could not find digest in sent or received "
                         "PRE-PREPAREs or PREPAREs for 3 phase key {} and req "
                         "key {}".format(self, key, reqKey))
            return None
        else:
            return digest

    def getReqKeyFrom3PhaseKey(self, key: ThreePhaseKey):
        reqKey = None
        if key in self.sentPrePrepares:
            reqKey = self.sentPrePrepares[key][0]
        elif key in self.prePrepares:
            reqKey = self.prePrepares[key][0]
        elif key in self.prepares:
            reqKey = self.prepares[key][0]
        else:
            logger.debug("Could not find request key for 3 phase key {}".
                         format(key))
        return reqKey

    def can_pp_seq_no_be_in_view(self, view_no, pp_seq_no):
        """
        Checks if the `pp_seq_no` could have been in view `view_no`. It will
        return False when the `pp_seq_no` belongs to a later view than
        `view_no` else will return True
        :return:
        """
        assert view_no <= self.viewNo
        return view_no == self.viewNo or (
            view_no < self.viewNo and self.last_prepared_before_view_change and compare_3PC_keys(
                (view_no, pp_seq_no), self.last_prepared_before_view_change) >= 0)

    def _request_missing_three_phase_messages(self, frm: int, to: int, view_no: int) -> None:
        for i in range(1, to - frm):
                request_data = (view_no, frm + i)
                self._request_pre_prepare(request_data)
                self._request_prepare(request_data)

    def _request_three_phase_msg(self, three_pc_key: Tuple[int, int],
                                 stash: Dict[int, int],
                                 msg_type: str,
                                 recipients: List[str]=None,
                                 stash_data: Optional[Tuple[int, int, int]]=None) -> bool:
        if three_pc_key in stash:
            logger.debug('{} not requesting {} since already '
                         'requested for {}'.format(self, msg_type, three_pc_key))
            return False

        # TODO: Using a timer to retry would be a better thing to do
        logger.debug('{} requesting {} for {} from {}'.
                     format(self, msg_type, three_pc_key, recipients))
        # An optimisation can be to request PRE-PREPARE from f+1 or
        # f+x (f+x<2f) nodes only rather than 2f since only 1 correct
        # PRE-PREPARE is needed.
        self.node.request_msg(msg_type, {f.INST_ID.nm: self.instId,
                                         f.VIEW_NO.nm: three_pc_key[0],
                                         f.PP_SEQ_NO.nm: three_pc_key[1]},
                              recipients)

        stash[three_pc_key] = stash_data
        return True

    def _request_pre_prepare(self, three_pc_key: Tuple[int, int],
                             recipients: List[str]=None,
                             stash_data: Optional[Tuple[int, int, int]]=None) -> bool:
        """
        Request preprepare
        """
        return self._request_three_phase_msg(three_pc_key, self.requested_pre_prepares, PREPREPARE, recipients, stash_data)

    def _request_prepare(self, three_pc_key: Tuple[int, int],
                         recipients: List[str]=None,
                         stash_data: Optional[Tuple[int, int, int]]=None) -> bool:
        """
        Request preprepare
        """
        return self._request_three_phase_msg(three_pc_key, self.requested_prepares, PREPARE, recipients, stash_data)

    def _request_pre_prepare_for_prepare(self, three_pc_key) -> bool:
        """
        Check if has an acceptable PRE_PREPARE already stashed, if not then
        check count of PREPAREs, make sure >f consistent PREPAREs are found,
        store the acceptable PREPARE state (digest, roots) for verification of
        the received PRE-PREPARE
        """

        if three_pc_key in self.prePreparesPendingPrevPP:
            logger.debug('{} not requesting a PRE-PREPARE since already found '
                         'stashed for {}'.format(self, three_pc_key))
            return False

        if len(
                self.preparesWaitingForPrePrepare[three_pc_key]) < self.quorums.prepare.value:
            logger.debug(
                '{} not requesting a PRE-PREPARE because does not have'
                ' sufficient PREPAREs for {}'.format(
                    self, three_pc_key))
            return False

        digest, state_root, txn_root, prepare_senders = \
            self.get_acceptable_stashed_prepare_state(three_pc_key)

        # Choose a better data structure for `prePreparesPendingFinReqs`
        pre_prepares = [pp for pp, _, _ in self.prePreparesPendingFinReqs
                        if (pp.viewNo, pp.ppSeqNo) == three_pc_key]
        if pre_prepares:
            if [pp for pp in pre_prepares if (
                    pp.digest, pp.stateRootHash, pp.txnRootHash) == (digest, state_root, txn_root)]:
                logger.debug('{} not requesting a PRE-PREPARE since already '
                             'found stashed for {}'.format(self, three_pc_key))
                return False

        self._request_pre_prepare(three_pc_key,
                                  recipients=[self.getNodeName(s) for s in prepare_senders],
                                  stash_data=(digest, state_root, txn_root))
        return True

    def get_acceptable_stashed_prepare_state(self, three_pc_key):
        prepares = {s: (m.digest, m.stateRootHash, m.txnRootHash) for m, s in
                    self.preparesWaitingForPrePrepare[three_pc_key]}
        acceptable = mostCommonElement(prepares.values())
        return (*acceptable, {s for s, state in prepares.items()
                              if state == acceptable})

    def _process_requested_three_phase_msg(self, msg: object,
                                           stash: Dict[int, int],
                                           get_saved: Callable[[int, int], None],
                                           sender: List[str]=None):
        if msg is None:
            logger.debug('{} received null from {}'.
                         format(self, sender))
            return
        key = (msg.viewNo, msg.ppSeqNo)
        logger.debug('{} received requested msg ({}) from {}'.
                     format(self, key, sender))

        if key not in stash:
            logger.debug('{} had either not requested this msg or already '
                         'received the msg for {}'.format(self, key))
            return
        if self.has_already_ordered(*key):
            logger.debug(
                '{} has already ordered msg ({})'.format(self, key))
            return
        if get_saved(*key):
            logger.debug(
                '{} has already received msg ({})'.format(self, key))
            return
        # There still might be stashed msg but not checking that
        # it is expensive, also reception of msgs is idempotent
        stashed_data = stash[key]
        curr_data = (msg.digest, msg.stateRootHash, msg.txnRootHash)
        if (curr_data == stashed_data) or (stashed_data is None):
            return self.processThreePhaseMsg(msg, sender)

        self.discard(msg, reason='{} does not have expected state {}'.
                     format(THREE_PC_PREFIX, stashed_data),
                     logMethod=logger.warning)

    def process_requested_pre_prepare(self, pp: PrePrepare, sender: str):
        return self._process_requested_three_phase_msg(pp, self.requested_pre_prepares, self.getPrePrepare, sender)

    def process_requested_prepare(self, prepare: Prepare, sender: str):
        return self._process_requested_three_phase_msg(prepare, self.requested_prepares, self.get_prepare, sender)

    def is_pre_prepare_time_correct(self, pp: PrePrepare) -> bool:
        """
        Check if this PRE-PREPARE is not older than (not checking for greater
        than since batches maybe sent in less than 1 second) last PRE-PREPARE
        and in a sufficient range of local clock's UTC time.
        :param pp:
        :return:
        """
        return (self.last_accepted_pre_prepare_time is None or
                pp.ppTime >= self.last_accepted_pre_prepare_time) and \
               abs(pp.ppTime - self.utc_epoch) <= self.config.ACCEPTABLE_DEVIATION_PREPREPARE_SECS

    def is_pre_prepare_time_acceptable(self, pp: PrePrepare) -> bool:
        """
        Returns True or False depending on the whether the time in PRE-PREPARE
        is acceptable. Can return True if time is not acceptable but sufficient
        PREPAREs are found to support the PRE-PREPARE
        :param pp:
        :return:
        """
        correct = self.is_pre_prepare_time_correct(pp)
        if not correct:
            logger.error(
                '{} found {} to have incorrect time.'.format(self, pp))
            key = (pp.viewNo, pp.ppSeqNo)
            if key in self.pre_prepares_stashed_for_incorrect_time and \
                    self.pre_prepares_stashed_for_incorrect_time[key][-1]:
                logger.info(
                    '{} marking time as correct for {}'.format(self, pp))
                correct = True
        return correct

    def _process_stashed_pre_prepare_for_time_if_possible(
            self, key: Tuple[int, int]):
        """
        Check if any PRE-PREPAREs that were stashed since their time was not
        acceptable, can now be accepted since enough PREPAREs are received
        """
        logger.debug('{} going to process stashed PRE-PREPAREs with '
                     'incorrect times'.format(self))
        q = self.quorums.f
        if len(self.preparesWaitingForPrePrepare[key]) > q:
            times = [pr.ppTime for (pr, _) in
                     self.preparesWaitingForPrePrepare[key]]
            most_common_time = mostCommonElement(times)
            if self.quorums.timestamp.is_reached(
                    times.count(most_common_time)):
                logger.debug('{} found sufficient PREPAREs for the '
                             'PRE-PREPARE{}'.format(self, key))
                stashed_pp = self.pre_prepares_stashed_for_incorrect_time
                pp, sender, done = stashed_pp[key]
                if done:
                    logger.debug(
                        '{} already processed PRE-PREPARE{}'.format(self, key))
                    return True
                # True is set since that will indicate to `is_pre_prepare_time_acceptable`
                # that sufficient PREPAREs are received
                stashed_pp[key] = (pp, sender, True)
                self.processPrePrepare(pp, sender)
                return True
        return False

    # @property
    # def threePhaseState(self):
    #     # TODO: This method is incomplete
    #     # Gets the current stable and unstable checkpoints and creates digest
    #     # of unstable checkpoints
    #     if self.checkpoints:
    #         pass
    #     else:
    #         state = []
    #     return ThreePCState(self.instId, state)

    def process3PhaseState(self, msg: ThreePCState, sender: str):
        # TODO: This is not complete
        pass

    def send(self, msg, stat=None) -> None:
        """
        Send a message to the node on which this replica resides.

        :param stat:
        :param rid: remote id of one recipient (sends to all recipients if None)
        :param msg: the message to send
        """
        logger.debug("{} sending {}".format(self, msg.__class__.__name__),
                     extra={"cli": True, "tags": ['sending']})
        logger.trace("{} sending {}".format(self, msg))
        if stat:
            self.stats.inc(stat)
        self.outBox.append(msg)

    def revert_unordered_batches(self):
        """
        Revert changes to ledger (uncommitted) and state made by any requests
        that have not been ordered.
        """
        i = 0
        for key in sorted(self.batches.keys(), reverse=True):
            if compare_3PC_keys(self.last_ordered_3pc, key) > 0:
                ledger_id, count, _, prevStateRoot = self.batches.pop(key)
                logger.debug('{} reverting 3PC key {}'.format(self, key))
                self.revert(ledger_id, prevStateRoot, count)
                i += 1
            else:
                break
        return i

    def caught_up_till_3pc(self, last_caught_up_3PC):
        self.last_ordered_3pc = last_caught_up_3PC
        self._remove_till_caught_up_3pc(last_caught_up_3PC)
        self._remove_ordered_from_queue(last_caught_up_3PC)

    def _remove_till_caught_up_3pc(self, last_caught_up_3PC):
        """
        Remove any 3 phase messages till the last ordered key and also remove
        any corresponding request keys
        """
        outdated_pre_prepares = {}
        for key, pp in self.prePrepares.items():
            if compare_3PC_keys(key, last_caught_up_3PC) >= 0:
                outdated_pre_prepares[key] = pp
        for key, pp in self.sentPrePrepares.items():
            if compare_3PC_keys(key, last_caught_up_3PC) >= 0:
                outdated_pre_prepares[key] = pp

        logger.debug('{} going to remove messages for {} 3PC keys'.
                     format(self, len(outdated_pre_prepares)))

        for key, pp in outdated_pre_prepares.items():
            self.batches.pop(key, None)
            self.sentPrePrepares.pop(key, None)
            self.prePrepares.pop(key, None)
            self.prepares.pop(key, None)
            self.commits.pop(key, None)
            self._discard_ordered_req_keys(pp)

    def _remove_ordered_from_queue(self, last_caught_up_3PC=None):
        """
        Remove any Ordered that the replica might be sending to node which is
        less than or equal to `last_caught_up_3PC` if `last_caught_up_3PC` is
        passed else remove all ordered, needed in catchup
        """
        to_remove = []
        for i, msg in enumerate(self.outBox):
            if isinstance(msg, Ordered) and (not last_caught_up_3PC or
                                                     compare_3PC_keys(
                                                         (msg.viewNo, msg.ppSeqNo),
                                                         last_caught_up_3PC) >= 0):
                to_remove.append(i)

        logger.debug('{} going to remove {} Ordered messages from outbox'.
                     format(self, len(to_remove)))

        # Removing Ordered from queue but returning `Ordered` in order that
        # they should be processed.
        removed = []
        for i in reversed(to_remove):
            removed.insert(0, self.outBox[i])
            del self.outBox[i]
        return removed<|MERGE_RESOLUTION|>--- conflicted
+++ resolved
@@ -1819,21 +1819,10 @@
             for coll in to_clean_up:
                 coll.pop(request_key, None)
 
-<<<<<<< HEAD
-        for k in reqKeys:
-            if k in self.requests:
-                self.requests[k].forwardedTo -= 1
-                if self.requests[k].forwardedTo == 0:
-                    logger.debug(
-                        '{} clearing request {} from previous checkpoints'.format(
-                            self, k))
-                    self.requests.pop(k)
-=======
         for request_key in reqKeys:
             self.requests.free(request_key)
             logger.debug('{} freed request {} from previous checkpoints'
                          .format(self, request_key))
->>>>>>> bb6f4d18
 
         self.compact_ordered()
 

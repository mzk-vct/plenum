import time
from collections import deque, OrderedDict
from enum import unique, IntEnum
from hashlib import sha256
from typing import List, Union
from typing import Optional, Any
from typing import Set
from typing import Tuple

import base58
import plenum.server.node
from common.serializers.serialization import serialize_msg_for_signing
from crypto.bls.bls_key_manager import LoadBLSKeyError
from orderedset import OrderedSet
from plenum.bls.bls import create_default_bls_factory
from plenum.common.config_util import getConfig
from plenum.common.constants import THREE_PC_PREFIX, PREPREPARE
from plenum.common.exceptions import SuspiciousNode, \
    InvalidClientMessageException, UnknownIdentifier
from plenum.common.message_processor import MessageProcessor
from plenum.common.messages.node_messages import Reject, Ordered, \
    PrePrepare, Prepare, Commit, Checkpoint, ThreePCState, CheckpointState, ThreePhaseMsg, ThreePhaseKey
from plenum.common.request import ReqDigest, Request, ReqKey
from plenum.common.types import f
from plenum.common.util import updateNamedTuple, compare_3PC_keys, max_3PC_key, \
    mostCommonElement, SortedDict
from plenum.server.has_action_queue import HasActionQueue
from plenum.server.models import Commits, Prepares
from plenum.server.router import Router
from plenum.server.suspicion_codes import Suspicions
from sortedcontainers import SortedList
from stp_core.common.log import getlogger

logger = getlogger()

LOG_TAGS = {
    'PREPREPARE': {"tags": ["node-preprepare"]},
    'PREPARE': {"tags": ["node-prepare"]},
    'COMMIT': {"tags": ["node-commit"]},
    'ORDERED': {"tags": ["node-ordered"]}
}


@unique
class TPCStat(IntEnum):  # TPC => Three-Phase Commit
    ReqDigestRcvd = 0
    PrePrepareSent = 1
    PrePrepareRcvd = 2
    PrepareRcvd = 3
    PrepareSent = 4
    CommitRcvd = 5
    CommitSent = 6
    OrderSent = 7


class Stats:
    def __init__(self, keys):
        sort = sorted([k.value for k in keys])
        self.stats = OrderedDict((s, 0) for s in sort)

    def inc(self, key):
        """
        Increment the stat specified by key.
        """
        self.stats[key] += 1

    def get(self, key):
        return self.stats[key]

    def __repr__(self):
        return str({TPCStat(k).name: v for k, v in self.stats.items()})


class Replica(HasActionQueue, MessageProcessor):
    STASHED_CHECKPOINTS_BEFORE_CATCHUP = 1
    HAS_NO_PRIMARY_WARN_THRESCHOLD = 10

    def __init__(self, node: 'plenum.server.node.Node', instId: int,
                 isMaster: bool = False):
        """
        Create a new replica.

        :param node: Node on which this replica is located
        :param instId: the id of the protocol instance the replica belongs to
        :param isMaster: is this a replica of the master protocol instance
        """
        HasActionQueue.__init__(self)
        self.stats = Stats(TPCStat)
        self.config = getConfig()

        self.inBoxRouter = Router(
            (ReqKey, self.readyFor3PC),
            (PrePrepare, self.processThreePhaseMsg),
            (Prepare, self.processThreePhaseMsg),
            (Commit, self.processThreePhaseMsg),
            (Checkpoint, self.processCheckpoint),
            (ThreePCState, self.process3PhaseState),
        )

        self.threePhaseRouter = Router(
            (PrePrepare, self.processPrePrepare),
            (Prepare, self.processPrepare),
            (Commit, self.processCommit)
        )

        self.node = node
        self.instId = instId
        self.name = self.generateName(node.name, self.instId)

        self.outBox = deque()
        """
        This queue is used by the replica to send messages to its node. Replica
        puts messages that are consumed by its node
        """

        self.inBox = deque()
        """
        This queue is used by the replica to receive messages from its node.
        Node puts messages that are consumed by the replica
        """

        self.inBoxStash = deque()
        """
        If messages need to go back on the queue, they go here temporarily and
        are put back on the queue on a state change
        """

        self.isMaster = isMaster

        # Indicates name of the primary replica of this protocol instance.
        # None in case the replica does not know who the primary of the
        # instance is
        self._primaryName = None  # type: Optional[str]

        # TODO: Rename since it will contain all messages till primary is
        # selected, primary selection is only done once pool ledger is
        # caught up
        # Requests waiting to be processed once the replica is able to decide
        # whether it is primary or not
        self.postElectionMsgs = deque()

        # PRE-PREPAREs that are waiting to be processed but do not have the
        # corresponding request finalised. Happens when replica has not been
        # forwarded the request by the node but is getting 3 phase messages.
        # The value is a list since a malicious entry might send PRE-PREPARE
        # with a different digest and since we dont have the request finalised
        # yet, we store all PRE-PPREPAREs
        # type: List[Tuple[PrePrepare, str, Set[Tuple[str, int]]]]
        self.prePreparesPendingFinReqs = []

        # PrePrepares waiting for previous PrePrepares, key being tuple of view
        # number and pre-prepare sequence numbers and value being tuple of
        # PrePrepare and sender
        # TODO: Since pp_seq_no will start from 1 in each view, the comparator
        # of SortedDict needs to change
        self.prePreparesPendingPrevPP = SortedDict(lambda k: (k[0], k[1]))

        # PREPAREs that are stored by non primary replica for which it has not
        #  got any PRE-PREPARE. Dictionary that stores a tuple of view no and
        #  prepare sequence number as key and a deque of PREPAREs as value.
        # This deque is attempted to be flushed on receiving every
        # PRE-PREPARE request.
        self.preparesWaitingForPrePrepare = {}
        # type: Dict[Tuple[int, int], deque]

        # COMMITs that are stored for which there are no PRE-PREPARE or PREPARE
        # received
        self.commitsWaitingForPrepare = {}
        # type: Dict[Tuple[int, int], deque]

        # Dictionary of sent PRE-PREPARE that are stored by primary replica
        # which it has broadcasted to all other non primary replicas
        # Key of dictionary is a 2 element tuple with elements viewNo,
        # pre-prepare seqNo and value is the received PRE-PREPARE
        self.sentPrePrepares = SortedDict(lambda k: (k[0], k[1]))
        # type: Dict[Tuple[int, int], PrePrepare]

        # Dictionary of received PRE-PREPAREs. Key of dictionary is a 2
        # element tuple with elements viewNo, pre-prepare seqNo and value
        # is the received PRE-PREPARE
        self.prePrepares = SortedDict(lambda k: (k[0], k[1]))
        # type: Dict[Tuple[int, int], PrePrepare]

        # Dictionary of received Prepare requests. Key of dictionary is a 2
        # element tuple with elements viewNo, seqNo and value is a 2 element
        # tuple containing request digest and set of sender node names(sender
        # replica names in case of multiple protocol instances)
        # (viewNo, seqNo) -> ((identifier, reqId), {senders})
        self.prepares = Prepares()
        # type: Dict[Tuple[int, int], Tuple[Tuple[str, int], Set[str]]]

        self.commits = Commits()
        # type: Dict[Tuple[int, int], Tuple[Tuple[str, int], Set[str]]]

        # Set of tuples to keep track of ordered requests. Each tuple is
        # (viewNo, ppSeqNo).
        self.ordered = OrderedSet()  # type: OrderedSet[Tuple[int, int]]

        # Dictionary to keep track of the which replica was primary during each
        # view. Key is the view no and value is the name of the primary
        # replica during that view
        self.primaryNames = OrderedDict()  # type: OrderedDict[int, str]

        # Holds tuple of view no and prepare seq no of 3-phase messages it
        # received while it was not participating
        self.stashingWhileCatchingUp = set()  # type: Set[Tuple]

        # Commits which are not being ordered since commits with lower
        # sequence numbers have not been ordered yet. Key is the
        # viewNo and value a map of pre-prepare sequence number to commit
        # type: Dict[int,Dict[int,Commit]]
        self.stashed_out_of_order_commits = {}

        self.checkpoints = SortedDict(lambda k: k[1])

        # Stashed checkpoints for each view. The key of the outermost
        # dictionary is the view_no, value being a dictionary with key as the
        # range of the checkpoint and its value again being a mapping between
        # senders and their sent checkpoint
        self.stashedRecvdCheckpoints = {}  # type: Dict[int, Dict[Tuple,
        # Dict[str, Checkpoint]]]

        self.stashingWhileOutsideWaterMarks = deque()

        # Low water mark
        self._h = 0  # type: int
        # Set high water mark (`H`) too
        self.h = 0  # type: int

        self._lastPrePrepareSeqNo = self.h  # type: int

        # Queues used in PRE-PREPARE for each ledger,
        self.requestQueues = {}  # type: Dict[int, deque]
        for ledger_id in self.ledger_ids:
            self.register_ledger(ledger_id)

        self.batches = OrderedDict()  # type: OrderedDict[Tuple[int, int],
        # Tuple[int, float, bytes]]

        # TODO: Need to have a timer for each ledger
        self.lastBatchCreated = time.perf_counter()

        # self.lastOrderedPPSeqNo = 0
        # Three phase key for the last ordered batch
        self._last_ordered_3pc = (0, 0)

        # 3 phase key for the last prepared certificate before view change
        # started, applicable only to master instance
        self.last_prepared_before_view_change = None

        # Tracks for which keys PRE-PREPAREs have been requested.
        # Cleared in `gc`
        # type: Dict[Tuple[int, int], Tuple[str, str, str]]
        self.requested_pre_prepares = {}

        # Time of the last PRE-PREPARE which satisfied all validation rules
        # (time, digest, roots were all correct). This time is not to be
        # reverted even if the PRE-PREPAREs are not ordered. This implies that
        # the next primary would have seen all accepted PRE-PREPAREs or another
        # view change will happen
        self.last_accepted_pre_prepare_time = None

        # Keeps a map of PRE-PREPAREs which did not satisfy timestamp
        # criteria, they can be accepted if >f PREPAREs are encountered.
        # This is emptied on view change. With each PRE-PREPARE, a flag is
        # stored which indicates whether there are sufficient acceptable
        # PREPAREs or not
        self.pre_prepares_stashed_for_incorrect_time = OrderedDict()

        self._bls_bft = self._create_bls_bft()

    def _create_bls_bft(self):
        try:
            bls_bft = create_default_bls_factory(self.node.basedirpath, self.node.name).create_bls_bft()
            bls_bft.bls_key_register.load_latest_keys(self.node.poolLedger)
            return bls_bft
        except LoadBLSKeyError as ex:
            # TODO: for now we allow that BLS is optional, so that we don't require it
            logger.warning(
                'BLS Signatures will not be used for the node, since BLS keys were not found. '
                'Please make sure that a script to init keys was called,'
                ' and NODE txn was sent with BLS public keys. Error: '.format(ex))
            return None

    def register_ledger(self, ledger_id):
        # Using ordered set since after ordering each PRE-PREPARE,
        # the request key is removed, so fast lookup and removal of
        # request key is needed. Need the collection to be ordered since
        # the request key needs to be removed once its ordered
        if ledger_id not in self.requestQueues:
            self.requestQueues[ledger_id] = OrderedSet()

    def ledger_uncommitted_size(self, ledgerId):
        if not self.isMaster:
            return None
        return self.node.getLedger(ledgerId).uncommitted_size

    def txnRootHash(self, ledger_str, to_str=True):
        if not self.isMaster:
            return None
        ledger = self.node.getLedger(ledger_str)
        h = ledger.uncommittedRootHash
        # If no uncommittedHash since this is the beginning of the tree
        # or no transactions affecting the ledger were made after the
        # last changes were committed
        root = h if h else ledger.tree.root_hash
        if to_str:
            root = ledger.hashToStr(root)
        return root

    def stateRootHash(self, ledger_id, to_str=True):
        if not self.isMaster:
            return None
        root = self.node.getState(ledger_id).headHash
        if to_str:
            root = base58.b58encode(root)
        return root

    @property
    def h(self) -> int:
        return self._h

    @h.setter
    def h(self, n):
        self._h = n
        self.H = self._h + self.config.LOG_SIZE
        logger.debug('{} set watermarks as {} {}'.format(self, self.h, self.H))

    @property
    def last_ordered_3pc(self) -> tuple:
        return self._last_ordered_3pc

    @last_ordered_3pc.setter
    def last_ordered_3pc(self, key3PC):
        self._last_ordered_3pc = key3PC
        logger.debug('{} set last ordered as {}'.
                     format(self, self._last_ordered_3pc))

    @property
    def lastPrePrepareSeqNo(self):
        return self._lastPrePrepareSeqNo

    @lastPrePrepareSeqNo.setter
    def lastPrePrepareSeqNo(self, n):
        """
        This will _lastPrePrepareSeqNo to values greater than its previous
        values else it will not. To forcefully override as in case of `revert`,
        directly set `self._lastPrePrepareSeqNo`
        """
        if n > self._lastPrePrepareSeqNo:
            self._lastPrePrepareSeqNo = n
        else:
            logger.debug(
                '{} cannot set lastPrePrepareSeqNo to {} as its '
                'already {}'.format(
                    self, n, self._lastPrePrepareSeqNo))

    @property
    def requests(self):
        return self.node.requests

    @property
    def ledger_ids(self):
        return self.node.ledger_ids

    @property
    def quorums(self):
        return self.node.quorums

    @property
    def utc_epoch(self):
        return self.node.utc_epoch()

    @staticmethod
    def generateName(nodeName: str, instId: int):
        """
        Create and return the name for a replica using its nodeName and
        instanceId.
         Ex: Alpha:1
        """
        return "{}:{}".format(nodeName, instId)

    @staticmethod
    def getNodeName(replicaName: str):
        return replicaName.split(":")[0]

    @property
    def isPrimary(self):
        """
        Is this node primary?

        :return: True if this node is primary, False if not, None if primary status not known
        """
        return self._primaryName == self.name if self._primaryName is not None \
            else None

    @property
    def hasPrimary(self):
        return self.primaryName is not None

    @property
    def primaryName(self):
        """
        Name of the primary replica of this replica's instance

        :return: Returns name if primary is known, None otherwise
        """
        return self._primaryName

    @primaryName.setter
    def primaryName(self, value: Optional[str]) -> None:
        """
        Set the value of isPrimary.

        :param value: the value to set isPrimary to
        """
        self.primaryNames[self.viewNo] = value
        self.compact_primary_names()
        if value != self._primaryName:
            self._primaryName = value
            logger.debug("{} setting primaryName for view no {} to: {}".
                         format(self, self.viewNo, value))
            if value is None:
                # Since the GC needs to happen after a primary has been
                # decided.
                return
            self._gc_before_new_view()
            self._reset_watermarks_before_new_view()
            self._stateChanged()

    def compact_primary_names(self):
        min_allowed_view_no = self.viewNo - 1
        views_to_remove = []
        for view_no in self.primaryNames:
            if view_no >= min_allowed_view_no:
                break
            views_to_remove.append(view_no)
        for view_no in views_to_remove:
            self.primaryNames.pop(view_no)

    def primaryChanged(self, primaryName):
        self.batches.clear()
        if self.isMaster:
            # Since there is no temporary state data structure and state root
            # is explicitly set to correct value
            for lid in self.ledger_ids:
                try:
                    ledger = self.node.getLedger(lid)
                except KeyError:
                    continue
                ledger.reset_uncommitted()

        self.primaryName = primaryName
        self._setup_for_non_master()

    def shouldParticipate(self, viewNo: int, ppSeqNo: int) -> bool:
        """
        Replica should only participating in the consensus process and the
        replica did not stash any of this request's 3-phase request
        """
        return self.node.isParticipating and (viewNo, ppSeqNo) \
                                             not in self.stashingWhileCatchingUp

    def on_view_change_start(self):
        assert self.isMaster
        lst = self.last_prepared_certificate_in_view()
        self.last_prepared_before_view_change = lst
        logger.debug(
            '{} setting last prepared for master to {}'.format(self, lst))

    def on_view_change_done(self):
        assert self.isMaster
        self.last_prepared_before_view_change = None

    def on_propagate_primary_done(self):
        assert self.isMaster
        # if this is a Primary that is re-connected (that is view change is not actually changed,
        # we just propagate it, then make sure that we don;t break the sequence
        # of ppSeqNo
        if self.isPrimary:
            self.lastPrePrepareSeqNo = self.last_ordered_3pc[1]
            self.h = self.last_ordered_3pc[1]

    def get_lowest_probable_prepared_certificate_in_view(
            self, view_no) -> Optional[int]:
        """
        Return lowest pp_seq_no of the view for which can be prepared but
        choose from unprocessed PRE-PREPAREs and PREPAREs.
        """
        # TODO: Naive implementation, dont need to iterate over the complete
        # data structures, fix this later
        seq_no_pp = SortedList()  # pp_seq_no of PRE-PREPAREs
        # pp_seq_no of PREPAREs with count of PREPAREs for each
        seq_no_p = set()

        for (v, p) in self.prePreparesPendingPrevPP:
            if v == view_no:
                seq_no_pp.add(p)
            if v > view_no:
                break

        for (v, p), pr in self.preparesWaitingForPrePrepare.items():
            if v == view_no and len(pr) >= self.quorums.prepare.value:
                seq_no_p.add(p)

        for n in seq_no_pp:
            if n in seq_no_p:
                return n
        return None

    def _setup_for_non_master(self):
        """
        Since last ordered view_no and pp_seq_no are only communicated for
        master instance, `last_ordered_3pc` if backup instance and clear
        last view messages
        :return:
        """
        if not self.isMaster:
            # If not master instance choose last ordered seq no to be 1 less
            # the lowest prepared certificate in this view
            lowest_prepared = self.get_lowest_probable_prepared_certificate_in_view(
                self.viewNo)
            # TODO: This assumes some requests will be present, fix this once
            # view change is completely implemented
            lowest_ordered = 0 if lowest_prepared is None \
                else lowest_prepared - 1
            logger.debug('{} Setting last ordered for non-master as {}'.
                         format(self, self.last_ordered_3pc))
            self.last_ordered_3pc = (self.viewNo, lowest_ordered)
            self._clear_last_view_message_for_non_master(self.viewNo)

    def _clear_last_view_message_for_non_master(self, current_view):
        assert not self.isMaster
        for v in list(self.stashed_out_of_order_commits.keys()):
            if v < current_view:
                self.stashed_out_of_order_commits.pop(v)

    def is_primary_in_view(self, viewNo: int) -> Optional[bool]:
        """
        Return whether this replica was primary in the given view
        """
        return self.primaryNames[viewNo] == self.name

    def isMsgForCurrentView(self, msg):
        """
        Return whether this request's view number is equal to the current view
        number of this replica.
        """
        viewNo = getattr(msg, "viewNo", None)
        return viewNo == self.viewNo

    def isPrimaryForMsg(self, msg) -> Optional[bool]:
        """
        Return whether this replica is primary if the request's view number is
        equal this replica's view number and primary has been selected for
        the current view.
        Return None otherwise.
        :param msg: message
        """
        return self.isPrimary if self.isMsgForCurrentView(msg) \
            else self.is_primary_in_view(msg.viewNo)

    def isMsgFromPrimary(self, msg, sender: str) -> bool:
        """
        Return whether this message was from primary replica
        :param msg:
        :param sender:
        :return:
        """
        return self.primaryName == sender if self.isMsgForCurrentView(
            msg) else self.primaryNames[msg.viewNo] == sender

    def _stateChanged(self):
        """
        A series of actions to be performed when the state of this replica
        changes.

        - UnstashInBox (see _unstashInBox)
        """
        self._unstashInBox()
        if self.isPrimary is not None:
            try:
                self.processPostElectionMsgs()
            except SuspiciousNode as ex:
                self.outBox.append(ex)
                self.discard(ex.msg, ex.reason, logger.warning)

    def _stashInBox(self, msg):
        """
        Stash the specified message into the inBoxStash of this replica.

        :param msg: the message to stash
        """
        self.inBoxStash.append(msg)

    def _unstashInBox(self):
        """
        Append the inBoxStash to the right of the inBox.
        """
        # The stashed values need to go in "front" of the inBox.
        self.inBox.extendleft(self.inBoxStash)
        self.inBoxStash.clear()

    def __repr__(self):
        return self.name

    @property
    def f(self) -> int:
        """
        Return the number of Byzantine Failures that can be tolerated by this
        system. Equal to (N - 1)/3, where N is the number of nodes in the
        system.
        """
        return self.node.f

    @property
    def viewNo(self):
        """
        Return the current view number of this replica.
        """
        return self.node.viewNo

    def trackBatches(self, pp: PrePrepare, prevStateRootHash):
        # pp.discarded indicates the index from where the discarded requests
        #  starts hence the count of accepted requests, prevStateRoot is
        # tracked to revert this PRE-PREPARE
        logger.debug('{} tracking batch for {} with state root {}'.
                     format(self, pp, prevStateRootHash))
        self.batches[(pp.viewNo, pp.ppSeqNo)] = [pp.ledgerId, pp.discarded,
                                                 pp.ppTime, prevStateRootHash]

    def send3PCBatch(self):
        r = 0
        for lid, q in self.requestQueues.items():
            # TODO: make the condition more apparent
            if len(q) >= self.config.Max3PCBatchSize or (
                                self.lastBatchCreated +
                                self.config.Max3PCBatchWait <
                            time.perf_counter() and len(q) > 0):
                oldStateRootHash = self.stateRootHash(lid, to_str=False)
                ppReq = self.create3PCBatch(lid)
                self.sendPrePrepare(ppReq)
                self.trackBatches(ppReq, oldStateRootHash)
                r += 1

        if r > 0:
            self.lastBatchCreated = time.perf_counter()
        return r

    @staticmethod
    def batchDigest(reqs):
        return sha256(b''.join([r.digest.encode() for r in reqs])).hexdigest()

    def processReqDuringBatch(
            self,
            req: Request,
            cons_time: int,
            validReqs: List,
            inValidReqs: List,
            rejects: List):
        """
        This method will do dynamic validation and apply requests, also it
        will modify `validReqs`, `inValidReqs` and `rejects`
        """
        try:
            if self.isMaster:
                self.node.doDynamicValidation(req)
                self.node.applyReq(req, cons_time)
        except (InvalidClientMessageException, UnknownIdentifier) as ex:
            logger.warning('{} encountered exception {} while processing {}, '
                           'will reject'.format(self, ex, req))
            rejects.append(Reject(req.identifier, req.reqId, ex))
            inValidReqs.append(req)
        else:
            validReqs.append(req)

    def create3PCBatch(self, ledger_id):
        ppSeqNo = self.lastPrePrepareSeqNo + 1
        logger.debug("{} creating batch {} for ledger {} with state root {}".
                     format(self, ppSeqNo, ledger_id,
                            self.stateRootHash(ledger_id, to_str=False)))
        tm = self.utc_epoch

        validReqs = []
        inValidReqs = []
        rejects = []
        while len(validReqs) + len(inValidReqs) < self.config.Max3PCBatchSize \
                and self.requestQueues[ledger_id]:
            key = self.requestQueues[ledger_id].pop(
                0)  # Remove the first element
            if key in self.requests:
                fin_req = self.requests[key].finalised
                self.processReqDuringBatch(
                    fin_req, tm, validReqs, inValidReqs, rejects)
            else:
                logger.debug('{} found {} in its request queue but the '
                             'corresponding request was removed'.
                             format(self, key))

        reqs = validReqs + inValidReqs
        digest = self.batchDigest(reqs)
        pre_prepare = PrePrepare(self.instId,
                                 self.viewNo,
                                 ppSeqNo,
                                 tm,
                                 [(req.identifier, req.reqId) for req in reqs],
                                 len(validReqs),
                                 digest,
                                 ledger_id,
                                 self.stateRootHash(ledger_id),
                                 self.txnRootHash(ledger_id)
                                 )
        logger.debug('{} created a PRE-PREPARE with {} requests for ledger {}'
                     .format(self, len(validReqs), ledger_id))
        self.lastPrePrepareSeqNo = ppSeqNo
        self.last_accepted_pre_prepare_time = tm
        if self.isMaster:
            self.outBox.extend(rejects)
            self.node.onBatchCreated(
                ledger_id, self.stateRootHash(
                    ledger_id, to_str=False))
        return pre_prepare

    def sendPrePrepare(self, ppReq: PrePrepare):
        self.sentPrePrepares[ppReq.viewNo, ppReq.ppSeqNo] = ppReq
        self.send(ppReq, TPCStat.PrePrepareSent)

    def readyFor3PC(self, key: ReqKey):
        cls = self.node.__class__
        fin_req = self.requests[key].finalised
        queue = self.requestQueues[cls.ledgerIdForRequest(fin_req)]
        queue.add(key)
        if not self.hasPrimary and len(queue) >= self.HAS_NO_PRIMARY_WARN_THRESCHOLD:
            logger.warning('{} is getting requests but still does not have '
                           'a primary so the replica will not process the request '
                           'until a primary is chosen'.format(self))

    def serviceQueues(self, limit=None):
        """
        Process `limit` number of messages in the inBox.

        :param limit: the maximum number of messages to process
        :return: the number of messages successfully processed
        """
        # TODO should handle SuspiciousNode here
        r = self.dequeue_pre_prepares() if self.node.isParticipating else 0
        r += self.inBoxRouter.handleAllSync(self.inBox, limit)
        r += self.send3PCBatch() if (self.isPrimary and
                                     self.node.isParticipating) else 0
        r += self._serviceActions()
        return r
        # Messages that can be processed right now needs to be added back to the
        # queue. They might be able to be processed later

    def processPostElectionMsgs(self):
        """
        Process messages waiting for the election of a primary replica to
        complete.
        """
        while self.postElectionMsgs:
            msg = self.postElectionMsgs.popleft()
            logger.debug("{} processing pended msg {}".format(self, msg))
            self.dispatchThreePhaseMsg(*msg)

    def dispatchThreePhaseMsg(self, msg: ThreePhaseMsg, sender: str) -> Any:
        """
        Create a three phase request to be handled by the threePhaseRouter.

        :param msg: the ThreePhaseMsg to dispatch
        :param sender: the name of the node that sent this request
        """
        senderRep = self.generateName(sender, self.instId)
        if self.isPpSeqNoStable(msg.ppSeqNo):
            self.discard(msg,
                         "achieved stable checkpoint for 3 phase message",
                         logger.debug)
            return

        if self.has_already_ordered(msg.viewNo, msg.ppSeqNo):
            self.discard(msg, 'already ordered 3 phase message', logger.trace)
            return

        if self.isPpSeqNoBetweenWaterMarks(msg.ppSeqNo):
            try:
                if self.can_pp_seq_no_be_in_view(msg.viewNo, msg.ppSeqNo):
                    self.threePhaseRouter.handleSync((msg, senderRep))
                else:
                    self.discard(msg, 'un-acceptable pp seq no from previous '
                                      'view', logger.warning)
                    return
            except SuspiciousNode as ex:
                self.node.reportSuspiciousNodeEx(ex)
        else:
            logger.warning("{} stashing 3 phase message {} since ppSeqNo {} is "
                           "not between {} and {}".
                           format(self, msg, msg.ppSeqNo, self.h, self.H))
            self.stashOutsideWatermarks((msg, sender))

    def processThreePhaseMsg(self, msg: ThreePhaseMsg, sender: str):
        """
        Process a 3-phase (pre-prepare, prepare and commit) request.
        Dispatch the request only if primary has already been decided, otherwise
        stash it.

        :param msg: the Three Phase message, one of PRE-PREPARE, PREPARE,
            COMMIT
        :param sender: name of the node that sent this message
        """
        if self.isPrimary is None:
            if not self.can_process_since_view_change_in_progress(msg):
                self.postElectionMsgs.append((msg, sender))
                logger.debug("Replica {} pended request {} from {}".
                             format(self, msg, sender))
                return
        self.dispatchThreePhaseMsg(msg, sender)

    def can_process_since_view_change_in_progress(self, msg):
        r = isinstance(msg, Commit) and \
            self.last_prepared_before_view_change and \
            compare_3PC_keys((msg.viewNo, msg.ppSeqNo),
                             self.last_prepared_before_view_change) >= 0
        if r:
            logger.debug('{} can process {} since view change is in progress'
                         .format(self, msg))
        return r

    def processPrePrepare(self, pp: PrePrepare, sender: str):
        """
        Validate and process the PRE-PREPARE specified.
        If validation is successful, create a PREPARE and broadcast it.

        :param pp: a prePrepareRequest
        :param sender: name of the node that sent this message
        """
        key = (pp.viewNo, pp.ppSeqNo)
        logger.debug("{} received PRE-PREPARE{} from {} at {}".
                     format(self, key, sender, time.perf_counter()))
        # Converting each req_idrs from list to tuple
        pp = updateNamedTuple(pp, **{f.REQ_IDR.nm: [(i, r)
                                                    for i, r in pp.reqIdr]})
        oldStateRoot = self.stateRootHash(pp.ledgerId, to_str=False)
        try:
            if self.canProcessPrePrepare(pp, sender):
                self.addToPrePrepares(pp)
                if not self.node.isParticipating:
                    self.stashingWhileCatchingUp.add(key)
                    logger.warning('{} stashing PRE-PREPARE{}'.format(self, key))
                    return

                if self.isMaster:
                    self.node.onBatchCreated(pp.ledgerId,
                                             self.stateRootHash(pp.ledgerId,
                                                                to_str=False))
                    if self._bls_bft:
                        self._bls_bft.save_multi_sig_shared(pp, key)

                self.trackBatches(pp, oldStateRoot)
                logger.debug("{} processed incoming PRE-PREPARE{}".format(self,
                                                                          key), extra={"tags": ["processing"]})
        except SuspiciousNode as ex:
            self.node.reportSuspiciousNodeEx(ex)

    def tryPrepare(self, pp: PrePrepare):
        """
        Try to send the Prepare message if the PrePrepare message is ready to
        be passed into the Prepare phase.
        """
        rv, msg = self.canPrepare(pp)
        if rv:
            self.doPrepare(pp)
        else:
            logger.debug("{} cannot send PREPARE since {}".format(self, msg))

    def processPrepare(self, prepare: Prepare, sender: str) -> None:
        """
        Validate and process the PREPARE specified.
        If validation is successful, create a COMMIT and broadcast it.

        :param prepare: a PREPARE msg
        :param sender: name of the node that sent the PREPARE
        """
        # TODO move this try/except up higher
        logger.debug("{} received PREPARE{} from {}".
                     format(self, (prepare.viewNo, prepare.ppSeqNo), sender))
        if self.isPpSeqNoStable(prepare.ppSeqNo):
            self.discard(prepare,
                         "achieved stable checkpoint for Prepare",
                         logger.debug)
            return
        try:
            if self.validatePrepare(prepare, sender):
                self.addToPrepares(prepare, sender)
                self.stats.inc(TPCStat.PrepareRcvd)
                logger.debug("{} processed incoming PREPARE {}".
                             format(self, (prepare.viewNo, prepare.ppSeqNo)))
            else:
                # TODO let's have isValidPrepare throw an exception that gets
                # handled and possibly logged higher
                logger.debug("{} cannot process incoming PREPARE".
                             format(self))
        except SuspiciousNode as ex:
            self.node.reportSuspiciousNodeEx(ex)

    def processCommit(self, commit: Commit, sender: str) -> None:
        """
        Validate and process the COMMIT specified.
        If validation is successful, return the message to the node.

        :param commit: an incoming COMMIT message
        :param sender: name of the node that sent the COMMIT
        """
        logger.debug("{} received COMMIT{} from {}".
                     format(self, (commit.viewNo, commit.ppSeqNo), sender))
        if self.isPpSeqNoStable(commit.ppSeqNo):
            self.discard(commit,
                         "achieved stable checkpoint for Commit",
                         logger.debug)
            return

        if self.validateCommit(commit, sender):
            self.stats.inc(TPCStat.CommitRcvd)
            self.addToCommits(commit, sender)
            logger.debug("{} processed incoming COMMIT{}".
                         format(self, (commit.viewNo, commit.ppSeqNo)))

    def tryCommit(self, prepare: Prepare):
        """
        Try to commit if the Prepare message is ready to be passed into the
        commit phase.
        """
        rv, reason = self.canCommit(prepare)
        if rv:
            self.doCommit(prepare)
        else:
            logger.debug("{} cannot send COMMIT since {}".
                         format(self, reason))

    def tryOrder(self, commit: Commit):
        """
        Try to order if the Commit message is ready to be ordered.
        """
        canOrder, reason = self.canOrder(commit)
        if canOrder:
            logger.trace("{} returning request to node".format(self))
            self.doOrder(commit)
        else:
            logger.debug("{} cannot return request to node: {}".
                         format(self, reason))
        return canOrder

    def doPrepare(self, pp: PrePrepare):
        logger.debug("{} Sending PREPARE{} at {}".format(
            self, (pp.viewNo, pp.ppSeqNo), time.perf_counter()))
        prepare = Prepare(self.instId,
                          pp.viewNo,
                          pp.ppSeqNo,
                          pp.ppTime,
                          pp.digest,
                          pp.stateRootHash,
                          pp.txnRootHash
                          )
        self.send(prepare, TPCStat.PrepareSent)
        self.addToPrepares(prepare, self.name)

    def doCommit(self, p: Prepare):
        """
        Create a commit message from the given Prepare message and trigger the
        commit phase
        :param p: the prepare message
        """
        logger.debug("{} Sending COMMIT{} at {}".
                     format(self, (p.viewNo, p.ppSeqNo), time.perf_counter()))
        commit = Commit(self.instId,
                        p.viewNo,
                        p.ppSeqNo)
        self.send(commit, TPCStat.CommitSent)
        self.addToCommits(commit, self.name)

    def nonFinalisedReqs(self, reqKeys: List[Tuple[str, int]]):
        """
        Check if there are any requests which are not finalised, i.e for
        which there are not enough PROPAGATEs
        """
        return {key for key in reqKeys if not self.requests.isFinalised(key)}

    def __is_next_pre_prepare(self, view_no: int, pp_seq_no: int):
        if view_no == self.viewNo and pp_seq_no == 1:
            # First PRE-PREPARE in a new view
            return True

        (last_pp_view_no, last_pp_seq_no) = self.__last_pp_3pc

        if last_pp_view_no > view_no:
            return False

        if last_pp_view_no < view_no:
            assert view_no == self.viewNo
            last_pp_seq_no = 0

        if pp_seq_no - last_pp_seq_no != 1:
            logger.warning('{} missing PRE-PREPAREs between {} and {}'.
                           format(self, pp_seq_no, last_pp_seq_no))
            # TODO: think of a better way, urgently
            self._setup_for_non_master()
            return False

        return True

    @property
    def __last_pp_3pc(self):
        last_pp = self.lastPrePrepare
        if not last_pp:
            return self.last_ordered_3pc

        last_3pc = (last_pp.viewNo, last_pp.ppSeqNo)
        if compare_3PC_keys(self.last_ordered_3pc, last_3pc) > 0:
            return last_3pc

        return self.last_ordered_3pc

    def revert(self, ledgerId, stateRootHash, reqCount):
        # A batch should only be reverted if all batches that came after it
        # have been reverted
        ledger = self.node.getLedger(ledgerId)
        state = self.node.getState(ledgerId)
        logger.debug('{} reverting {} txns and state root from {} to {} for'
                     ' ledger {}'.format(self, reqCount, state.headHash,
                                         stateRootHash, ledgerId))
        state.revertToHead(stateRootHash)
        ledger.discardTxns(reqCount)
        self.node.onBatchRejected(ledgerId)

    def validate_pre_prepare(self, pp: PrePrepare, sender: str):
        """
        This will apply the requests part of the PrePrepare to the ledger
        and state. It will not commit though (the ledger on disk will not
        change, neither the committed state root hash will change)
        """
        if not self.is_pre_prepare_time_acceptable(pp):
            self.pre_prepares_stashed_for_incorrect_time[pp.viewNo, pp.ppSeqNo] = (
                pp, sender, False)
            raise SuspiciousNode(sender, Suspicions.PPR_TIME_WRONG, pp)

        if self._bls_bft:
            self._bls_bft.validate_pre_prepare(pp, sender)

        validReqs = []
        inValidReqs = []
        rejects = []
        if self.isMaster:
            # If this PRE-PREPARE is not valid then state and ledger should be
            # reverted
            oldStateRoot = self.stateRootHash(pp.ledgerId, to_str=False)
            oldTxnRoot = self.txnRootHash(pp.ledgerId)
            logger.debug('{} state root before processing {} is {}, {}'.
                         format(self, pp, oldStateRoot, oldTxnRoot))

        for reqKey in pp.reqIdr:
            req = self.requests[reqKey].finalised
            self.processReqDuringBatch(req, pp.ppTime, validReqs, inValidReqs,
                                       rejects)

        if len(validReqs) != pp.discarded:
            if self.isMaster:
                self.revert(pp.ledgerId, oldStateRoot, len(validReqs))
            raise SuspiciousNode(sender, Suspicions.PPR_REJECT_WRONG, pp)

        reqs = validReqs + inValidReqs
        digest = self.batchDigest(reqs)

        # A PRE-PREPARE is sent that does not match request digest
        if digest != pp.digest:
            if self.isMaster:
                self.revert(pp.ledgerId, oldStateRoot, len(validReqs))
            raise SuspiciousNode(sender, Suspicions.PPR_DIGEST_WRONG, pp)

        if self.isMaster:
            if pp.stateRootHash != self.stateRootHash(pp.ledgerId):
                self.revert(pp.ledgerId, oldStateRoot, len(validReqs))
                raise SuspiciousNode(sender, Suspicions.PPR_STATE_WRONG, pp)

            if pp.txnRootHash != self.txnRootHash(pp.ledgerId):
                self.revert(pp.ledgerId, oldStateRoot, len(validReqs))
                raise SuspiciousNode(sender, Suspicions.PPR_TXN_WRONG, pp)

            self.outBox.extend(rejects)

    def canProcessPrePrepare(self, pp: PrePrepare, sender: str) -> bool:
        """
        Decide whether this replica is eligible to process a PRE-PREPARE,
        based on the following criteria:

        - this replica is non-primary replica
        - the request isn't in its list of received PRE-PREPAREs
        - the request is waiting to for PRE-PREPARE and the digest value matches

        :param pp: a PRE-PREPARE msg to process
        :param sender: the name of the node that sent the PRE-PREPARE msg
        :return: True if processing is allowed, False otherwise
        """
        # TODO: Check whether it is rejecting PRE-PREPARE from previous view
        # PRE-PREPARE should not be sent from non primary
        if not self.isMsgFromPrimary(pp, sender):
            # Since PRE-PREPARE might be requested from others
            if (pp.viewNo, pp.ppSeqNo) not in self.requested_pre_prepares:
                raise SuspiciousNode(
                    sender, Suspicions.PPR_FRM_NON_PRIMARY, pp)

        # A PRE-PREPARE is being sent to primary
        if self.isPrimaryForMsg(pp) is True:
            raise SuspiciousNode(sender, Suspicions.PPR_TO_PRIMARY, pp)

        # Already has a PRE-PREPARE with same 3 phase key
        if (pp.viewNo, pp.ppSeqNo) in self.prePrepares:
            raise SuspiciousNode(sender, Suspicions.DUPLICATE_PPR_SENT, pp)

        if not self.node.isParticipating:
            # Let the node stash the pre-prepare
            # TODO: The next processed pre-prepare needs to take consider if
            # the last pre-prepare was stashed or not since stashed requests
            # do not make change to state or ledger
            return True

        if compare_3PC_keys((pp.viewNo, pp.ppSeqNo), self.__last_pp_3pc) > 0:
            return False  # ignore old pre-prepare

        # Do not combine the next if conditions, the idea is to exit as soon
        # as possible
        non_fin_reqs = self.nonFinalisedReqs(pp.reqIdr)
        if non_fin_reqs:
            self.enqueue_pre_prepare(pp, sender, non_fin_reqs)
            # TODO: An optimisation might be to not request PROPAGATEs if some
            # PROPAGATEs are present or a client request is present and
            # sufficient PREPAREs and PRE-PREPARE are present, then the digest
            # can be compared but this is expensive as the PREPARE
            # and PRE-PREPARE contain a combined digest
            self.node.request_propagates(non_fin_reqs)
            return False

        non_next_pp = not self.__is_next_pre_prepare(pp.viewNo, pp.ppSeqNo)
        if non_next_pp:
            self.enqueue_pre_prepare(pp, sender)
            return False

        self.validate_pre_prepare(pp, sender)
        return True

    def addToPrePrepares(self, pp: PrePrepare) -> None:
        """
        Add the specified PRE-PREPARE to this replica's list of received
        PRE-PREPAREs and try sending PREPARE

        :param pp: the PRE-PREPARE to add to the list
        """
        key = (pp.viewNo, pp.ppSeqNo)
        self.prePrepares[key] = pp
        self.lastPrePrepareSeqNo = pp.ppSeqNo
        self.last_accepted_pre_prepare_time = pp.ppTime
        self.dequeue_prepares(*key)
        self.dequeue_commits(*key)
        self.stats.inc(TPCStat.PrePrepareRcvd)
        self.tryPrepare(pp)

    def has_sent_prepare(self, request) -> bool:
        return self.prepares.hasPrepareFrom(request, self.name)

    def canPrepare(self, ppReq) -> (bool, str):
        """
        Return whether the batch of requests in the PRE-PREPARE can
        proceed to the PREPARE step.

        :param ppReq: any object with identifier and requestId attributes
        """
        if not self.shouldParticipate(ppReq.viewNo, ppReq.ppSeqNo):
            return False, 'should not participate in consensus for {}'.format(
                ppReq)
        if self.has_sent_prepare(ppReq):
            return False, 'has already sent PREPARE for {}'.format(ppReq)
        return True, ''

    def validatePrepare(self, prepare: Prepare, sender: str) -> bool:
        """
        Return whether the PREPARE specified is valid.

        :param prepare: the PREPARE to validate
        :param sender: the name of the node that sent the PREPARE
        :return: True if PREPARE is valid, False otherwise
        """
        key = (prepare.viewNo, prepare.ppSeqNo)
        primaryStatus = self.isPrimaryForMsg(prepare)

        ppReq = self.getPrePrepare(*key)

        # If a non primary replica and receiving a PREPARE request before a
        # PRE-PREPARE request, then proceed

        # PREPARE should not be sent from primary
        if self.isMsgFromPrimary(prepare, sender):
            raise SuspiciousNode(sender, Suspicions.PR_FRM_PRIMARY, prepare)

        # If non primary replica
        if primaryStatus is False:
            if self.prepares.hasPrepareFrom(prepare, sender):
                raise SuspiciousNode(
                    sender, Suspicions.DUPLICATE_PR_SENT, prepare)
            # If PRE-PREPARE not received for the PREPARE, might be slow
            # network
            if not ppReq:
                self.enqueue_prepare(prepare, sender)
                return False
        # If primary replica
        if primaryStatus is True:
            if self.prepares.hasPrepareFrom(prepare, sender):
                raise SuspiciousNode(
                    sender, Suspicions.DUPLICATE_PR_SENT, prepare)
            # If PRE-PREPARE was not sent for this PREPARE, certainly
            # malicious behavior
            elif not ppReq:
                raise SuspiciousNode(
                    sender, Suspicions.UNKNOWN_PR_SENT, prepare)

        if primaryStatus is None and not ppReq:
            self.enqueue_prepare(prepare, sender)
            return False

        if prepare.digest != ppReq.digest:
            raise SuspiciousNode(sender, Suspicions.PR_DIGEST_WRONG, prepare)

        elif prepare.stateRootHash != ppReq.stateRootHash:
            raise SuspiciousNode(sender, Suspicions.PR_STATE_WRONG,
                                 prepare)
        elif prepare.txnRootHash != ppReq.txnRootHash:
            raise SuspiciousNode(sender, Suspicions.PR_TXN_WRONG,
                                 prepare)

        if self._bls_bft:
            self._bls_bft.validate_prepare(prepare, sender)

        return True

    def addToPrepares(self, prepare: Prepare, sender: str):
        """
        Add the specified PREPARE to this replica's list of received
        PREPAREs and try sending COMMIT

        :param prepare: the PREPARE to add to the list
        """
        self.prepares.addVote(prepare, sender)
        self.dequeue_commits(prepare.viewNo, prepare.ppSeqNo)
        self.tryCommit(prepare)

    def getPrePrepare(self, viewNo, ppSeqNo):
        key = (viewNo, ppSeqNo)
        if key in self.sentPrePrepares:
            return self.sentPrePrepares[key]
        if key in self.prePrepares:
            return self.prePrepares[key]

    @property
    def lastPrePrepare(self):
        last_3pc = (0, 0)
        lastPp = None
        if self.sentPrePrepares:
            (v, s), pp = self.sentPrePrepares.peekitem(-1)
            last_3pc = (v, s)
            lastPp = pp
        if self.prePrepares:
            (v, s), pp = self.prePrepares.peekitem(-1)
            if compare_3PC_keys(last_3pc, (v, s)) > 0:
                lastPp = pp
        return lastPp

    def hasCommitted(self, request) -> bool:
        return self.commits.hasCommitFrom(ThreePhaseKey(
            request.viewNo, request.ppSeqNo), self.name)

    def canCommit(self, prepare: Prepare) -> (bool, str):
        """
        Return whether the specified PREPARE can proceed to the Commit
        step.

        Decision criteria:

        - If this replica has got just n-f-1 PREPARE requests then commit request.
        - If less than n-f-1 PREPARE requests then probably there's no consensus on
            the request; don't commit
        - If more than n-f-1 then already sent COMMIT; don't commit

        :param prepare: the PREPARE
        """
        if not self.shouldParticipate(prepare.viewNo, prepare.ppSeqNo):
            return False, 'should not participate in consensus for {}'.format(
                prepare)
        quorum = self.quorums.prepare.value
        if not self.prepares.hasQuorum(prepare, quorum):
            return False, 'does not have prepare quorum for {}'.format(prepare)
        if self.hasCommitted(prepare):
            return False, 'has already sent COMMIT for {}'.format(prepare)
        return True, ''

    def validateCommit(self, commit: Commit, sender: str) -> bool:
        """
        Return whether the COMMIT specified is valid.

        :param commit: the COMMIT to validate
        :return: True if `request` is valid, False otherwise
        """
        key = (commit.viewNo, commit.ppSeqNo)
        ppReq = self.getPrePrepare(*key)
        if not ppReq:
            self.enqueue_commit(commit, sender)
            return False

        # TODO: Fix problem that can occur with a primary and non-primary(s)
        # colluding and the honest nodes being slow
        if (key not in self.prepares and key not in self.sentPrePrepares) and \
<<<<<<< HEAD
                        key not in self.preparesWaitingForPrePrepare:
            logger.debug("{} rejecting COMMIT{} due to lack of prepares".
                         format(self, key))
=======
                key not in self.preparesWaitingForPrePrepare:
            logger.warning("{} rejecting COMMIT{} due to lack of prepares".
                           format(self, key))
>>>>>>> 8642be5c
            # raise SuspiciousNode(sender, Suspicions.UNKNOWN_CM_SENT, commit)
            return False

        if self.commits.hasCommitFrom(commit, sender):
            raise SuspiciousNode(sender, Suspicions.DUPLICATE_CM_SENT, commit)

        if self._bls_bft:
            self._bls_bft.validate_commit(key, commit, sender, ppReq.stateRootHash)

        return True

    def addToCommits(self, commit: Commit, sender: str):
        """
        Add the specified COMMIT to this replica's list of received
        commit requests.

        :param commit: the COMMIT to add to the list
        :param sender: the name of the node that sent the COMMIT
        """
        self.commits.addVote(commit, sender)
        self.tryOrder(commit)

    def canOrder(self, commit: Commit) -> Tuple[bool, Optional[str]]:
        """
        Return whether the specified commitRequest can be returned to the node.

        Decision criteria:

        - If have got just n-f Commit requests then return request to node
        - If less than n-f of commit requests then probably don't have
            consensus on the request; don't return request to node
        - If more than n-f then already returned to node; don't return request
            to node

        :param commit: the COMMIT
        """
        quorum = self.quorums.commit.value
        if not self.commits.hasQuorum(commit, quorum):
            return False, "no quorum ({}): {} commits where f is {}". \
                format(quorum, commit, self.f)

        key = (commit.viewNo, commit.ppSeqNo)
        if self.has_already_ordered(*key):
            return False, "already ordered"

        if commit.ppSeqNo > 1 and not self.all_prev_ordered(commit):
            viewNo, ppSeqNo = commit.viewNo, commit.ppSeqNo
            if viewNo not in self.stashed_out_of_order_commits:
                self.stashed_out_of_order_commits[viewNo] = {}
            self.stashed_out_of_order_commits[viewNo][ppSeqNo] = commit
            self.startRepeating(self.process_stashed_out_of_order_commits, 1)
            return False, "stashing {} since out of order". \
                format(commit)

        return True, None

    def all_prev_ordered(self, commit: Commit):
        """
        Return True if all previous COMMITs have been ordered
        """
        # TODO: This method does a lot of work, choose correct data
        # structures to make it efficient.

        viewNo, ppSeqNo = commit.viewNo, commit.ppSeqNo

        if self.last_ordered_3pc == (viewNo, ppSeqNo - 1):
            # Last ordered was in same view as this COMMIT
            return True

        # if some PREPAREs/COMMITs were completely missed in the same view
        toCheck = set()
        toCheck.update(set(self.sentPrePrepares.keys()))
        toCheck.update(set(self.prePrepares.keys()))
        toCheck.update(set(self.prepares.keys()))
        toCheck.update(set(self.commits.keys()))
        for (v, p) in toCheck:
            if v < viewNo and (v, p) not in self.ordered:
                # Have commits from previous view that are unordered.
                return False
            if v == viewNo and p < ppSeqNo and (v, p) not in self.ordered:
                # If unordered commits are found with lower ppSeqNo then this
                # cannot be ordered.
                return False

        return True

    def process_stashed_out_of_order_commits(self):
        # This method is called periodically to check for any commits that
        # were stashed due to lack of commits before them and orders them if it
        # can
        logger.debug('{} trying to order from out of order commits. {} {}'.format(
            self, self.ordered, self.stashed_out_of_order_commits))
        if self.last_ordered_3pc:
            lastOrdered = self.last_ordered_3pc
            vToRemove = set()
            for v in self.stashed_out_of_order_commits:
                if v < lastOrdered[0] and self.stashed_out_of_order_commits[v]:
                    raise RuntimeError(
                        "{} found commits {} from previous view {}"
                        " that were not ordered but last ordered"
                        " is {}".format(
                            self, self.stashed_out_of_order_commits[v], v, lastOrdered))
                pToRemove = set()
                for p, commit in self.stashed_out_of_order_commits[v].items():
                    if (v, p) in self.ordered:
                        pToRemove.add(p)
                        continue
                    if (v == lastOrdered[0] and lastOrdered == (v, p - 1)) or \
                            (v > lastOrdered[0] and self.isLowestCommitInView(commit)):
                        logger.debug("{} ordering stashed commit {}".
                                     format(self, commit))
                        if self.tryOrder(commit):
                            lastOrdered = (v, p)
                            pToRemove.add(p)

                for p in pToRemove:
                    del self.stashed_out_of_order_commits[v][p]
                if not self.stashed_out_of_order_commits[v]:
                    vToRemove.add(v)

            for v in vToRemove:
                del self.stashed_out_of_order_commits[v]

            if not self.stashed_out_of_order_commits:
                self.stopRepeating(self.process_stashed_out_of_order_commits)

    def isLowestCommitInView(self, commit):
        view_no = commit.viewNo
        if view_no > self.viewNo:
            logger.debug('{} encountered {} which belongs to a later view'
                         .format(self, commit))
            return False
        return commit.ppSeqNo == 1

    def last_prepared_certificate_in_view(self) -> Optional[Tuple[int, int]]:
        # Pick the latest sent COMMIT in the view.
        # TODO: Consider stashed messages too?
        assert self.isMaster
        return max_3PC_key(self.commits.keys()) if self.commits else None

    def has_prepared(self, key):
        return self.getPrePrepare(*key) and self.prepares.hasQuorum(
            ThreePhaseKey(*key), self.quorums.prepare.value)

    def doOrder(self, commit: Commit):
        key = (commit.viewNo, commit.ppSeqNo)
        logger.debug("{} ordering COMMIT {}".format(self, key))
        return self.order_3pc_key(key)

    def order_3pc_key(self, key):
        pp = self.getPrePrepare(*key)
        assert pp
        self.addToOrdered(*key)
        ordered = Ordered(self.instId,
                          pp.viewNo,
                          pp.reqIdr[:pp.discarded],
                          pp.ppSeqNo,
                          pp.ppTime,
                          pp.ledgerId,
                          pp.stateRootHash,
                          pp.txnRootHash)
        # TODO: Should not order or add to checkpoint while syncing
        # 3 phase state.
        if key in self.stashingWhileCatchingUp:
            if self.isMaster and self.node.isParticipating:
                # While this request arrived the node was catching up but the
                # node has caught up and applied the stash so apply this
                # request
                logger.debug('{} found that 3PC of ppSeqNo {} outlived the '
                             'catchup process'.format(self, pp.ppSeqNo))
                for reqKey in pp.reqIdr[:pp.discarded]:
                    req = self.requests[reqKey].finalised
                    self.node.applyReq(req, pp.ppTime)
            self.stashingWhileCatchingUp.remove(key)

        self._discard_ordered_req_keys(pp)

        self.send(ordered, TPCStat.OrderSent)
        logger.debug("{} ordered request {}".format(self, key))
        self.addToCheckpoint(pp.ppSeqNo, pp.digest)

        if self._bls_bft:
            bls_multi_sig = self._bls_bft.calculate_multi_sig(key, self.quorums)
            state_root = pp.stateRootHash
            self._bls_bft.save_multi_sig_local(bls_multi_sig, state_root, key)

        return True

    def _discard_ordered_req_keys(self, pp: PrePrepare):
        for k in pp.reqIdr:
            # Using discard since the key may not be present as in case of
            # primary, the key was popped out while creating PRE-PREPARE.
            # Or in case of node catching up, it will not validate
            # PRE-PREPAREs or PREPAREs but will only validate number of COMMITs
            #  and their consistency with PRE-PREPARE of PREPAREs
            self.discard_req_key(pp.ledgerId, k)

    def discard_req_key(self, ledger_id, req_key):
        self.requestQueues[ledger_id].discard(req_key)

    def processCheckpoint(self, msg: Checkpoint, sender: str) -> bool:
        """
        Process checkpoint messages

        :return: whether processed (True) or stashed (False)
        """

        logger.debug('{} processing checkpoint {} from {}'
                     .format(self, msg, sender))

        seqNoEnd = msg.seqNoEnd
        if self.isPpSeqNoStable(seqNoEnd):
            self.discard(msg,
                         reason="Checkpoint already stable",
                         logMethod=logger.debug)
            return True

        seqNoStart = msg.seqNoStart
        key = (seqNoStart, seqNoEnd)

        if key not in self.checkpoints or not self.checkpoints[key].digest:
            self.stashCheckpoint(msg, sender)
            self.__start_catchup_if_needed()
            return False

        checkpoint_state = self.checkpoints[key]
        # Raise the error only if master since only master's last
        # ordered 3PC is communicated during view change
        if self.isMaster and checkpoint_state.digest != msg.digest:
            logger.error("{} received an incorrect digest {} for "
                         "checkpoint {} from {}".format(self,
                                                        msg.digest,
                                                        key,
                                                        sender))
            return True

        checkpoint_state.receivedDigests[sender] = msg.digest
        self.checkIfCheckpointStable(key)
        return True

    def __start_catchup_if_needed(self):
        quorums, max_pp_seq_no = self.stashed_checkpoints_with_quorum()
        is_stashed_enough = quorums > self.STASHED_CHECKPOINTS_BEFORE_CATCHUP
        is_non_primary_master = self.isMaster and not self.isPrimary
        if is_stashed_enough and is_non_primary_master:
            logger.info(
                '{} has stashed {} checkpoints with quorum '
                'so the catchup procedure starts'.format(
                    self, quorums))
            self.node.start_catchup()
            self.h = max_pp_seq_no

    def _newCheckpointState(self, ppSeqNo, digest) -> CheckpointState:
        s, e = ppSeqNo, ppSeqNo + self.config.CHK_FREQ - 1
        logger.debug("{} adding new checkpoint state for {}".
                     format(self, (s, e)))
        state = CheckpointState(ppSeqNo, [digest, ], None, {}, False)
        self.checkpoints[s, e] = state
        return state

    def addToCheckpoint(self, ppSeqNo, digest):
        for (s, e) in self.checkpoints.keys():
            if s <= ppSeqNo <= e:
                state = self.checkpoints[s, e]  # type: CheckpointState
                state.digests.append(digest)
                state = updateNamedTuple(state, seqNo=ppSeqNo)
                self.checkpoints[s, e] = state
                break
        else:
            state = self._newCheckpointState(ppSeqNo, digest)
            s, e = ppSeqNo, ppSeqNo + self.config.CHK_FREQ - 1

        if len(state.digests) == self.config.CHK_FREQ:
            # TODO CheckpointState/Checkpoint is not a namedtuple anymore
            # 1. check if updateNamedTuple works for the new message type
            # 2. choose another name
            state = updateNamedTuple(state,
                                     digest=sha256(
                                         serialize_msg_for_signing(
                                             state.digests)
                                     ).hexdigest(),
                                     digests=[])
            self.checkpoints[s, e] = state
            self.send(Checkpoint(self.instId, self.viewNo, s, e,
                                 state.digest))
            self.processStashedCheckpoints((s, e))

    def markCheckPointStable(self, seqNo):
        previousCheckpoints = []
        for (s, e), state in self.checkpoints.items():
            if e == seqNo:
                # TODO CheckpointState/Checkpoint is not a namedtuple anymore
                # 1. check if updateNamedTuple works for the new message type
                # 2. choose another name
                state = updateNamedTuple(state, isStable=True)
                self.checkpoints[s, e] = state
                break
            else:
                previousCheckpoints.append((s, e))
        else:
            logger.debug("{} could not find {} in checkpoints".
                         format(self, seqNo))
            return
        self.h = seqNo
        for k in previousCheckpoints:
            logger.debug("{} removing previous checkpoint {}".format(self, k))
            self.checkpoints.pop(k)
        self._gc((self.viewNo, seqNo))
        logger.debug("{} marked stable checkpoint {}".format(self, (s, e)))
        self.processStashedMsgsForNewWaterMarks()

    def checkIfCheckpointStable(self, key: Tuple[int, int]):
        ckState = self.checkpoints[key]
        # TODO: what if len(ckState.receivedDigests) > 2 * f?
        if len(ckState.receivedDigests) == self.quorums.checkpoint.value:
            self.markCheckPointStable(ckState.seqNo)
            return True
        else:
            logger.debug('{} has state.receivedDigests as {}'.
                         format(self, ckState.receivedDigests.keys()))
            return False

    def stashCheckpoint(self, ck: Checkpoint, sender: str):
        logger.debug('{} stashing {} from {}'.format(self, ck, sender))
        seqNoStart, seqNoEnd = ck.seqNoStart, ck.seqNoEnd
        if ck.viewNo not in self.stashedRecvdCheckpoints:
            self.stashedRecvdCheckpoints[ck.viewNo] = {}
        stashed_for_view = self.stashedRecvdCheckpoints[ck.viewNo]
        if (seqNoStart, seqNoEnd) not in stashed_for_view:
            stashed_for_view[seqNoStart, seqNoEnd] = {}
        stashed_for_view[seqNoStart, seqNoEnd][sender] = ck

    def _clear_prev_view_pre_prepares(self):
        to_remove = []
        for idx, (pp, _, _) in enumerate(self.prePreparesPendingFinReqs):
            if pp.viewNo < self.viewNo:
                to_remove.insert(0, idx)
        for idx in to_remove:
            self.prePreparesPendingFinReqs.pop(idx)

        for (v, p) in list(self.prePreparesPendingPrevPP.keys()):
            if v < self.viewNo:
                self.prePreparesPendingPrevPP.pop((v, p))

    def _clear_prev_view_stashed_checkpoints(self):
        for view_no in list(self.stashedRecvdCheckpoints.keys()):
            if view_no < self.viewNo:
                logger.debug('{} found stashed checkpoints for view {} which '
                             'is less than the current view {}, so ignoring it'
                             .format(self, view_no, self.viewNo))
                self.stashedRecvdCheckpoints.pop(view_no)

    def stashed_checkpoints_with_quorum(self):
        quorums = 0
        end_pp_seq_numbers = []
        quorum = self.quorums.checkpoint
        for (_, seq_no_end), senders in self.stashedRecvdCheckpoints.get(
                self.viewNo, {}).items():
            if quorum.is_reached(len(senders)):
                quorums += 1
                end_pp_seq_numbers.append(seq_no_end)
        return quorums, max(end_pp_seq_numbers) if end_pp_seq_numbers else None

    def processStashedCheckpoints(self, key):
        self._clear_prev_view_stashed_checkpoints()

        if key not in self.stashedRecvdCheckpoints.get(self.viewNo, {}):
            logger.debug("{} have no stashed checkpoints for {}")
            return 0

        stashed = self.stashedRecvdCheckpoints[self.viewNo][key]
        total_processed = 0
        senders_of_completed_checkpoints = []

        for sender, checkpoint in stashed.items():
            if self.processCheckpoint(checkpoint, sender):
                senders_of_completed_checkpoints.append(sender)
            total_processed += 1

        for sender in senders_of_completed_checkpoints:
            # unstash checkpoint
            del stashed[sender]
        if len(stashed) == 0:
            del self.stashedRecvdCheckpoints[self.viewNo][key]

        restashed_num = total_processed - len(senders_of_completed_checkpoints)
        logger.debug('{} processed {} stashed checkpoints for {}, '
                     '{} of them were stashed again'
                     .format(self, total_processed, key, restashed_num))

        return total_processed

    def _gc(self, till3PCKey):
        logger.debug("{} cleaning up till {}".format(self, till3PCKey))
        tpcKeys = set()
        reqKeys = set()
        for key3PC, pp in self.sentPrePrepares.items():
            if compare_3PC_keys(till3PCKey, key3PC) <= 0:
                tpcKeys.add(key3PC)
                for reqKey in pp.reqIdr:
                    reqKeys.add(reqKey)
        for key3PC, pp in self.prePrepares.items():
            if compare_3PC_keys(till3PCKey, key3PC) <= 0:
                tpcKeys.add(key3PC)
                for reqKey in pp.reqIdr:
                    reqKeys.add(reqKey)

        logger.debug("{} found {} 3-phase keys to clean".
                     format(self, len(tpcKeys)))
        logger.debug("{} found {} request keys to clean".
                     format(self, len(reqKeys)))

        to_clean_up = (
            self.sentPrePrepares,
            self.prePrepares,
            self.prepares,
            self.commits,
            self.batches,
            self.requested_pre_prepares,
            self.pre_prepares_stashed_for_incorrect_time,
        )
        for k in tpcKeys:
            for coll in to_clean_up:
                coll.pop(k, None)

        for k in reqKeys:
            if k in self.requests:
                self.requests[k].forwardedTo -= 1
                if self.requests[k].forwardedTo == 0:
                    logger.debug(
                        '{} clearing request {} from previous checkpoints'.format(
                            self, k))
                    self.requests.pop(k)

        self.compact_ordered()

        if self._bls_bft:
            self._bls_bft.gc(till3PCKey)

    def _gc_before_new_view(self):
        # Trigger GC for all batches of old view
        # Clear any checkpoints, since they are valid only in a view
        self._gc(self.last_ordered_3pc)
        self.checkpoints.clear()
        self._clear_prev_view_stashed_checkpoints()
        self._clear_prev_view_pre_prepares()

    def _reset_watermarks_before_new_view(self):
        # Reset any previous view watermarks since for view change to
        # successfully complete, the node must have reached the same state
        # as other nodes
        self.h = 0
        self._lastPrePrepareSeqNo = self.h

    def stashOutsideWatermarks(self, item: Union[ReqDigest, Tuple]):
        self.stashingWhileOutsideWaterMarks.append(item)

    def processStashedMsgsForNewWaterMarks(self):
        # `stashingWhileOutsideWaterMarks` can grow from methods called in the
        # loop below, so `stashingWhileOutsideWaterMarks` might never
        # become empty during the execution of this method resulting
        # in an infinite loop
        itemsToConsume = len(self.stashingWhileOutsideWaterMarks)
        while itemsToConsume:
            item = self.stashingWhileOutsideWaterMarks.popleft()
            logger.debug("{} processing stashed item {} after new stable "
                         "checkpoint".format(self, item))

            if isinstance(item, tuple) and len(item) == 2:
                self.dispatchThreePhaseMsg(*item)
            else:
                logger.debug("{} cannot process {} "
                             "from stashingWhileOutsideWaterMarks".
                             format(self, item))
            itemsToConsume -= 1

    @property
    def firstCheckPoint(self) -> Tuple[Tuple[int, int], CheckpointState]:
        if not self.checkpoints:
            return None
        else:
            return self.checkpoints.peekitem(0)

    @property
    def lastCheckPoint(self) -> Tuple[Tuple[int, int], CheckpointState]:
        if not self.checkpoints:
            return None
        else:
            return self.checkpoints.peekitem(-1)

    def isPpSeqNoStable(self, ppSeqNo):
        """
        :param ppSeqNo:
        :return: True if ppSeqNo is less than or equal to last stable
        checkpoint, false otherwise
        """
        ck = self.firstCheckPoint
        if ck:
            _, ckState = ck
            return ckState.isStable and ckState.seqNo >= ppSeqNo
        else:
            return False

    def has_already_ordered(self, view_no, pp_seq_no):
        return compare_3PC_keys((view_no, pp_seq_no),
                                self.last_ordered_3pc) >= 0

    def isPpSeqNoBetweenWaterMarks(self, ppSeqNo: int):
        return self.h < ppSeqNo <= self.H

    def addToOrdered(self, view_no: int, pp_seq_no: int):
        self.ordered.add((view_no, pp_seq_no))
        self.last_ordered_3pc = (view_no, pp_seq_no)

        # This might not be called always as Pre-Prepare might be requested
        # but never received and catchup might be done
        self.requested_pre_prepares.pop((view_no, pp_seq_no), None)

    def compact_ordered(self):
        min_allowed_view_no = self.viewNo - 1
        i = 0
        for view_no, _ in self.ordered:
            if view_no >= min_allowed_view_no:
                break
            i += 1
        self.ordered = self.ordered[i:]

    def enqueue_pre_prepare(self, ppMsg: PrePrepare, sender: str,
                            nonFinReqs: Set = None):
        if nonFinReqs:
            logger.debug(
                "Queueing pre-prepares due to unavailability of finalised "
                "requests. PrePrepare {} from {}".format(
                    ppMsg, sender))
            self.prePreparesPendingFinReqs.append((ppMsg, sender, nonFinReqs))
        else:
            # Possible exploit, an malicious party can send an invalid
            # pre-prepare and over-write the correct one?
            logger.debug(
                "Queueing pre-prepares due to unavailability of previous "
                "pre-prepares. {} from {}".format(ppMsg, sender))
            self.prePreparesPendingPrevPP[ppMsg.viewNo, ppMsg.ppSeqNo] = (
                ppMsg, sender)

    def dequeue_pre_prepares(self):
        """
        Dequeue any received PRE-PREPAREs that did not have finalized requests
        or the replica was missing any PRE-PREPAREs before it
        :return:
        """
        ppsReady = []
        # Check if any requests have become finalised belonging to any stashed
        # PRE-PREPAREs.
        for i, (pp, sender, reqIds) in enumerate(
                self.prePreparesPendingFinReqs):
            finalised = set()
            for r in reqIds:
                if self.requests.isFinalised(r):
                    finalised.add(r)
            diff = reqIds.difference(finalised)
            # All requests become finalised
            if not diff:
                ppsReady.append(i)
            self.prePreparesPendingFinReqs[i] = (pp, sender, diff)

        for i in sorted(ppsReady, reverse=True):
            pp, sender, _ = self.prePreparesPendingFinReqs.pop(i)
            self.prePreparesPendingPrevPP[pp.viewNo, pp.ppSeqNo] = (pp, sender)

        r = 0
        while self.prePreparesPendingPrevPP and self.__is_next_pre_prepare(
                *self.prePreparesPendingPrevPP.iloc[0]):
            _, (pp, sender) = self.prePreparesPendingPrevPP.popitem(last=False)
            if not self.can_pp_seq_no_be_in_view(pp.viewNo, pp.ppSeqNo):
                self.discard(pp, "Pre-Prepare from a previous view",
                             logger.debug)
                continue
            self.processPrePrepare(pp, sender)
            r += 1
        return r

    def enqueue_prepare(self, pMsg: Prepare, sender: str):
        logger.info(
            "{} queueing prepare due to unavailability of PRE-PREPARE. "
            "Prepare {} from {}".format(
                self, pMsg, sender))
        key = (pMsg.viewNo, pMsg.ppSeqNo)
        if key not in self.preparesWaitingForPrePrepare:
            self.preparesWaitingForPrePrepare[key] = deque()
        self.preparesWaitingForPrePrepare[key].append((pMsg, sender))
        if key not in self.pre_prepares_stashed_for_incorrect_time:
            self._request_pre_prepare_if_possible(key)
        else:
            self._process_stashed_pre_prepare_for_time_if_possible(key)

    def dequeue_prepares(self, viewNo: int, ppSeqNo: int):
        key = (viewNo, ppSeqNo)
        if key in self.preparesWaitingForPrePrepare:
            i = 0
            # Keys of pending prepares that will be processed below
            while self.preparesWaitingForPrePrepare[key]:
                prepare, sender = self.preparesWaitingForPrePrepare[
                    key].popleft()
                logger.debug("{} popping stashed PREPARE{}".format(self, key))
                self.processPrepare(prepare, sender)
                i += 1
            self.preparesWaitingForPrePrepare.pop(key)
            logger.debug("{} processed {} PREPAREs waiting for PRE-PREPARE for"
                         " view no {} and seq no {}".
                         format(self, i, viewNo, ppSeqNo))

    def enqueue_commit(self, request: Commit, sender: str):
        logger.debug("Queueing commit due to unavailability of PREPARE. "
                     "Request {} from {}".format(request, sender))
        key = (request.viewNo, request.ppSeqNo)
        if key not in self.commitsWaitingForPrepare:
            self.commitsWaitingForPrepare[key] = deque()
        self.commitsWaitingForPrepare[key].append((request, sender))

    def dequeue_commits(self, viewNo: int, ppSeqNo: int):
        key = (viewNo, ppSeqNo)
        if key in self.commitsWaitingForPrepare:
            if not self.has_prepared(key):
                logger.debug('{} has not prepared {}, will dequeue the '
                             'COMMITs later'.format(self, key))
                return
            i = 0
            # Keys of pending prepares that will be processed below
            while self.commitsWaitingForPrepare[key]:
                commit, sender = self.commitsWaitingForPrepare[
                    key].popleft()
                logger.debug("{} popping stashed COMMIT{}".format(self, key))
                self.processCommit(commit, sender)
                i += 1
            self.commitsWaitingForPrepare.pop(key)
            logger.debug("{} processed {} COMMITs waiting for PREPARE for"
                         " view no {} and seq no {}".
                         format(self, i, viewNo, ppSeqNo))

    def getDigestFor3PhaseKey(self, key: ThreePhaseKey) -> Optional[str]:
        reqKey = self.getReqKeyFrom3PhaseKey(key)
        digest = self.requests.digest(reqKey)
        if not digest:
            logger.debug("{} could not find digest in sent or received "
                         "PRE-PREPAREs or PREPAREs for 3 phase key {} and req "
                         "key {}".format(self, key, reqKey))
            return None
        else:
            return digest

    def getReqKeyFrom3PhaseKey(self, key: ThreePhaseKey):
        reqKey = None
        if key in self.sentPrePrepares:
            reqKey = self.sentPrePrepares[key][0]
        elif key in self.prePrepares:
            reqKey = self.prePrepares[key][0]
        elif key in self.prepares:
            reqKey = self.prepares[key][0]
        else:
            logger.debug("Could not find request key for 3 phase key {}".
                         format(key))
        return reqKey

    def can_pp_seq_no_be_in_view(self, view_no, pp_seq_no):
        """
        Checks if the `pp_seq_no` could have been in view `view_no`. It will
        return False when the `pp_seq_no` belongs to a later view than
        `view_no` else will return True
        :return:
        """
        assert view_no <= self.viewNo
        return view_no == self.viewNo or (
            view_no < self.viewNo and self.last_prepared_before_view_change and compare_3PC_keys(
                (view_no, pp_seq_no), self.last_prepared_before_view_change) >= 0)

    def _request_pre_prepare_if_possible(self, three_pc_key) -> bool:
        """
        Check if has an acceptable PRE_PREPARE already stashed, if not then
        check count of PREPAREs, make sure >f consistent PREPAREs are found,
        store the acceptable PREPARE state (digest, roots) for verification of
        the received PRE-PREPARE
        """
        if len(
                self.preparesWaitingForPrePrepare[three_pc_key]) < self.quorums.prepare.value:
            logger.debug(
                '{} not requesting a PRE-PREPARE because does not have'
                ' sufficient PREPAREs for {}'.format(
                    self, three_pc_key))
            return False

        if three_pc_key in self.requested_pre_prepares:
            logger.debug('{} not requesting a PRE-PREPARE since already '
                         'requested for {}'.format(self, three_pc_key))
            return False

        if three_pc_key in self.prePreparesPendingPrevPP:
            logger.debug('{} not requesting a PRE-PREPARE since already found '
                         'stashed for {}'.format(self, three_pc_key))
            return False

        digest, state_root, txn_root, prepare_senders = \
            self.get_acceptable_stashed_prepare_state(three_pc_key)

        # Choose a better data structure for `prePreparesPendingFinReqs`
        pre_prepares = [pp for pp, _, _ in self.prePreparesPendingFinReqs
                        if (pp.viewNo, pp.ppSeqNo) == three_pc_key]
        if pre_prepares:
            if [pp for pp in pre_prepares if (
                    pp.digest, pp.stateRootHash, pp.txnRootHash) == (digest, state_root, txn_root)]:
                logger.debug('{} not requesting a PRE-PREPARE since already '
                             'found stashed for {}'.format(self, three_pc_key))
                return False

        # TODO: Using a timer to retry would be a better thing to do
        logger.debug('{} requesting PRE-PREPARE({}) from {}'.
                     format(self, three_pc_key, prepare_senders))
        # An optimisation can be to request PRE-PREPARE from f+1 or
        # f+x (f+x<2f) nodes only rather than 2f since only 1 correct
        # PRE-PREPARE is needed.
        self.node.request_msg(PREPREPARE, {f.INST_ID.nm: self.instId,
                                           f.VIEW_NO.nm: three_pc_key[0],
                                           f.PP_SEQ_NO.nm: three_pc_key[1]},
                              [self.getNodeName(s) for s in prepare_senders])
        self.requested_pre_prepares[three_pc_key] = digest, state_root, txn_root
        return True

    def get_acceptable_stashed_prepare_state(self, three_pc_key):
        prepares = {s: (m.digest, m.stateRootHash, m.txnRootHash) for m, s in
                    self.preparesWaitingForPrePrepare[three_pc_key]}
        acceptable = mostCommonElement(prepares.values())
        return (*acceptable, {s for s, state in prepares.items()
                              if state == acceptable})

    def process_requested_pre_prepare(self, pp: PrePrepare, sender: str):
        if pp is None:
            logger.debug('{} received null PRE-PREPARE from {}'.
                         format(self, sender))
            return
        key = (pp.viewNo, pp.ppSeqNo)
        logger.debug('{} received requested PRE-PREPARE({}) from {}'.
                     format(self, key, sender))

        if key not in self.requested_pre_prepares:
            logger.debug('{} had either not requested a PRE-PREPARE or already '
                         'received a PRE-PREPARE for {}'.format(self, key))
            return
        if self.has_already_ordered(*key):
            logger.debug(
                '{} has already ordered PRE-PREPARE({})'.format(self, key))
            return
        if self.getPrePrepare(*key):
            logger.debug(
                '{} has already received PRE-PREPARE({})'.format(self, key))
            return
        # There still might be stashed PRE-PREPARE but not checking that
        # it is expensive, also reception of PRE-PREPAREs is idempotent
        digest, state_root, txn_root = self.requested_pre_prepares[key]
        if (pp.digest, pp.stateRootHash, pp.txnRootHash) == (
                digest, state_root, txn_root):
            self.processThreePhaseMsg(pp, sender)
        else:
            self.discard(pp, reason='{}does not have expected state({} {} {})'.
                         format(THREE_PC_PREFIX, digest, state_root, txn_root),
                         logMethod=logger.warning)

    def is_pre_prepare_time_correct(self, pp: PrePrepare) -> bool:
        """
        Check if this PRE-PREPARE is not older than (not checking for greater
        than since batches maybe sent in less than 1 second) last PRE-PREPARE
        and in a sufficient range of local clock's UTC time.
        :param pp:
        :return:
        """
        return (self.last_accepted_pre_prepare_time is None or
                pp.ppTime >= self.last_accepted_pre_prepare_time) and \
               abs(pp.ppTime - self.utc_epoch) <= self.config.ACCEPTABLE_DEVIATION_PREPREPARE_SECS

    def is_pre_prepare_time_acceptable(self, pp: PrePrepare) -> bool:
        """
        Returns True or False depending on the whether the time in PRE-PREPARE
        is acceptable. Can return True if time is not acceptable but sufficient
        PREPAREs are found to support the PRE-PREPARE
        :param pp:
        :return:
        """
        correct = self.is_pre_prepare_time_correct(pp)
        if not correct:
            logger.error(
                '{} found {} to have incorrect time.'.format(self, pp))
            key = (pp.viewNo, pp.ppSeqNo)
            if key in self.pre_prepares_stashed_for_incorrect_time and \
                    self.pre_prepares_stashed_for_incorrect_time[key][-1]:
                logger.info(
                    '{} marking time as correct for {}'.format(self, pp))
                correct = True
        return correct

    def _process_stashed_pre_prepare_for_time_if_possible(
            self, key: Tuple[int, int]):
        """
        Check if any PRE-PREPAREs that were stashed since their time was not
        acceptable, can now be accepted since enough PREPAREs are received
        """
        logger.debug('{} going to process stashed PRE-PREPAREs with '
                     'incorrect times'.format(self))
        q = self.quorums.f
        if len(self.preparesWaitingForPrePrepare[key]) > q:
            times = [pr.ppTime for (pr, _) in
                     self.preparesWaitingForPrePrepare[key]]
            most_common_time = mostCommonElement(times)
            if self.quorums.timestamp.is_reached(
                    times.count(most_common_time)):
                logger.debug('{} found sufficient PREPAREs for the '
                             'PRE-PREPARE{}'.format(self, key))
                stashed_pp = self.pre_prepares_stashed_for_incorrect_time
                pp, sender, done = stashed_pp[key]
                if done:
                    logger.debug(
                        '{} already processed PRE-PREPARE{}'.format(self, key))
                    return True
                # True is set since that will indicate to `is_pre_prepare_time_acceptable`
                # that sufficient PREPAREs are received
                stashed_pp[key] = (pp, sender, True)
                self.processPrePrepare(pp, sender)
                return True
        return False

    # @property
    # def threePhaseState(self):
    #     # TODO: This method is incomplete
    #     # Gets the current stable and unstable checkpoints and creates digest
    #     # of unstable checkpoints
    #     if self.checkpoints:
    #         pass
    #     else:
    #         state = []
    #     return ThreePCState(self.instId, state)

    def process3PhaseState(self, msg: ThreePCState, sender: str):
        # TODO: This is not complete
        pass

    def send(self, msg, stat=None) -> None:
        """
        Send a message to the node on which this replica resides.

        :param stat:
        :param rid: remote id of one recipient (sends to all recipients if None)
        :param msg: the message to send
        """
        logger.debug("{} sending {}".format(self, msg.__class__.__name__),
                     extra={"cli": True, "tags": ['sending']})
        logger.trace("{} sending {}".format(self, msg))
        if stat:
            self.stats.inc(stat)
        self.outBox.append(msg)

    def revert_unordered_batches(self):
        """
        Revert changes to ledger (uncommitted) and state made by any requests
        that have not been ordered.
        """
        i = 0
        for key in sorted(self.batches.keys(), reverse=True):
            if compare_3PC_keys(self.last_ordered_3pc, key) > 0:
                ledger_id, count, _, prevStateRoot = self.batches.pop(key)
                logger.debug('{} reverting 3PC key {}'.format(self, key))
                self.revert(ledger_id, prevStateRoot, count)
                i += 1
            else:
                break
        return i

    def caught_up_till_3pc(self, last_caught_up_3PC):
        self.last_ordered_3pc = last_caught_up_3PC
        self._remove_till_caught_up_3pc(last_caught_up_3PC)
        self._remove_ordered_from_queue(last_caught_up_3PC)

    def _remove_till_caught_up_3pc(self, last_caught_up_3PC):
        """
        Remove any 3 phase messages till the last ordered key and also remove
        any corresponding request keys
        """
        outdated_pre_prepares = {}
        for key, pp in self.prePrepares.items():
            if compare_3PC_keys(key, last_caught_up_3PC) >= 0:
                outdated_pre_prepares[key] = pp
        for key, pp in self.sentPrePrepares.items():
            if compare_3PC_keys(key, last_caught_up_3PC) >= 0:
                outdated_pre_prepares[key] = pp

        logger.debug('{} going to remove messages for {} 3PC keys'.
                     format(self, len(outdated_pre_prepares)))

        for key, pp in outdated_pre_prepares.items():
            self.batches.pop(key, None)
            self.sentPrePrepares.pop(key, None)
            self.prePrepares.pop(key, None)
            self.prepares.pop(key, None)
            self.commits.pop(key, None)
            self._discard_ordered_req_keys(pp)

    def _remove_ordered_from_queue(self, last_caught_up_3PC=None):
        """
        Remove any Ordered that the replica might be sending to node which is
        less than or equal to `last_caught_up_3PC` if `last_caught_up_3PC` is
        passed else remove all ordered, needed in catchup
        """
        to_remove = []
        for i, msg in enumerate(self.outBox):
            if isinstance(msg, Ordered) and (not last_caught_up_3PC or
                                                     compare_3PC_keys(
                                                         (msg.viewNo, msg.ppSeqNo),
                                                         last_caught_up_3PC) >= 0):
                to_remove.append(i)

        logger.debug('{} going to remove {} Ordered messages from outbox'.
                     format(self, len(to_remove)))

        # Removing Ordered from queue but returning `Ordered` in order that
        # they should be processed.
        removed = []
        for i in reversed(to_remove):
            removed.insert(0, self.outBox[i])
            del self.outBox[i]
        return removed<|MERGE_RESOLUTION|>--- conflicted
+++ resolved
@@ -1314,15 +1314,9 @@
         # TODO: Fix problem that can occur with a primary and non-primary(s)
         # colluding and the honest nodes being slow
         if (key not in self.prepares and key not in self.sentPrePrepares) and \
-<<<<<<< HEAD
-                        key not in self.preparesWaitingForPrePrepare:
-            logger.debug("{} rejecting COMMIT{} due to lack of prepares".
-                         format(self, key))
-=======
                 key not in self.preparesWaitingForPrePrepare:
             logger.warning("{} rejecting COMMIT{} due to lack of prepares".
                            format(self, key))
->>>>>>> 8642be5c
             # raise SuspiciousNode(sender, Suspicions.UNKNOWN_CM_SENT, commit)
             return False
 

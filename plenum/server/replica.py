import time
from binascii import hexlify, unhexlify
from collections import deque, OrderedDict
from enum import IntEnum
from enum import unique
from operator import itemgetter
from typing import Dict, List, Union
from typing import Optional, Any
from typing import Set
from typing import Tuple
from hashlib import sha256

from orderedset import OrderedSet
from sortedcontainers import SortedDict

import plenum.server.node
from plenum.common.config_util import getConfig
<<<<<<< HEAD
from plenum.common.exceptions import SuspiciousNode, InvalidClientRequest, \
=======
from plenum.common.exceptions import SuspiciousNode, \
>>>>>>> bd760ad0
    InvalidClientMessageException, UnknownIdentifier
from plenum.common.signing import serialize
from plenum.common.txn_util import reqToTxn
from plenum.common.types import PrePrepare, \
    Prepare, Commit, Ordered, ThreePhaseMsg, ThreePhaseKey, ThreePCState, \
    CheckpointState, Checkpoint, Reject, f, InstanceChange
<<<<<<< HEAD
from plenum.common.request import ReqDigest, Request
=======
from plenum.common.request import ReqDigest, Request, ReqKey
>>>>>>> bd760ad0
from plenum.common.message_processor import MessageProcessor
from plenum.common.util import updateNamedTuple
from stp_core.common.log import getlogger
from plenum.server.has_action_queue import HasActionQueue
from plenum.server.models import Commits, Prepares
from plenum.server.router import Router
from plenum.server.suspicion_codes import Suspicions

logger = getlogger()

LOG_TAGS = {
    'PREPREPARE': {"tags": ["node-preprepare"]},
    'PREPARE': {"tags": ["node-prepare"]},
    'COMMIT': {"tags": ["node-commit"]},
    'ORDERED': {"tags": ["node-ordered"]}
}


@unique
class TPCStat(IntEnum):  # TPC => Three-Phase Commit
    ReqDigestRcvd = 0
    PrePrepareSent = 1
    PrePrepareRcvd = 2
    PrepareRcvd = 3
    PrepareSent = 4
    CommitRcvd = 5
    CommitSent = 6
    OrderSent = 7


class Stats:
    def __init__(self, keys):
        sort = sorted([k.value for k in keys])
        self.stats = OrderedDict((s, 0) for s in sort)

    def inc(self, key):
        """
        Increment the stat specified by key.
        """
        self.stats[key] += 1

    def get(self, key):
        return self.stats[key]

    def __repr__(self):
        return OrderedDict((TPCStat(k).name, v)
                           for k, v in self.stats.items())


class Replica(HasActionQueue, MessageProcessor):
    def __init__(self, node: 'plenum.server.node.Node', instId: int,
                 isMaster: bool = False):
        """
        Create a new replica.

        :param node: Node on which this replica is located
        :param instId: the id of the protocol instance the replica belongs to
        :param isMaster: is this a replica of the master protocol instance
        """
        HasActionQueue.__init__(self)
        self.stats = Stats(TPCStat)

        self.config = getConfig()

<<<<<<< HEAD
        routerArgs = [(Request, self.readyFor3PC)]
=======
        routerArgs = [(ReqKey, self.readyFor3PC)]
>>>>>>> bd760ad0

        for r in [PrePrepare, Prepare, Commit]:
            routerArgs.append((r, self.processThreePhaseMsg))

        routerArgs.append((Checkpoint, self.processCheckpoint))
        routerArgs.append((ThreePCState, self.process3PhaseState))

        self.inBoxRouter = Router(*routerArgs)

        self.threePhaseRouter = Router(
                (PrePrepare, self.processPrePrepare),
                (Prepare, self.processPrepare),
                (Commit, self.processCommit)
        )

        self.node = node
        self.instId = instId

        self.name = self.generateName(node.name, self.instId)

        self.outBox = deque()
        """
        This queue is used by the replica to send messages to its node. Replica
        puts messages that are consumed by its node
        """

        self.inBox = deque()
        """
        This queue is used by the replica to receive messages from its node.
        Node puts messages that are consumed by the replica
        """

        self.inBoxStash = deque()
        """
        If messages need to go back on the queue, they go here temporarily and
        are put back on the queue on a state change
        """

        self.isMaster = isMaster

        # Indicates name of the primary replica of this protocol instance.
        # None in case the replica does not know who the primary of the
        # instance is
        self._primaryName = None    # type: Optional[str]

        # Requests waiting to be processed once the replica is able to decide
        # whether it is primary or not
        self.postElectionMsgs = deque()

        # PRE-PREPAREs that are waiting to be processed but do not have the
        # corresponding request finalised. Happens when replica has not been
        # forwarded the request by the node but is getting 3 phase messages.
        # The value is a list since a malicious entry might send PRE-PREPARE
        # with a different digest and since we dont have the request finalised
        # yet, we store all PRE-PPREPARES
        self.prePreparesPendingFinReqs = []   # type: List[Tuple[PrePrepare, str, Set[Tuple[str, int]]]]

        # PrePrepares waiting for previous PrePrepares, key being tuple of view
        # number and pre-prepare sequence numbers and value being tuple of
        # PrePrepare and sender
        self.prePreparesPendingPrevPP = SortedDict(lambda k: k[1])

        # PREPAREs that are stored by non primary replica for which it has not
        #  got any PRE-PREPARE. Dictionary that stores a tuple of view no and
        #  prepare sequence number as key and a deque of PREPAREs as value.
        # This deque is attempted to be flushed on receiving every
        # PRE-PREPARE request.
        self.preparesWaitingForPrePrepare = {}
        # type: Dict[Tuple[int, int], deque]

        # COMMITs that are stored for which there are no PRE-PREPARE or PREPARE
        # received
        self.commitsWaitingForPrepare = {}
        # type: Dict[Tuple[int, int], deque]

        # Dictionary of sent PRE-PREPARE that are stored by primary replica
        # which it has broadcasted to all other non primary replicas
        # Key of dictionary is a 2 element tuple with elements viewNo,
<<<<<<< HEAD
        # pre-prepare seqNo and value is a tuple of Request Digest and time
=======
        # pre-prepare seqNo and value is the received PRE-PREPARE
>>>>>>> bd760ad0
        self.sentPrePrepares = SortedDict(lambda k: k[1])
        # type: Dict[Tuple[int, int], PrePrepare]

        # Dictionary of received PRE-PREPAREs. Key of dictionary is a 2
<<<<<<< HEAD
        # element tuple with elements viewNo, pre-prepare seqNo and value is
        # a list of tuples of Request Keys and time
=======
        # element tuple with elements viewNo, pre-prepare seqNo and value
        # is the received PRE-PREPARE
>>>>>>> bd760ad0
        self.prePrepares = SortedDict(lambda k: k[1])
        # type: Dict[Tuple[int, int], PrePrepare]

        # Dictionary of received Prepare requests. Key of dictionary is a 2
        # element tuple with elements viewNo, seqNo and value is a 2 element
        # tuple containing request digest and set of sender node names(sender
        # replica names in case of multiple protocol instances)
        # (viewNo, seqNo) -> ((identifier, reqId), {senders})
        self.prepares = Prepares()
        # type: Dict[Tuple[int, int], Tuple[Tuple[str, int], Set[str]]]

        self.commits = Commits()
        # type: Dict[Tuple[int, int], Tuple[Tuple[str, int], Set[str]]]

        # Set of tuples to keep track of ordered requests. Each tuple is
        # (viewNo, ppSeqNo)
        self.ordered = OrderedSet()        # type: OrderedSet[Tuple[int, int]]

        # Dictionary to keep track of the which replica was primary during each
        # view. Key is the view no and value is the name of the primary
        # replica during that view
        self.primaryNames = OrderedDict()  # type: OrderedDict[int, str]

        # Holds tuple of view no and prepare seq no of 3-phase messages it
        # received while it was not participating
        self.stashingWhileCatchingUp = set()       # type: Set[Tuple]

        # Commits which are not being ordered since commits with lower
        # sequence numbers have not been ordered yet. Key is the
        # viewNo and value a map of pre-prepare sequence number to commit
        self.stashed_out_of_order_commits = {}  # type: Dict[int,Dict[int,Commit]]

        self.checkpoints = SortedDict(lambda k: k[0])

        self.stashedRecvdCheckpoints = {}   # type: Dict[Tuple,
        # Dict[str, Checkpoint]]

        self.stashingWhileOutsideWaterMarks = deque()

        # Low water mark
        self._h = 0              # type: int
        # Set high water mark (`H`) too
        self.h = 0   # type: int
<<<<<<< HEAD
=======

        self._lastPrePrepareSeqNo = self.h  # type: int

        # Queues used in PRE-PREPARE for each ledger,
        self.requestQueues = {}  # type: Dict[int, deque]
        for ledger_id in self.ledger_ids:
            # Using ordered set since after ordering each PRE-PREPARE,
            # the request key is removed, so fast lookup and removal of
            # request key is needed. Need the collection to be ordered since
            # the request key needs to be removed once its ordered
            self.requestQueues[ledger_id] = OrderedSet()

        self.batches = OrderedDict()  # type: OrderedDict[int, Tuple[int, float, bytes]]
>>>>>>> bd760ad0

        # TODO: Need to have a timer for each ledger
        self.lastBatchCreated = time.perf_counter()

        self.lastOrderedPPSeqNo = 0

        # Keeps the `lastOrderedPPSeqNo` and ledger_summary for each view no.
        # GC when ordered last batch of the view
        self.view_ends_at = OrderedDict()

    def ledger_uncommitted_size(self, ledgerId):
        if not self.isMaster:
            return None
        return self.node.getLedger(ledgerId).uncommitted_size

    def txnRootHash(self, ledgerId, toHex=True):
        if not self.isMaster:
            return None
        ledger = self.node.getLedger(ledgerId)
        h = ledger.uncommittedRootHash
        # If no uncommittedHash since this is the beginning of the tree
        # or no transactions affecting the ledger were made after the
        # last changes were committed
        root = h if h else ledger.tree.root_hash
        if toHex:
            root = hexlify(root).decode()
        return root

    def stateRootHash(self, ledgerId, toHex=True):
        if not self.isMaster:
            return None
        root = self.node.getState(ledgerId).headHash
        if toHex:
            root = hexlify(root).decode()
        return root

        # Queues used in PRE-PREPARE for each ledger,
        self.requestQueues = {}  # type: Dict[int, deque]
        for ledgerId in self.node.ledgerManager.ledgerRegistry:
            self.requestQueues[ledgerId] = deque()

        # Batches with key as ppSeqNo of batch and value as a tuple of number
        # of txns and the time as batch was created/received and the state root
        # hash for the batch
        self.batches = OrderedDict()   # type: OrderedDict[int, Tuple[int, float, bytes]]

        # TODO: Need to have a timer for each ledger
        self.lastBatchCreated = time.perf_counter()

        self.lastOrderedPPSeqNo = 0

    def txnRootHash(self, ledgerId, toHex=True):
        if not self.isMaster:
            return None
        ledger = self.node.getLedger(ledgerId)
        h = ledger.uncommittedRootHash
        # If no uncommittedHash since this is the beginning of the tree
        # or no transactions affecting the ledger were made after the
        # last changes were committed
        root = h if h else ledger.tree.root_hash
        if toHex:
            root = hexlify(root).decode()
        return root

    def stateRootHash(self, ledgerId, toHex=True):
        if not self.isMaster:
            return None
        root = self.node.getState(ledgerId).headHash
        if toHex:
            root = hexlify(root).decode()
        return root

    @property
    def h(self) -> int:
        return self._h

    @h.setter
    def h(self, n):
        self._h = n
        self.H = self._h + self.config.LOG_SIZE
        logger.debug('{} set watermarks as {} {}'.format(self, self.h, self.H))
<<<<<<< HEAD
=======

    @property
    def lastPrePrepareSeqNo(self):
        return self._lastPrePrepareSeqNo

    @lastPrePrepareSeqNo.setter
    def lastPrePrepareSeqNo(self, n):
        """
        This will _lastPrePrepareSeqNo to values greater than its previous
        values else it will not. To forcefully override as in case of `revert`,
        directly set `self._lastPrePrepareSeqNo`
        """
        if n > self._lastPrePrepareSeqNo:
            self._lastPrePrepareSeqNo = n
        else:
            logger.info('{} cannot set lastPrePrepareSeqNo to {} as its '
                         'already {}'.format(self, n, self._lastPrePrepareSeqNo))
>>>>>>> bd760ad0

    @property
    def requests(self):
        return self.node.requests

    @property
    def ledger_ids(self):
        return self.node.ledger_ids

    def shouldParticipate(self, viewNo: int, ppSeqNo: int) -> bool:
        """
        Replica should only participating in the consensus process and the
        replica did not stash any of this request's 3-phase request
        """
        return self.node.isParticipating and (viewNo, ppSeqNo) \
                                             not in self.stashingWhileCatchingUp

    @staticmethod
    def generateName(nodeName: str, instId: int):
        """
        Create and return the name for a replica using its nodeName and
        instanceId.
         Ex: Alpha:1
        """
        return "{}:{}".format(nodeName, instId)

    @staticmethod
    def getNodeName(replicaName: str):
        return replicaName.split(":")[0]

    @property
    def isPrimary(self):
        """
        Is this node primary?

        :return: True if this node is primary, False if not, None if primary status not known
        """
        return self._primaryName == self.name if self._primaryName is not None \
            else None

    @property
    def primaryName(self):
        """
        Name of the primary replica of this replica's instance

        :return: Returns name if primary is known, None otherwise
        """
        return self._primaryName

    @primaryName.setter
    def primaryName(self, value: Optional[str]) -> None:
        """
        Set the value of isPrimary.

        :param value: the value to set isPrimary to
        """
        self.primaryNames[self.viewNo] = value
        if not value == self._primaryName:
            self._primaryName = value
            logger.debug("{} setting primaryName for view no {} to: {}".
                         format(self, self.viewNo, value))
            if self.isMaster:
                self.removeObsoletePpReqs()
            self._stateChanged()

    def primaryChanged(self, primaryName, lastOrderedPPSeqNo):
        if self.lastOrderedPPSeqNo < lastOrderedPPSeqNo:
            self.lastOrderedPPSeqNo = lastOrderedPPSeqNo
        self.primaryName = primaryName
        if primaryName == self.name:
            assert self.lastOrderedPPSeqNo >= lastOrderedPPSeqNo
<<<<<<< HEAD
            self.lastPrePrepareSeqNo = self.lastOrderedPPSeqNo
        else:
            for lid in self.requestQueues:
                self.requestQueues[lid].clear()
=======
            self._lastPrePrepareSeqNo = self.lastOrderedPPSeqNo
>>>>>>> bd760ad0

    def removeObsoletePpReqs(self):
        # If replica was primary in previous view then remove every sent
        # Pre-Prepare with less than f+1 Prepares.
        viewNos = self.primaryNames.keys()
        if len(viewNos) > 1:
            viewNos = list(viewNos)
            lastViewNo = viewNos[-2]
            if self.primaryNames[lastViewNo] == self.name:
                lastViewPPs = [pp for pp in self.sentPrePrepares.values() if
                               pp.viewNo == lastViewNo]
                obs = set()
                for pp in lastViewPPs:
                    if not self.prepares.hasEnoughVotes(pp, self.f):
                        obs.add((pp.viewNo, pp.ppSeqNo))

                for key in sorted(list(obs), key=itemgetter(1), reverse=True):
                    ppReq = self.sentPrePrepares[key]
                    count, _, prevStateRoot = self.batches[key[1]]
                    self.batches.pop(key[1])
                    self.revert(ppReq.ledgerId, prevStateRoot, count)
                    self.sentPrePrepares.pop(key)
                    self.prepares.pop(key, None)

<<<<<<< HEAD
=======
    def is_primary_in_view(self, viewNo: int) -> Optional[bool]:
        """
        Return whether a primary has been selected for this view number.
        """
        return self.primaryNames[viewNo] == self.name

    def isMsgForCurrentView(self, msg):
        """
        Return whether this request's view number is equal to the current view
        number of this replica.
        """
        viewNo = getattr(msg, "viewNo", None)
        return viewNo == self.viewNo

    def isPrimaryForMsg(self, msg) -> Optional[bool]:
        """
        Return whether this replica is primary if the request's view number is
        equal this replica's view number and primary has been selected for
        the current view.
        Return None otherwise.
        :param msg: message
        """
        return self.isPrimary if self.isMsgForCurrentView(msg) \
            else self.is_primary_in_view(msg.viewNo)

    def isMsgFromPrimary(self, msg, sender: str) -> bool:
        """
        Return whether this message was from primary replica
        :param msg:
        :param sender:
        :return:
        """
        return self.primaryName == sender if self.isMsgForCurrentView(
            msg) else self.primaryNames[msg.viewNo] == sender

>>>>>>> bd760ad0
    def _stateChanged(self):
        """
        A series of actions to be performed when the state of this replica
        changes.

        - UnstashInBox (see _unstashInBox)
        """
        self._unstashInBox()
        if self.isPrimary is not None:
<<<<<<< HEAD
            # self.process3PhaseReqsQueue()
            # TODO handle suspicion exceptions here
=======
>>>>>>> bd760ad0
            try:
                self.processPostElectionMsgs()
            except SuspiciousNode as ex:
                self.outBox.append(ex)
                self.discard(ex.msg, ex.reason, logger.warning)

    def _stashInBox(self, msg):
        """
        Stash the specified message into the inBoxStash of this replica.

        :param msg: the message to stash
        """
        self.inBoxStash.append(msg)

    def _unstashInBox(self):
        """
        Append the inBoxStash to the right of the inBox.
        """
        # The stashed values need to go in "front" of the inBox.
        self.inBox.extendleft(self.inBoxStash)
        self.inBoxStash.clear()

    def __repr__(self):
        return self.name

    @property
    def f(self) -> int:
        """
        Return the number of Byzantine Failures that can be tolerated by this
        system. Equal to (N - 1)/3, where N is the number of nodes in the
        system.
        """
        return self.node.f

    @property
    def viewNo(self):
        """
        Return the current view number of this replica.
        """
        return self.node.viewNo

    def isMsgFromPrimary(self, msg, sender: str) -> bool:
        """
        Return whether this message was from primary replica
        :param msg:
        :param sender:
        :return:
        """
        return self.primaryName == sender

    def trackBatches(self, pp: PrePrepare, prevStateRootHash):
        # pp.discarded indicates the index from where the discarded requests
        #  starts hence the count of accepted requests, prevStateRoot is
        # tracked to revert this PRE-PREPARE
        logger.debug('{} tracking batch for {} with state root {}'.
                     format(self, pp, prevStateRootHash))
        self.batches[pp.ppSeqNo] = [pp.discarded, pp.ppTime, prevStateRootHash]

    def send3PCBatch(self):
        r = 0
        for lid, q in self.requestQueues.items():
            if len(q) >= self.config.Max3PCBatchSize or (
                                self.lastBatchCreated +
                                self.config.Max3PCBatchWait <
                                time.perf_counter() and len(q) > 0):
                oldStateRootHash = self.stateRootHash(lid, toHex=False)
                ppReq = self.create3PCBatch(lid)
                self.sendPrePrepare(ppReq)
                self.trackBatches(ppReq, oldStateRootHash)
                r += 1

        if r > 0:
            self.lastBatchCreated = time.perf_counter()
        return r

    @staticmethod
    def batchDigest(reqs):
        return sha256(b''.join([r.digest.encode() for r in reqs])).hexdigest()

    def processReqDuringBatch(self, req: Request, validReqs: List,
                              inValidReqs: List, rejects: List):
<<<<<<< HEAD
=======
        """
        This method will do dynamic validation and apply requests, also it
        will modify `validReqs`, `inValidReqs` and `rejects`
        """
>>>>>>> bd760ad0
        try:
            if self.isMaster:
                self.node.doDynamicValidation(req)
                self.node.applyReq(req)
        except (InvalidClientMessageException, UnknownIdentifier) as ex:
            logger.warning('{} encountered exception {} while processing {}, '
<<<<<<< HEAD
                        'will reject'.format(self, ex, req))
=======
                            'will reject'.format(self, ex, req))
>>>>>>> bd760ad0
            rejects.append(Reject(req.identifier, req.reqId, ex))
            inValidReqs.append(req)
        else:
            validReqs.append(req)

<<<<<<< HEAD
    def create3PCBatch(self, ledgerId):
        # TODO: If no valid requests then PRE-PREPARE should be sent but rejects
        #  should be tracked so they can be sent as part of next batch.
        ppSeqNo = self.lastPrePrepareSeqNo + 1
        logger.info("{} creating batch {} for ledger {} with state root {}".
                    format(self, ppSeqNo, ledgerId,
                           self.stateRootHash(ledgerId, toHex=False)))
=======
    def create3PCBatch(self, ledger_id):
        ppSeqNo = self.lastPrePrepareSeqNo + 1
        logger.info("{} creating batch {} for ledger {} with state root {}".
                    format(self, ppSeqNo, ledger_id,
                           self.stateRootHash(ledger_id, toHex=False)))
>>>>>>> bd760ad0
        tm = time.time() * 1000
        validReqs = []
        inValidReqs = []
        rejects = []
        while len(validReqs)+len(inValidReqs) < self.config.Max3PCBatchSize \
<<<<<<< HEAD
                and self.requestQueues[ledgerId]:
            req = self.requestQueues[ledgerId].popleft()
            self.processReqDuringBatch(req, validReqs, inValidReqs, rejects)
=======
                and self.requestQueues[ledger_id]:
            key = self.requestQueues[ledger_id].pop(0)  # Remove the first element
            fin_req = self.requests[key].finalised
            self.processReqDuringBatch(fin_req, validReqs, inValidReqs, rejects)
>>>>>>> bd760ad0

        reqs = validReqs+inValidReqs
        digest = self.batchDigest(reqs)
        prePrepareReq = PrePrepare(self.instId,
                                   self.viewNo,
                                   ppSeqNo,
                                   tm,
                                   [(req.identifier, req.reqId) for req in reqs],
                                   len(validReqs),
                                   digest,
<<<<<<< HEAD
                                   ledgerId,
                                   self.stateRootHash(ledgerId),
                                   self.txnRootHash(ledgerId)
                                   )
        logger.debug('{} created a PRE-PREPARE with {} requests for ledger {}'
                     .format(self, len(validReqs), ledgerId))
        self.lastPrePrepareSeqNo = ppSeqNo
        if self.isMaster:
            self.outBox.extend(rejects)
            self.node.onBatchCreated(ledgerId,
                                     self.stateRootHash(ledgerId, toHex=False))
=======
                                   ledger_id,
                                   self.stateRootHash(ledger_id),
                                   self.txnRootHash(ledger_id)
                                   )
        logger.debug('{} created a PRE-PREPARE with {} requests for ledger {}'
                     .format(self, len(validReqs), ledger_id))
        self.lastPrePrepareSeqNo = ppSeqNo
        if self.isMaster:
            self.outBox.extend(rejects)
            self.node.onBatchCreated(ledger_id,
                                     self.stateRootHash(ledger_id, toHex=False))
>>>>>>> bd760ad0
        return prePrepareReq

    def sendPrePrepare(self, ppReq: PrePrepare):
        self.sentPrePrepares[ppReq.viewNo, ppReq.ppSeqNo] = ppReq
        self.send(ppReq, TPCStat.PrePrepareSent)

<<<<<<< HEAD
    def readyFor3PC(self, request: Request):
        cls = self.node.__class__
        self.requestQueues[cls.ledgerIdForRequest(request)].append(request)
=======
    def readyFor3PC(self, key: ReqKey):
        cls = self.node.__class__
        fin_req = self.requests[key].finalised
        self.requestQueues[cls.ledgerIdForRequest(fin_req)].add(key)
>>>>>>> bd760ad0

    def serviceQueues(self, limit=None):
        """
        Process `limit` number of messages in the inBox.

        :param limit: the maximum number of messages to process
        :return: the number of messages successfully processed
        """
        # TODO should handle SuspiciousNode here
        r = self.dequeuePrePrepares() if self.node.isParticipating else 0
        r += self.inBoxRouter.handleAllSync(self.inBox, limit)
        r += self.send3PCBatch() if (self.isPrimary and
                                     self.node.isParticipating) else 0
        r += self._serviceActions()
        return r
        # Messages that can be processed right now needs to be added back to the
        # queue. They might be able to be processed later

    def processPostElectionMsgs(self):
        """
        Process messages waiting for the election of a primary replica to
        complete.
        """
        while self.postElectionMsgs:
            msg = self.postElectionMsgs.popleft()
            logger.debug("{} processing pended msg {}".format(self, msg))
            self.dispatchThreePhaseMsg(*msg)

    @property
    def quorum(self) -> int:
        r"""
        Return the quorum of this RBFT system. Equal to :math:`2f + 1`.
        Return None if `f` is not yet determined.
        """
        return self.node.quorum

    def dispatchThreePhaseMsg(self, msg: ThreePhaseMsg, sender: str) -> Any:
        """
        Create a three phase request to be handled by the threePhaseRouter.

        :param msg: the ThreePhaseMsg to dispatch
        :param sender: the name of the node that sent this request
        """
        senderRep = self.generateName(sender, self.instId)
        if self.isPpSeqNoStable(msg.ppSeqNo):
            self.discard(msg,
                         "achieved stable checkpoint for 3 phase message",
                         logger.debug)
            return
        if self.isPpSeqNoBetweenWaterMarks(msg.ppSeqNo):
            try:
                if self.can_pp_seq_no_be_in_view(msg.viewNo, msg.ppSeqNo):
                    self.threePhaseRouter.handleSync((msg, senderRep))
                else:
                    self.discard(msg, 'un-acceptable pp seq no from previous '
                                      'view', logger.debug)
                    return
            except SuspiciousNode as ex:
                self.node.reportSuspiciousNodeEx(ex)
        else:
            logger.debug("{} stashing 3 phase message {} since ppSeqNo {} is "
                         "not between {} and {}".
                         format(self, msg, msg.ppSeqNo, self.h, self.H))
            self.stashOutsideWatermarks((msg, sender))

    def processThreePhaseMsg(self, msg: ThreePhaseMsg, sender: str):
        """
        Process a 3-phase (pre-prepare, prepare and commit) request.
        Dispatch the request only if primary has already been decided, otherwise
        stash it.

        :param msg: the Three Phase message, one of PRE-PREPARE, PREPARE,
            COMMIT
        :param sender: name of the node that sent this message
        """
<<<<<<< HEAD
        # If COMMIT or PREPARE corresponding to which a PRE-PREPARE is
        # received then proceed otherwise only proceed further if primary
        # is known
        if msg.viewNo < self.viewNo:
            self.discard(msg,
                         "its a previous view message",
                         logger.debug)
            return
=======
>>>>>>> bd760ad0
        if self.isPrimary is None:
            self.postElectionMsgs.append((msg, sender))
            logger.debug("Replica {} pended request {} from {}".
                         format(self, msg, sender))
            return
        self.dispatchThreePhaseMsg(msg, sender)

    def processPrePrepare(self, pp: PrePrepare, sender: str):
        """
        Validate and process the PRE-PREPARE specified.
        If validation is successful, create a PREPARE and broadcast it.

        :param pp: a prePrepareRequest
        :param sender: name of the node that sent this message
        """
        key = (pp.viewNo, pp.ppSeqNo)
        logger.debug("{} received PRE-PREPARE{} from {} at {}".
                     format(self, key, sender, time.perf_counter()))
<<<<<<< HEAD
=======
        # Converting each req_idrs from list to tuple
>>>>>>> bd760ad0
        pp = updateNamedTuple(pp, **{f.REQ_IDR.nm: [(i, r)
                                                    for i, r in pp.reqIdr]})
        oldStateRoot = self.stateRootHash(pp.ledgerId, toHex=False)
        if self.canProcessPrePrepare(pp, sender):
            self.addToPrePrepares(pp)
            if not self.node.isParticipating:
                self.stashingWhileCatchingUp.add(key)
                logger.debug('{} stashing PRE-PREPARE{}'.format(self, key))
                return

            if self.isMaster:
                self.node.onBatchCreated(pp.ledgerId,
                                         self.stateRootHash(pp.ledgerId,
                                                            toHex=False))
            self.trackBatches(pp, oldStateRoot)
            logger.debug("{} processed incoming PRE-PREPARE{}".format(self, key),
                         extra={"tags": ["processing"]})

    def tryPrepare(self, pp: PrePrepare):
        """
        Try to send the Prepare message if the PrePrepare message is ready to
        be passed into the Prepare phase.
        """
        rv, msg = self.canPrepare(pp)
        if rv:
            self.doPrepare(pp)
        else:
            logger.debug("{} cannot send PREPARE since {}".format(self, msg))

    def processPrepare(self, prepare: Prepare, sender: str) -> None:
        """
        Validate and process the PREPARE specified.
        If validation is successful, create a COMMIT and broadcast it.

        :param prepare: a PREPARE msg
        :param sender: name of the node that sent the PREPARE
        """
        # TODO move this try/except up higher
        logger.debug("{} received PREPARE{} from {}".
                     format(self, (prepare.viewNo, prepare.ppSeqNo), sender))
        if self.isPpSeqNoStable(prepare.ppSeqNo):
            self.discard(prepare,
                         "achieved stable checkpoint for Preapre",
                         logger.debug)
            return
        try:
            if self.validatePrepare(prepare, sender):
                self.addToPrepares(prepare, sender)
                self.stats.inc(TPCStat.PrepareRcvd)
                logger.debug("{} processed incoming PREPARE {}".
                             format(self, (prepare.viewNo, prepare.ppSeqNo)))
            else:
                # TODO let's have isValidPrepare throw an exception that gets
                # handled and possibly logged higher
                logger.debug("{} cannot process incoming PREPARE".
                               format(self))
        except SuspiciousNode as ex:
            self.node.reportSuspiciousNodeEx(ex)

    def processCommit(self, commit: Commit, sender: str) -> None:
        """
        Validate and process the COMMIT specified.
        If validation is successful, return the message to the node.

        :param commit: an incoming COMMIT message
        :param sender: name of the node that sent the COMMIT
        """
        logger.debug("{} received COMMIT{} from {}".
<<<<<<< HEAD
                     format(self, commit, sender))
=======
                     format(self, (commit.viewNo, commit.ppSeqNo), sender))
>>>>>>> bd760ad0
        if self.isPpSeqNoStable(commit.ppSeqNo):
            self.discard(commit,
                         "achieved stable checkpoint for Commit",
                         logger.debug)
            return

        if self.validateCommit(commit, sender):
            self.stats.inc(TPCStat.CommitRcvd)
            self.addToCommits(commit, sender)
            logger.debug("{} processed incoming COMMIT{}".
                         format(self, (commit.viewNo, commit.ppSeqNo)))

    def tryCommit(self, prepare: Prepare):
        """
        Try to commit if the Prepare message is ready to be passed into the
        commit phase.
        """
        rv, reason = self.canCommit(prepare)
        if rv:
            self.doCommit(prepare)
        else:
            logger.debug("{} cannot send COMMIT since {}".
                         format(self, reason))

    def tryOrder(self, commit: Commit):
        """
        Try to order if the Commit message is ready to be ordered.
        """
        canOrder, reason = self.canOrder(commit)
        if canOrder:
            logger.trace("{} returning request to node".format(self))
            self.doOrder(commit)
        else:
            logger.debug("{} cannot return request to node: {}".
                         format(self, reason))
<<<<<<< HEAD
=======
        return canOrder
>>>>>>> bd760ad0

    def doPrepare(self, pp: PrePrepare):
        logger.debug("{} Sending PREPARE {} at {}".
                     format(self, (pp.viewNo, pp.ppSeqNo), time.perf_counter()))
        prepare = Prepare(self.instId,
                          pp.viewNo,
                          pp.ppSeqNo,
                          pp.digest,
                          pp.stateRootHash,
                          pp.txnRootHash
                          )
        self.send(prepare, TPCStat.PrepareSent)
        self.addToPrepares(prepare, self.name)

    def doCommit(self, p: Prepare):
        """
        Create a commit message from the given Prepare message and trigger the
        commit phase
        :param p: the prepare message
        """
        logger.debug("{} Sending COMMIT{} at {}".
                     format(self, (p.viewNo, p.ppSeqNo), time.perf_counter()))
        commit = Commit(self.instId,
                        p.viewNo,
                        p.ppSeqNo)
        self.send(commit, TPCStat.CommitSent)
        self.addToCommits(commit, self.name)

    def nonFinalisedReqs(self, reqKeys: List[Tuple[str, int]]):
        """
        Check if there are any requests which are not finalised, i.e for
        which there are not enough PROPAGATEs
        """
        return {key for key in reqKeys if not self.requests.isFinalised(key)}

    def isNextPrePrepare(self, ppSeqNo: int):
        lastPp = self.lastPrePrepare
        if lastPp:
            # TODO: Is it possible that lastPp.ppSeqNo is less than
            # self.lastOrderedPPSeqNo? Maybe if the node does not disconnect
            # but does no work for some time or is missing PRE-PREPARES
            lastPpSeqNo = lastPp.ppSeqNo if lastPp.ppSeqNo > \
                                            self.lastOrderedPPSeqNo \
                                            else self.lastOrderedPPSeqNo
        else:
            lastPpSeqNo = self.lastOrderedPPSeqNo

        if ppSeqNo - lastPpSeqNo != 1:
<<<<<<< HEAD
=======
            logger.debug('{} missing PRE-PREPAREs between {} and {}'.
                         format(self, ppSeqNo, lastPpSeqNo))
>>>>>>> bd760ad0
            return False
        return True

    def revert(self, ledgerId, stateRootHash, reqCount):
        ledger = self.node.getLedger(ledgerId)
        state = self.node.getState(ledgerId)
        logger.info('{} reverting {} txns and state root from {} to {} for'
                    ' ledger {}'.format(self, reqCount, state.headHash,
                                        stateRootHash, ledgerId))
        state.revertToHead(stateRootHash)
        ledger.discardTxns(reqCount)
        self.node.onBatchRejected(ledgerId)

    def validatePrePrepare(self, pp: PrePrepare, sender: str):
        """
        This will apply the requests part of the PrePrepare to the ledger
        and state. It will not commit though (the ledger on disk will not
        change, neither the committed state root hash will change)
        """
        validReqs = []
        inValidReqs = []
        rejects = []
        if self.isMaster:
            # If this PRE-PREPARE is not valid then state and ledger should be
            # reverted
            oldStateRoot = self.stateRootHash(pp.ledgerId, toHex=False)
            logger.debug('{} state root before processing {} is {}'.
                         format(self, pp, oldStateRoot))

        for reqKey in pp.reqIdr:
<<<<<<< HEAD
            req = self.node.requests[reqKey].finalised
            self.processReqDuringBatch(req, validReqs, inValidReqs, rejects)

        if len(validReqs) != pp.discarded:
=======
            req = self.requests[reqKey].finalised
            self.processReqDuringBatch(req, validReqs, inValidReqs, rejects)

        if len(validReqs) != pp.discarded:
            if self.isMaster:
                self.revert(pp.ledgerId, oldStateRoot, len(validReqs))
>>>>>>> bd760ad0
            raise SuspiciousNode(sender, Suspicions.PPR_REJECT_WRONG, pp)

        reqs = validReqs + inValidReqs
        digest = self.batchDigest(reqs)

        # A PRE-PREPARE is sent that does not match request digest
        if digest != pp.digest:
            if self.isMaster:
                self.revert(pp.ledgerId, oldStateRoot, len(validReqs))
            raise SuspiciousNode(sender, Suspicions.PPR_DIGEST_WRONG, pp)

        if self.isMaster:
            if pp.stateRootHash != self.stateRootHash(pp.ledgerId):
                self.revert(pp.ledgerId, oldStateRoot, len(validReqs))
                raise SuspiciousNode(sender, Suspicions.PPR_STATE_WRONG, pp)

            if pp.txnRootHash != self.txnRootHash(pp.ledgerId):
                self.revert(pp.ledgerId, oldStateRoot, len(validReqs))
                raise SuspiciousNode(sender, Suspicions.PPR_TXN_WRONG, pp)

            self.outBox.extend(rejects)

    def canProcessPrePrepare(self, pp: PrePrepare, sender: str) -> bool:
        """
        Decide whether this replica is eligible to process a PRE-PREPARE,
        based on the following criteria:

        - this replica is non-primary replica
        - the request isn't in its list of received PRE-PREPAREs
        - the request is waiting to for PRE-PREPARE and the digest value matches

        :param pp: a PRE-PREPARE msg to process
        :param sender: the name of the node that sent the PRE-PREPARE msg
        :return: True if processing is allowed, False otherwise
        """
        # TODO: Check whether it is rejecting PRE-PREPARE from previous view
        # PRE-PREPARE should not be sent from non primary
        if not self.isMsgFromPrimary(pp, sender):
            raise SuspiciousNode(sender, Suspicions.PPR_FRM_NON_PRIMARY, pp)

        # A PRE-PREPARE is being sent to primary
        if self.isPrimary is True:
            raise SuspiciousNode(sender, Suspicions.PPR_TO_PRIMARY, pp)

        # A PRE-PREPARE is sent that has already been received
        if (pp.viewNo, pp.ppSeqNo) in self.prePrepares:
            raise SuspiciousNode(sender, Suspicions.DUPLICATE_PPR_SENT, pp)

        if not self.node.isParticipating:
            # Let the node stash the pre-prepare
            # TODO: The next processed pre-prepare needs to take consider if
            # the last pre-prepare was stashed or not since stashed requests
            # do not make change to state or ledger
            return True

        nonFinReqs = self.nonFinalisedReqs(pp.reqIdr)

        if nonFinReqs:
            self.enqueuePrePrepare(pp, sender, nonFinReqs)
            return False

        if not self.isNextPrePrepare(pp.ppSeqNo):
            self.enqueuePrePrepare(pp, sender)
            return False

        self.validatePrePrepare(pp, sender)

        return True

    def addToPrePrepares(self, pp: PrePrepare) -> None:
        """
        Add the specified PRE-PREPARE to this replica's list of received
        PRE-PREPAREs and try sending PREPARE

        :param pp: the PRE-PREPARE to add to the list
        """
        key = (pp.viewNo, pp.ppSeqNo)
        self.prePrepares[key] = pp
<<<<<<< HEAD
=======
        self.lastPrePrepareSeqNo = pp.ppSeqNo
>>>>>>> bd760ad0
        self.dequeuePrepares(*key)
        self.dequeueCommits(*key)
        self.stats.inc(TPCStat.PrePrepareRcvd)
        self.tryPrepare(pp)

    def hasPrepared(self, request) -> bool:
        return self.prepares.hasPrepareFrom(request, self.name)

    def canPrepare(self, ppReq) -> (bool, str):
        """
        Return whether the batch of requests in the PRE-PREPARE can
        proceed to the PREPARE step.

        :param ppReq: any object with identifier and requestId attributes
        """
        if not self.shouldParticipate(ppReq.viewNo, ppReq.ppSeqNo):
            return False, 'should not participate in consensus for {}'.format(ppReq)
        if self.hasPrepared(ppReq):
            return False, 'has already sent PREPARE for {}'.format(ppReq)
        return True, ''
<<<<<<< HEAD
            # and self.requests.isFinalised((ppReq.identifier,
            #                                ppReq.reqId))
=======
>>>>>>> bd760ad0

    def validatePrepare(self, prepare: Prepare, sender: str) -> bool:
        """
        Return whether the PREPARE specified is valid.

        :param prepare: the PREPARE to validate
        :param sender: the name of the node that sent the PREPARE
        :return: True if PREPARE is valid, False otherwise
        """
        key = (prepare.viewNo, prepare.ppSeqNo)
        # primaryStatus = self.isPrimaryForMsg(prepare)
        primaryStatus = self.isPrimary

<<<<<<< HEAD
        # ppReqs = self.sentPrePrepares if primaryStatus else self.prePrepares
=======
>>>>>>> bd760ad0
        ppReq = self.getPrePrepare(*key)

        # If a non primary replica and receiving a PREPARE request before a
        # PRE-PREPARE request, then proceed

        # PREPARE should not be sent from primary
        if self.isMsgFromPrimary(prepare, sender):
            raise SuspiciousNode(sender, Suspicions.PR_FRM_PRIMARY, prepare)

        # If non primary replica
        if primaryStatus is False:
            if self.prepares.hasPrepareFrom(prepare, sender):
                raise SuspiciousNode(sender, Suspicions.DUPLICATE_PR_SENT, prepare)
            # If PRE-PREPARE not received for the PREPARE, might be slow network
            if not ppReq:
                self.enqueuePrepare(prepare, sender)
                return False
        # If primary replica
        if primaryStatus is True:
            if self.prepares.hasPrepareFrom(prepare, sender):
                raise SuspiciousNode(sender, Suspicions.DUPLICATE_PR_SENT, prepare)
            # If PRE-PREPARE was not sent for this PREPARE, certainly
            # malicious behavior
            elif not ppReq:
                raise SuspiciousNode(sender, Suspicions.UNKNOWN_PR_SENT, prepare)

        if primaryStatus is None and not ppReq:
            self.enqueuePrepare(prepare, sender)
            return False

        if prepare.digest != ppReq.digest:
            raise SuspiciousNode(sender, Suspicions.PR_DIGEST_WRONG, prepare)

        elif prepare.stateRootHash != ppReq.stateRootHash:
            raise SuspiciousNode(sender, Suspicions.PR_STATE_WRONG,
                                 prepare)
        elif prepare.txnRootHash != ppReq.txnRootHash:
            raise SuspiciousNode(sender, Suspicions.PR_TXN_WRONG,
                                 prepare)
        else:
            return True

    def addToPrepares(self, prepare: Prepare, sender: str):
        """
        Add the specified PREPARE to this replica's list of received
        PREPAREs and try sending COMMIT

        :param prepare: the PREPARE to add to the list
        """
        self.prepares.addVote(prepare, sender)
        self.tryCommit(prepare)

    def getPrePrepare(self, viewNo, ppSeqNo):
        key = (viewNo, ppSeqNo)
        if key in self.sentPrePrepares:
            return self.sentPrePrepares[key]
        if key in self.prePrepares:
            return self.prePrepares[key]

    @property
    def lastPrePrepare(self):
        lastSeqNo = 0
        lastPp = None
        if self.sentPrePrepares:
            (_, s), pp = self.peekitem(self.sentPrePrepares, -1)
            lastSeqNo = s
            lastPp = pp
        if self.prePrepares:
            (_, s), pp = self.peekitem(self.prePrepares, -1)
            if s > lastSeqNo:
                lastSeqNo = s
                lastPp = pp
        return lastPp

    def hasCommitted(self, request) -> bool:
        return self.commits.hasCommitFrom(ThreePhaseKey(
            request.viewNo, request.ppSeqNo), self.name)

    def canCommit(self, prepare: Prepare) -> (bool, str):
        """
        Return whether the specified PREPARE can proceed to the Commit
        step.

        Decision criteria:

        - If this replica has got just 2f PREPARE requests then commit request.
        - If less than 2f PREPARE requests then probably there's no consensus on
            the request; don't commit
        - If more than 2f then already sent COMMIT; don't commit

        :param prepare: the PREPARE
        """
        if not self.shouldParticipate(prepare.viewNo, prepare.ppSeqNo):
            return False, 'should not participate in consensus for {}'.format(prepare)
        if not self.prepares.hasQuorum(prepare, self.f):
            return False, 'does not have prepare quorum for {}'.format(prepare)
        if self.hasCommitted(prepare):
            return False, 'has already sent COMMIT for {}'.format(prepare)
        return True, ''

    def validateCommit(self, commit: Commit, sender: str) -> bool:
        """
        Return whether the COMMIT specified is valid.

        :param commit: the COMMIT to validate
        :return: True if `request` is valid, False otherwise
        """
        key = (commit.viewNo, commit.ppSeqNo)
        ppReq = self.getPrePrepare(*key)
        if not ppReq:
            self.enqueueCommit(commit, sender)
            return False

        if (key not in self.prepares and
                key not in self.preparesWaitingForPrePrepare):
            logger.debug("{} rejecting COMMIT{} due to lack of prepares".
                         format(self, key))
            # raise SuspiciousNode(sender, Suspicions.UNKNOWN_CM_SENT, commit)
            return False
        elif self.commits.hasCommitFrom(commit, sender):
            raise SuspiciousNode(sender, Suspicions.DUPLICATE_CM_SENT, commit)
        else:
            return True

    def addToCommits(self, commit: Commit, sender: str):
        """
        Add the specified COMMIT to this replica's list of received
        commit requests.

        :param commit: the COMMIT to add to the list
        :param sender: the name of the node that sent the COMMIT
        """
        self.commits.addVote(commit, sender)
        self.tryOrder(commit)

    def hasOrdered(self, viewNo, ppSeqNo) -> bool:
        return (viewNo, ppSeqNo) in self.ordered

    def canOrder(self, commit: Commit) -> Tuple[bool, Optional[str]]:
        """
        Return whether the specified commitRequest can be returned to the node.

        Decision criteria:

        - If have got just 2f+1 Commit requests then return request to node
        - If less than 2f+1 of commit requests then probably don't have
            consensus on the request; don't return request to node
        - If more than 2f+1 then already returned to node; don't return request
            to node

        :param commit: the COMMIT
        """
        if not self.commits.hasQuorum(commit, self.f):
            return False, "no quorum: {} commits where f is {}".\
                          format(commit, self.f)

        key = (commit.viewNo, commit.ppSeqNo)
        if self.hasOrdered(*key):
            return False, "already ordered"

        if not self.all_prev_ordered(commit):
            viewNo, ppSeqNo = commit.viewNo, commit.ppSeqNo
            if viewNo not in self.stashed_out_of_order_commits:
                self.stashed_out_of_order_commits[viewNo] = {}
            self.stashed_out_of_order_commits[viewNo][ppSeqNo] = commit
            self.startRepeating(self.process_stashed_out_of_order_commits, 1)
            return False, "stashing {} since out of order".\
                format(commit)

        return True, None

<<<<<<< HEAD
    def isNextInOrdering(self, commit: Commit):
=======
    def all_prev_ordered(self, commit: Commit):
        """
        Return True if all previous COMMITs have been ordered
        """
>>>>>>> bd760ad0
        # TODO: This method does a lot of work, choose correct data
        # structures to make it efficient.
        viewNo, ppSeqNo = commit.viewNo, commit.ppSeqNo

        if self.ordered and self.ordered[-1] == (viewNo, ppSeqNo-1):
            # Last ordered was in same view as this COMMIT
            return True

        # if some PREPAREs/COMMITs were completely missed in the same view
        toCheck = set()
        toCheck.update(set(self.sentPrePrepares.keys()))
        toCheck.update(set(self.prePrepares.keys()))
        toCheck.update(set(self.prepares.keys()))
        toCheck.update(set(self.commits.keys()))
        for (v, p) in toCheck:
<<<<<<< HEAD
            if v < viewNo:
=======
            if v < viewNo and (v, p) not in self.ordered:
>>>>>>> bd760ad0
                # Have commits from previous view that are unordered.
                return False
            if v == viewNo and p < ppSeqNo and (v, p) not in self.ordered:
                # If unordered commits are found with lower ppSeqNo then this
                # cannot be ordered.
                return False

<<<<<<< HEAD
        # TODO: Revisit PBFT paper, how to make sure that last request of the
        # last view has been ordered? Need change in `VIEW CHANGE` mechanism.
        # View change needs to communicate what the last request was.
        return True

    def orderStashedCommits(self):
        logger.debug('{} trying to order from stashed commits. {} {}'.
                     format(self, self.ordered, self.stashedCommitsForOrdering))
=======
        return True

    def process_stashed_out_of_order_commits(self):
        # This method is called periodically to check for any commits that
        # were stashed due to lack of commits before them and orders them if it can
        logger.debug('{} trying to order from out of order commits. {} {}'.
                     format(self, self.ordered, self.stashed_out_of_order_commits))
>>>>>>> bd760ad0
        if self.ordered:
            lastOrdered = self.ordered[-1]
            vToRemove = set()
            for v in self.stashed_out_of_order_commits:
                if v < lastOrdered[0] and self.stashed_out_of_order_commits[v]:
                    raise RuntimeError("{} found commits {} from previous view {}"
                                       " that were not ordered but last ordered"
                                       " is {}".format(self, self.stashed_out_of_order_commits[v], v, lastOrdered))
                pToRemove = set()
                for p, commit in self.stashed_out_of_order_commits[v].items():
                    if (v, p) in self.ordered:
                        pToRemove.add(p)
                        continue
                    if (v == lastOrdered[0] and lastOrdered == (v, p - 1)) or \
                            (v > lastOrdered[0] and self.isLowestCommitInView(commit)):
                        logger.debug("{} ordering stashed commit {}".
                                     format(self, commit))
                        if self.tryOrder(commit):
                            lastOrdered = (v, p)
                            pToRemove.add(p)

                for p in pToRemove:
                    del self.stashed_out_of_order_commits[v][p]
                if not self.stashed_out_of_order_commits[v]:
                    vToRemove.add(v)

            for v in vToRemove:
                del self.stashed_out_of_order_commits[v]

<<<<<<< HEAD
            if not self.stashedCommitsForOrdering:
                self.stopRepeating(self.orderStashedCommits)
=======
            if not self.stashed_out_of_order_commits:
                self.stopRepeating(self.process_stashed_out_of_order_commits)
>>>>>>> bd760ad0

    def isLowestCommitInView(self, commit):
        view_no = commit.viewNo
        if view_no > self.viewNo:
            logger.debug('{} encountered {} which belongs to a later view'
                         .format(self, commit))
            return False
        if view_no != self.viewNo and view_no not in self.view_ends_at:
            logger.debug('{} encountered {} from past view for which dont know '
                         'the end of view'.format(self, commit))
            return False

        ppSeqNos = []
        for v, p in self.commits:
            if v == commit.viewNo:
                ppSeqNos.append(p)
        return min(ppSeqNos) == commit.ppSeqNo if ppSeqNos else True

<<<<<<< HEAD
    def tryOrdering(self, commit: Commit) -> bool:
        """
        Attempt to send an ORDERED request for the specified COMMIT to the
        node.

        :param commit: the COMMIT message
        """
        key = (commit.viewNo, commit.ppSeqNo)
        logger.debug("{} trying to order COMMIT{}".format(self, key))
        ppReq = self.getPrePrepare(*key)
        assert ppReq
        self.doOrder(ppReq)
        return True

    def doOrder(self, pp: PrePrepare):
        key = (pp.viewNo, pp.ppSeqNo)
=======
    def doOrder(self, commit: Commit):
        key = (commit.viewNo, commit.ppSeqNo)
        logger.debug("{} ordering COMMIT{}".format(self, key))
        pp = self.getPrePrepare(*key)
        assert pp
>>>>>>> bd760ad0
        self.addToOrdered(*key)
        ordered = Ordered(self.instId,
                          pp.viewNo,
                          pp.reqIdr[:pp.discarded],
                          pp.ppSeqNo,
                          pp.ppTime,
                          pp.ledgerId,
                          pp.stateRootHash,
                          pp.txnRootHash)
        # TODO: Should not order or add to checkpoint while syncing
        # 3 phase state.
        if key in self.stashingWhileCatchingUp:
            if self.isMaster and self.node.isParticipating:
                # While this request arrived the node was catching up but the
                # node has caught up and applied the stash so apply this request
                logger.debug('{} found that 3PC of ppSeqNo {} outlived the '
                             'catchup process'.format(self, pp.ppSeqNo))
                for reqKey in pp.reqIdr[:pp.discarded]:
                    req = self.requests[reqKey].finalised
                    self.node.applyReq(req)
            self.stashingWhileCatchingUp.remove(key)
<<<<<<< HEAD
        self.send(ordered, TPCStat.OrderSent)
        logger.debug("{} ordered request {}".format(self, key))
        self.addToCheckpoint(pp.ppSeqNo, pp.digest)
=======

        for k in pp.reqIdr:
            # Using discard since the key may not be present as in case of
            # primary, the key was popped out while creating PRE-PREPARE.
            # Or in case of node catching up, it will not validate
            # PRE-PREPAREs or PREPAREs but will only validate number of COMMITs
            #  and their consistency with PRE-PREPARE of PREPAREs
            self.requestQueues[pp.ledgerId].discard(k)

        self.send(ordered, TPCStat.OrderSent)
        logger.debug("{} ordered request {}".format(self, key))
        self.addToCheckpoint(pp.ppSeqNo, pp.digest)
        return True
>>>>>>> bd760ad0

    def processCheckpoint(self, msg: Checkpoint, sender: str):
        logger.debug('{} received checkpoint {} from {}'.
                     format(self, msg, sender))
        seqNoEnd = msg.seqNoEnd
        if self.isPpSeqNoStable(seqNoEnd):
            self.discard(msg, reason="Checkpoint already stable",
                         logMethod=logger.debug)
            return

        seqNoStart = msg.seqNoStart
        key = (seqNoStart, seqNoEnd)
        if key in self.checkpoints and self.checkpoints[key].digest:
            ckState = self.checkpoints[key]
            if ckState.digest == msg.digest:
                ckState.receivedDigests[sender] = msg.digest
            else:
                logger.error("{} received an incorrect digest {} for "
                             "checkpoint {} from {}".format(self,
                                                            msg.digest,
                                                            key,
                                                            sender))
                return
            self.checkIfCheckpointStable(key)
        else:
            self.stashCheckpoint(msg, sender)

    def _newCheckpointState(self, ppSeqNo, digest) -> CheckpointState:
        s, e = ppSeqNo, ppSeqNo + self.config.CHK_FREQ - 1
        logger.debug("{} adding new checkpoint state for {}".
                     format(self, (s, e)))
        state = CheckpointState(ppSeqNo, [digest, ], None, {}, False)
        self.checkpoints[s, e] = state
        return state

    def addToCheckpoint(self, ppSeqNo, digest):
        for (s, e) in self.checkpoints.keys():
            if s <= ppSeqNo <= e:
                state = self.checkpoints[s, e]  # type: CheckpointState
                state.digests.append(digest)
                state = updateNamedTuple(state, seqNo=ppSeqNo)
                self.checkpoints[s, e] = state
                break
        else:
            state = self._newCheckpointState(ppSeqNo, digest)
            s, e = ppSeqNo, ppSeqNo + self.config.CHK_FREQ - 1

        if len(state.digests) == self.config.CHK_FREQ:
            state = updateNamedTuple(state,
                                     digest=sha256(
                                         serialize(state.digests).encode()
                                     ).hexdigest(),
                                     digests=[])
            self.checkpoints[s, e] = state
            self.send(Checkpoint(self.instId, self.viewNo, s, e,
                                 state.digest))
            self.processStashedCheckpoints((s, e))

    def markCheckPointStable(self, seqNo):
        previousCheckpoints = []
        for (s, e), state in self.checkpoints.items():
            if e == seqNo:
                state = updateNamedTuple(state, isStable=True)
                self.checkpoints[s, e] = state
                break
            else:
                previousCheckpoints.append((s, e))
        else:
            logger.error("{} could not find {} in checkpoints".
                         format(self, seqNo))
            return
        self.h = seqNo
        for k in previousCheckpoints:
            logger.debug("{} removing previous checkpoint {}".format(self, k))
            self.checkpoints.pop(k)
        self.gc(seqNo)
        logger.debug("{} marked stable checkpoint {}".format(self, (s, e)))
        self.processStashedMsgsForNewWaterMarks()

    def checkIfCheckpointStable(self, key: Tuple[int, int]):
        ckState = self.checkpoints[key]
        if len(ckState.receivedDigests) == 2 * self.f:
            self.markCheckPointStable(ckState.seqNo)
            return True
        else:
            logger.debug('{} has state.receivedDigests as {}'.
                         format(self, ckState.receivedDigests.keys()))
            return False

    def stashCheckpoint(self, ck: Checkpoint, sender: str):
        seqNoStart, seqNoEnd = ck.seqNoStart, ck.seqNoEnd
        if (seqNoStart, seqNoEnd) not in self.stashedRecvdCheckpoints:
            self.stashedRecvdCheckpoints[seqNoStart, seqNoEnd] = {}
        self.stashedRecvdCheckpoints[seqNoStart, seqNoEnd][sender] = ck

    def processStashedCheckpoints(self, key):
        i = 0
        if key in self.stashedRecvdCheckpoints:
            for sender, ck in self.stashedRecvdCheckpoints[key].items():
                self.processCheckpoint(ck, sender)
                i += 1
        logger.debug('{} processed {} stashed checkpoints for {}'.
                     format(self, i, key))
        return i

    def gc(self, tillSeqNo):
        logger.debug("{} cleaning up till {}".format(self, tillSeqNo))
        tpcKeys = set()
        reqKeys = set()
        for (v, p), pp in self.sentPrePrepares.items():
            if p <= tillSeqNo:
                tpcKeys.add((v, p))
                for reqKey in pp.reqIdr:
                    reqKeys.add(reqKey)
        for (v, p), pp in self.prePrepares.items():
            if p <= tillSeqNo:
                tpcKeys.add((v, p))
                for reqKey in pp.reqIdr:
                    reqKeys.add(reqKey)

        logger.debug("{} found {} 3 phase keys to clean".
                     format(self, len(tpcKeys)))
        logger.debug("{} found {} request keys to clean".
                     format(self, len(reqKeys)))

        for k in tpcKeys:
            self.sentPrePrepares.pop(k, None)
            self.prePrepares.pop(k, None)
            self.prepares.pop(k, None)
            self.commits.pop(k, None)
<<<<<<< HEAD
            # if k in self.ordered:
            #     self.ordered.remove(k)
=======
>>>>>>> bd760ad0

        for k in reqKeys:
            self.requests[k].forwardedTo -= 1
            if self.requests[k].forwardedTo == 0:
                logger.debug('{} clearing requests {} from previous checkpoints'.
                             format(self, len(reqKeys)))
                self.requests.pop(k)

    def stashOutsideWatermarks(self, item: Union[ReqDigest, Tuple]):
        self.stashingWhileOutsideWaterMarks.append(item)

    def processStashedMsgsForNewWaterMarks(self):
        # `stashingWhileOutsideWaterMarks` can grow from methods called in the
        # loop below, so `stashingWhileOutsideWaterMarks` might never
        # become empty during the execution of this method resulting
        # in an infinite loop
        itemsToConsume = len(self.stashingWhileOutsideWaterMarks)
        while itemsToConsume:
            item = self.stashingWhileOutsideWaterMarks.popleft()
            logger.debug("{} processing stashed item {} after new stable "
                         "checkpoint".format(self, item))

            if isinstance(item, tuple) and len(item) == 2:
                self.dispatchThreePhaseMsg(*item)
            else:
                logger.error("{} cannot process {} "
                             "from stashingWhileOutsideWaterMarks".
                             format(self, item))
            itemsToConsume -= 1

    @staticmethod
    def peekitem(d, i):
        # Adding it since its not present in version supported by
        # Ubuntu repositories.
        key = d._list[i]
        return key, d[key]

    @property
    def firstCheckPoint(self) -> Tuple[Tuple[int, int], CheckpointState]:
        if not self.checkpoints:
            return None
        else:
            return self.peekitem(self.checkpoints, 0)
            # return self.checkpoints.peekitem(0)

    @property
    def lastCheckPoint(self) -> Tuple[Tuple[int, int], CheckpointState]:
        if not self.checkpoints:
            return None
        else:
            return self.peekitem(self.checkpoints, -1)
            # return self.checkpoints.peekitem(-1)

    def isPpSeqNoStable(self, ppSeqNo):
        """
        :param ppSeqNo:
        :return: True if ppSeqNo is less than or equal to last stable
        checkpoint, false otherwise
        """
        ck = self.firstCheckPoint
        if ck:
            _, ckState = ck
            return ckState.isStable and ckState.seqNo >= ppSeqNo
        else:
            return False

    def isPpSeqNoBetweenWaterMarks(self, ppSeqNo: int):
        return self.h < ppSeqNo <= self.H

    def addToOrdered(self, viewNo: int, ppSeqNo: int):
        self.ordered.add((viewNo, ppSeqNo))
<<<<<<< HEAD
        self.lastOrderedPPSeqNo = ppSeqNo

    def enqueuePrePrepare(self, ppMsg: PrePrepare, sender: str, nonFinReqs: Set=None):
        if nonFinReqs:
            logger.debug("Queueing pre-prepares due to unavailability of finalised "
                         "requests. PrePrepare {} from {}".format(ppMsg, sender))
            self.prePreparesPendingFinReqs.append((ppMsg, sender, nonFinReqs))
        else:
            # Possible exploit, an malicious party can send an invalid
            # pre-prepare and over-write the correct one?
            logger.debug(
                "Queueing pre-prepares due to unavailability of previous "
                "pre-prepares. PrePrepare {} from {}".format(ppMsg, sender))
            self.prePreparesPendingPrevPP[ppMsg.viewNo, ppMsg.ppSeqNo] = (ppMsg, sender)

    def dequeuePrePrepares(self):
        ppsReady = []
=======
        if ppSeqNo > self.lastOrderedPPSeqNo:
            self.lastOrderedPPSeqNo = ppSeqNo

    def enqueuePrePrepare(self, ppMsg: PrePrepare, sender: str,
                          nonFinReqs: Set=None):
        if nonFinReqs:
            logger.debug("Queueing pre-prepares due to unavailability of finalised "
                         "requests. PrePrepare {} from {}".format(ppMsg, sender))
            self.prePreparesPendingFinReqs.append((ppMsg, sender, nonFinReqs))
        else:
            # Possible exploit, an malicious party can send an invalid
            # pre-prepare and over-write the correct one?
            logger.debug(
                "Queueing pre-prepares due to unavailability of previous "
                "pre-prepares. PrePrepare {} from {}".format(ppMsg, sender))
            self.prePreparesPendingPrevPP[ppMsg.viewNo, ppMsg.ppSeqNo] = (ppMsg, sender)

    def dequeuePrePrepares(self):
        """
        Dequeue any received PRE-PREPAREs that did not have finalized requests
        or the replica was missing any PRE-PREPAREs before it
        :return:
        """
        ppsReady = []
        # Check if any requests have become finalised belonging to any stashed
        # PRE-PREPAREs.
>>>>>>> bd760ad0
        for i, (pp, sender, reqIds) in enumerate(self.prePreparesPendingFinReqs):
            finalised = set()
            for r in reqIds:
                if self.requests.isFinalised(r):
                    finalised.add(r)
            diff = reqIds.difference(finalised)
<<<<<<< HEAD
=======
            # All requests become finalised
>>>>>>> bd760ad0
            if not diff:
                ppsReady.append(i)
            self.prePreparesPendingFinReqs[i] = (pp, sender, diff)

<<<<<<< HEAD
        for i in ppsReady:
=======
        for i in sorted(ppsReady, reverse=True):
>>>>>>> bd760ad0
            pp, sender, _ = self.prePreparesPendingFinReqs.pop(i)
            self.prePreparesPendingPrevPP[pp.viewNo, pp.ppSeqNo] = (pp, sender)

        r = 0
        while self.prePreparesPendingPrevPP and self.isNextPrePrepare(
                self.prePreparesPendingPrevPP.iloc[0][1]):
            _, (pp, sender) = self.prePreparesPendingPrevPP.popitem(last=False)
<<<<<<< HEAD
            if pp.viewNo < self.viewNo:
                self.discard(pp,
                             "Pre-Prepare from a previous view",
=======
            if not self.can_pp_seq_no_be_in_view(pp.viewNo, pp.ppSeqNo):
                self.discard(pp, "Pre-Prepare from a previous view",
>>>>>>> bd760ad0
                             logger.debug)
                continue
            self.processPrePrepare(pp, sender)
            r += 1
        return r

    def enqueuePrepare(self, pMsg: Prepare, sender: str):
        logger.debug("Queueing prepare due to unavailability of PRE-PREPARE. "
                     "Prepare {} from {}".format(pMsg, sender))
        key = (pMsg.viewNo, pMsg.ppSeqNo)
        if key not in self.preparesWaitingForPrePrepare:
            self.preparesWaitingForPrePrepare[key] = deque()
        self.preparesWaitingForPrePrepare[key].append((pMsg, sender))

    def dequeuePrepares(self, viewNo: int, ppSeqNo: int):
        key = (viewNo, ppSeqNo)
        if key in self.preparesWaitingForPrePrepare:
            i = 0
            # Keys of pending prepares that will be processed below
            while self.preparesWaitingForPrePrepare[key]:
                prepare, sender = self.preparesWaitingForPrePrepare[
                    key].popleft()
                logger.debug("{} popping stashed PREPARE{}".format(self, key))
                self.processPrepare(prepare, sender)
                i += 1
            self.preparesWaitingForPrePrepare.pop(key)
            logger.debug("{} processed {} PREPAREs waiting for PRE-PREPARE for"
                         " view no {} and seq no {}".
                         format(self, i, viewNo, ppSeqNo))

    def enqueueCommit(self, request: Commit, sender: str):
        logger.debug("Queueing commit due to unavailability of PREPARE. "
                     "Request {} from {}".format(request, sender))
        key = (request.viewNo, request.ppSeqNo)
        if key not in self.commitsWaitingForPrepare:
            self.commitsWaitingForPrepare[key] = deque()
        self.commitsWaitingForPrepare[key].append((request, sender))

    def dequeueCommits(self, viewNo: int, ppSeqNo: int):
        key = (viewNo, ppSeqNo)
        if key in self.commitsWaitingForPrepare:
            i = 0
            # Keys of pending prepares that will be processed below
            while self.commitsWaitingForPrepare[key]:
                commit, sender = self.commitsWaitingForPrepare[
                    key].popleft()
                logger.debug("{} popping stashed COMMIT{}".format(self, key))
                self.processCommit(commit, sender)
                i += 1
            self.commitsWaitingForPrepare.pop(key)
            logger.debug("{} processed {} COMMITs waiting for PREPARE for"
                         " view no {} and seq no {}".
                         format(self, i, viewNo, ppSeqNo))

    def getDigestFor3PhaseKey(self, key: ThreePhaseKey) -> Optional[str]:
        reqKey = self.getReqKeyFrom3PhaseKey(key)
        digest = self.requests.digest(reqKey)
        if not digest:
            logger.debug("{} could not find digest in sent or received "
                         "PRE-PREPAREs or PREPAREs for 3 phase key {} and req "
                         "key {}".format(self, key, reqKey))
            return None
        else:
            return digest

    def getReqKeyFrom3PhaseKey(self, key: ThreePhaseKey):
        reqKey = None
        if key in self.sentPrePrepares:
            reqKey = self.sentPrePrepares[key][0]
        elif key in self.prePrepares:
            reqKey = self.prePrepares[key][0]
        elif key in self.prepares:
            reqKey = self.prepares[key][0]
        else:
            logger.debug("Could not find request key for 3 phase key {}".
                         format(key))
        return reqKey

    def can_pp_seq_no_be_in_view(self, view_no, pp_seq_no):
        """
        Checks if the `pp_seq_no` could have been in view `view_no`. It will
        return False when the `pp_seq_no` belongs to a later view than
        `view_no` else will return True
        :return:
        """
        assert view_no <= self.viewNo
        return view_no == self.viewNo or (view_no < self.viewNo and (
                        view_no in self.view_ends_at and
                        pp_seq_no <= self.view_ends_at[view_no][0]))

    @property
    def threePhaseState(self):
        # TODO: This method is incomplete
        # Gets the current stable and unstable checkpoints and creates digest
        # of unstable checkpoints
        if self.checkpoints:
            pass
        else:
            state = []
        return ThreePCState(self.instId, state)

    def process3PhaseState(self, msg: ThreePCState, sender: str):
        # TODO: This is not complete
        pass

    def send(self, msg, stat=None) -> None:
        """
        Send a message to the node on which this replica resides.

        :param stat:
        :param rid: remote id of one recipient (sends to all recipients if None)
        :param msg: the message to send
        """
        logger.display("{} sending {}".format(self, msg.__class__.__name__),
                       extra={"cli": True, "tags": ['sending']})
        logger.trace("{} sending {}".format(self, msg))
        if stat:
            self.stats.inc(stat)
        self.outBox.append(msg)

    def caught_up_till_pp_seq_no(self, last_caught_up_pp_seq_no):
        self.addToOrdered(self.viewNo, last_caught_up_pp_seq_no)
        # self._remove_till_caught_up_pp_seq_no(last_caught_up_pp_seq_no)

    def _remove_till_caught_up_pp_seq_no(self, last_caught_up_pp_seq_no):
        outdated_pre_prepares = set()
        for key, pp in self.prePrepares.items():
            if (key[1] <= last_caught_up_pp_seq_no):
                outdated_pre_prepares.add((pp.viewNo, pp.ppSeqNo, pp.ledgerId))
                self.prePrepares.pop(key, None)
                self.ordered.add((pp.viewNo, pp.ppSeqNo))

        for key in sorted(list(outdated_pre_prepares), key=itemgetter(1), reverse=True):
            count, _, prevStateRoot = self.batches[key[1]]
            self.batches.pop(key[1])
            self.sentPrePrepares.pop(key, None)
            self.prepares.pop(key, None)

            ledger_id = key[2]
            ledger = self.node.getLedger(ledger_id)
            ledger.discardTxns(len(ledger.uncommittedTxns))

            state = self.node.getState(ledger_id)
            state.revertToHead(state.committedHeadHash)<|MERGE_RESOLUTION|>--- conflicted
+++ resolved
@@ -15,22 +15,14 @@
 
 import plenum.server.node
 from plenum.common.config_util import getConfig
-<<<<<<< HEAD
-from plenum.common.exceptions import SuspiciousNode, InvalidClientRequest, \
-=======
 from plenum.common.exceptions import SuspiciousNode, \
->>>>>>> bd760ad0
     InvalidClientMessageException, UnknownIdentifier
 from plenum.common.signing import serialize
 from plenum.common.txn_util import reqToTxn
 from plenum.common.types import PrePrepare, \
     Prepare, Commit, Ordered, ThreePhaseMsg, ThreePhaseKey, ThreePCState, \
     CheckpointState, Checkpoint, Reject, f, InstanceChange
-<<<<<<< HEAD
-from plenum.common.request import ReqDigest, Request
-=======
 from plenum.common.request import ReqDigest, Request, ReqKey
->>>>>>> bd760ad0
 from plenum.common.message_processor import MessageProcessor
 from plenum.common.util import updateNamedTuple
 from stp_core.common.log import getlogger
@@ -95,11 +87,7 @@
 
         self.config = getConfig()
 
-<<<<<<< HEAD
-        routerArgs = [(Request, self.readyFor3PC)]
-=======
         routerArgs = [(ReqKey, self.readyFor3PC)]
->>>>>>> bd760ad0
 
         for r in [PrePrepare, Prepare, Commit]:
             routerArgs.append((r, self.processThreePhaseMsg))
@@ -178,22 +166,13 @@
         # Dictionary of sent PRE-PREPARE that are stored by primary replica
         # which it has broadcasted to all other non primary replicas
         # Key of dictionary is a 2 element tuple with elements viewNo,
-<<<<<<< HEAD
-        # pre-prepare seqNo and value is a tuple of Request Digest and time
-=======
         # pre-prepare seqNo and value is the received PRE-PREPARE
->>>>>>> bd760ad0
         self.sentPrePrepares = SortedDict(lambda k: k[1])
         # type: Dict[Tuple[int, int], PrePrepare]
 
         # Dictionary of received PRE-PREPAREs. Key of dictionary is a 2
-<<<<<<< HEAD
-        # element tuple with elements viewNo, pre-prepare seqNo and value is
-        # a list of tuples of Request Keys and time
-=======
         # element tuple with elements viewNo, pre-prepare seqNo and value
         # is the received PRE-PREPARE
->>>>>>> bd760ad0
         self.prePrepares = SortedDict(lambda k: k[1])
         # type: Dict[Tuple[int, int], PrePrepare]
 
@@ -237,8 +216,6 @@
         self._h = 0              # type: int
         # Set high water mark (`H`) too
         self.h = 0   # type: int
-<<<<<<< HEAD
-=======
 
         self._lastPrePrepareSeqNo = self.h  # type: int
 
@@ -252,7 +229,6 @@
             self.requestQueues[ledger_id] = OrderedSet()
 
         self.batches = OrderedDict()  # type: OrderedDict[int, Tuple[int, float, bytes]]
->>>>>>> bd760ad0
 
         # TODO: Need to have a timer for each ledger
         self.lastBatchCreated = time.perf_counter()
@@ -334,8 +310,6 @@
         self._h = n
         self.H = self._h + self.config.LOG_SIZE
         logger.debug('{} set watermarks as {} {}'.format(self, self.h, self.H))
-<<<<<<< HEAD
-=======
 
     @property
     def lastPrePrepareSeqNo(self):
@@ -353,7 +327,6 @@
         else:
             logger.info('{} cannot set lastPrePrepareSeqNo to {} as its '
                          'already {}'.format(self, n, self._lastPrePrepareSeqNo))
->>>>>>> bd760ad0
 
     @property
     def requests(self):
@@ -425,14 +398,7 @@
         self.primaryName = primaryName
         if primaryName == self.name:
             assert self.lastOrderedPPSeqNo >= lastOrderedPPSeqNo
-<<<<<<< HEAD
-            self.lastPrePrepareSeqNo = self.lastOrderedPPSeqNo
-        else:
-            for lid in self.requestQueues:
-                self.requestQueues[lid].clear()
-=======
             self._lastPrePrepareSeqNo = self.lastOrderedPPSeqNo
->>>>>>> bd760ad0
 
     def removeObsoletePpReqs(self):
         # If replica was primary in previous view then remove every sent
@@ -457,8 +423,6 @@
                     self.sentPrePrepares.pop(key)
                     self.prepares.pop(key, None)
 
-<<<<<<< HEAD
-=======
     def is_primary_in_view(self, viewNo: int) -> Optional[bool]:
         """
         Return whether a primary has been selected for this view number.
@@ -494,7 +458,6 @@
         return self.primaryName == sender if self.isMsgForCurrentView(
             msg) else self.primaryNames[msg.viewNo] == sender
 
->>>>>>> bd760ad0
     def _stateChanged(self):
         """
         A series of actions to be performed when the state of this replica
@@ -504,11 +467,6 @@
         """
         self._unstashInBox()
         if self.isPrimary is not None:
-<<<<<<< HEAD
-            # self.process3PhaseReqsQueue()
-            # TODO handle suspicion exceptions here
-=======
->>>>>>> bd760ad0
             try:
                 self.processPostElectionMsgs()
             except SuspiciousNode as ex:
@@ -590,59 +548,36 @@
 
     def processReqDuringBatch(self, req: Request, validReqs: List,
                               inValidReqs: List, rejects: List):
-<<<<<<< HEAD
-=======
         """
         This method will do dynamic validation and apply requests, also it
         will modify `validReqs`, `inValidReqs` and `rejects`
         """
->>>>>>> bd760ad0
         try:
             if self.isMaster:
                 self.node.doDynamicValidation(req)
                 self.node.applyReq(req)
         except (InvalidClientMessageException, UnknownIdentifier) as ex:
             logger.warning('{} encountered exception {} while processing {}, '
-<<<<<<< HEAD
-                        'will reject'.format(self, ex, req))
-=======
                             'will reject'.format(self, ex, req))
->>>>>>> bd760ad0
             rejects.append(Reject(req.identifier, req.reqId, ex))
             inValidReqs.append(req)
         else:
             validReqs.append(req)
 
-<<<<<<< HEAD
-    def create3PCBatch(self, ledgerId):
-        # TODO: If no valid requests then PRE-PREPARE should be sent but rejects
-        #  should be tracked so they can be sent as part of next batch.
-        ppSeqNo = self.lastPrePrepareSeqNo + 1
-        logger.info("{} creating batch {} for ledger {} with state root {}".
-                    format(self, ppSeqNo, ledgerId,
-                           self.stateRootHash(ledgerId, toHex=False)))
-=======
     def create3PCBatch(self, ledger_id):
         ppSeqNo = self.lastPrePrepareSeqNo + 1
         logger.info("{} creating batch {} for ledger {} with state root {}".
                     format(self, ppSeqNo, ledger_id,
                            self.stateRootHash(ledger_id, toHex=False)))
->>>>>>> bd760ad0
         tm = time.time() * 1000
         validReqs = []
         inValidReqs = []
         rejects = []
         while len(validReqs)+len(inValidReqs) < self.config.Max3PCBatchSize \
-<<<<<<< HEAD
-                and self.requestQueues[ledgerId]:
-            req = self.requestQueues[ledgerId].popleft()
-            self.processReqDuringBatch(req, validReqs, inValidReqs, rejects)
-=======
                 and self.requestQueues[ledger_id]:
             key = self.requestQueues[ledger_id].pop(0)  # Remove the first element
             fin_req = self.requests[key].finalised
             self.processReqDuringBatch(fin_req, validReqs, inValidReqs, rejects)
->>>>>>> bd760ad0
 
         reqs = validReqs+inValidReqs
         digest = self.batchDigest(reqs)
@@ -653,19 +588,6 @@
                                    [(req.identifier, req.reqId) for req in reqs],
                                    len(validReqs),
                                    digest,
-<<<<<<< HEAD
-                                   ledgerId,
-                                   self.stateRootHash(ledgerId),
-                                   self.txnRootHash(ledgerId)
-                                   )
-        logger.debug('{} created a PRE-PREPARE with {} requests for ledger {}'
-                     .format(self, len(validReqs), ledgerId))
-        self.lastPrePrepareSeqNo = ppSeqNo
-        if self.isMaster:
-            self.outBox.extend(rejects)
-            self.node.onBatchCreated(ledgerId,
-                                     self.stateRootHash(ledgerId, toHex=False))
-=======
                                    ledger_id,
                                    self.stateRootHash(ledger_id),
                                    self.txnRootHash(ledger_id)
@@ -677,23 +599,16 @@
             self.outBox.extend(rejects)
             self.node.onBatchCreated(ledger_id,
                                      self.stateRootHash(ledger_id, toHex=False))
->>>>>>> bd760ad0
         return prePrepareReq
 
     def sendPrePrepare(self, ppReq: PrePrepare):
         self.sentPrePrepares[ppReq.viewNo, ppReq.ppSeqNo] = ppReq
         self.send(ppReq, TPCStat.PrePrepareSent)
 
-<<<<<<< HEAD
-    def readyFor3PC(self, request: Request):
-        cls = self.node.__class__
-        self.requestQueues[cls.ledgerIdForRequest(request)].append(request)
-=======
     def readyFor3PC(self, key: ReqKey):
         cls = self.node.__class__
         fin_req = self.requests[key].finalised
         self.requestQueues[cls.ledgerIdForRequest(fin_req)].add(key)
->>>>>>> bd760ad0
 
     def serviceQueues(self, limit=None):
         """
@@ -769,17 +684,6 @@
             COMMIT
         :param sender: name of the node that sent this message
         """
-<<<<<<< HEAD
-        # If COMMIT or PREPARE corresponding to which a PRE-PREPARE is
-        # received then proceed otherwise only proceed further if primary
-        # is known
-        if msg.viewNo < self.viewNo:
-            self.discard(msg,
-                         "its a previous view message",
-                         logger.debug)
-            return
-=======
->>>>>>> bd760ad0
         if self.isPrimary is None:
             self.postElectionMsgs.append((msg, sender))
             logger.debug("Replica {} pended request {} from {}".
@@ -798,10 +702,7 @@
         key = (pp.viewNo, pp.ppSeqNo)
         logger.debug("{} received PRE-PREPARE{} from {} at {}".
                      format(self, key, sender, time.perf_counter()))
-<<<<<<< HEAD
-=======
         # Converting each req_idrs from list to tuple
->>>>>>> bd760ad0
         pp = updateNamedTuple(pp, **{f.REQ_IDR.nm: [(i, r)
                                                     for i, r in pp.reqIdr]})
         oldStateRoot = self.stateRootHash(pp.ledgerId, toHex=False)
@@ -870,11 +771,7 @@
         :param sender: name of the node that sent the COMMIT
         """
         logger.debug("{} received COMMIT{} from {}".
-<<<<<<< HEAD
-                     format(self, commit, sender))
-=======
                      format(self, (commit.viewNo, commit.ppSeqNo), sender))
->>>>>>> bd760ad0
         if self.isPpSeqNoStable(commit.ppSeqNo):
             self.discard(commit,
                          "achieved stable checkpoint for Commit",
@@ -910,10 +807,7 @@
         else:
             logger.debug("{} cannot return request to node: {}".
                          format(self, reason))
-<<<<<<< HEAD
-=======
         return canOrder
->>>>>>> bd760ad0
 
     def doPrepare(self, pp: PrePrepare):
         logger.debug("{} Sending PREPARE {} at {}".
@@ -962,11 +856,8 @@
             lastPpSeqNo = self.lastOrderedPPSeqNo
 
         if ppSeqNo - lastPpSeqNo != 1:
-<<<<<<< HEAD
-=======
             logger.debug('{} missing PRE-PREPAREs between {} and {}'.
                          format(self, ppSeqNo, lastPpSeqNo))
->>>>>>> bd760ad0
             return False
         return True
 
@@ -997,19 +888,12 @@
                          format(self, pp, oldStateRoot))
 
         for reqKey in pp.reqIdr:
-<<<<<<< HEAD
-            req = self.node.requests[reqKey].finalised
-            self.processReqDuringBatch(req, validReqs, inValidReqs, rejects)
-
-        if len(validReqs) != pp.discarded:
-=======
             req = self.requests[reqKey].finalised
             self.processReqDuringBatch(req, validReqs, inValidReqs, rejects)
 
         if len(validReqs) != pp.discarded:
             if self.isMaster:
                 self.revert(pp.ledgerId, oldStateRoot, len(validReqs))
->>>>>>> bd760ad0
             raise SuspiciousNode(sender, Suspicions.PPR_REJECT_WRONG, pp)
 
         reqs = validReqs + inValidReqs
@@ -1088,10 +972,7 @@
         """
         key = (pp.viewNo, pp.ppSeqNo)
         self.prePrepares[key] = pp
-<<<<<<< HEAD
-=======
         self.lastPrePrepareSeqNo = pp.ppSeqNo
->>>>>>> bd760ad0
         self.dequeuePrepares(*key)
         self.dequeueCommits(*key)
         self.stats.inc(TPCStat.PrePrepareRcvd)
@@ -1112,11 +993,6 @@
         if self.hasPrepared(ppReq):
             return False, 'has already sent PREPARE for {}'.format(ppReq)
         return True, ''
-<<<<<<< HEAD
-            # and self.requests.isFinalised((ppReq.identifier,
-            #                                ppReq.reqId))
-=======
->>>>>>> bd760ad0
 
     def validatePrepare(self, prepare: Prepare, sender: str) -> bool:
         """
@@ -1130,10 +1006,6 @@
         # primaryStatus = self.isPrimaryForMsg(prepare)
         primaryStatus = self.isPrimary
 
-<<<<<<< HEAD
-        # ppReqs = self.sentPrePrepares if primaryStatus else self.prePrepares
-=======
->>>>>>> bd760ad0
         ppReq = self.getPrePrepare(*key)
 
         # If a non primary replica and receiving a PREPARE request before a
@@ -1305,14 +1177,10 @@
 
         return True, None
 
-<<<<<<< HEAD
-    def isNextInOrdering(self, commit: Commit):
-=======
     def all_prev_ordered(self, commit: Commit):
         """
         Return True if all previous COMMITs have been ordered
         """
->>>>>>> bd760ad0
         # TODO: This method does a lot of work, choose correct data
         # structures to make it efficient.
         viewNo, ppSeqNo = commit.viewNo, commit.ppSeqNo
@@ -1328,11 +1196,7 @@
         toCheck.update(set(self.prepares.keys()))
         toCheck.update(set(self.commits.keys()))
         for (v, p) in toCheck:
-<<<<<<< HEAD
-            if v < viewNo:
-=======
             if v < viewNo and (v, p) not in self.ordered:
->>>>>>> bd760ad0
                 # Have commits from previous view that are unordered.
                 return False
             if v == viewNo and p < ppSeqNo and (v, p) not in self.ordered:
@@ -1340,16 +1204,6 @@
                 # cannot be ordered.
                 return False
 
-<<<<<<< HEAD
-        # TODO: Revisit PBFT paper, how to make sure that last request of the
-        # last view has been ordered? Need change in `VIEW CHANGE` mechanism.
-        # View change needs to communicate what the last request was.
-        return True
-
-    def orderStashedCommits(self):
-        logger.debug('{} trying to order from stashed commits. {} {}'.
-                     format(self, self.ordered, self.stashedCommitsForOrdering))
-=======
         return True
 
     def process_stashed_out_of_order_commits(self):
@@ -1357,7 +1211,6 @@
         # were stashed due to lack of commits before them and orders them if it can
         logger.debug('{} trying to order from out of order commits. {} {}'.
                      format(self, self.ordered, self.stashed_out_of_order_commits))
->>>>>>> bd760ad0
         if self.ordered:
             lastOrdered = self.ordered[-1]
             vToRemove = set()
@@ -1387,13 +1240,8 @@
             for v in vToRemove:
                 del self.stashed_out_of_order_commits[v]
 
-<<<<<<< HEAD
-            if not self.stashedCommitsForOrdering:
-                self.stopRepeating(self.orderStashedCommits)
-=======
             if not self.stashed_out_of_order_commits:
                 self.stopRepeating(self.process_stashed_out_of_order_commits)
->>>>>>> bd760ad0
 
     def isLowestCommitInView(self, commit):
         view_no = commit.viewNo
@@ -1412,30 +1260,11 @@
                 ppSeqNos.append(p)
         return min(ppSeqNos) == commit.ppSeqNo if ppSeqNos else True
 
-<<<<<<< HEAD
-    def tryOrdering(self, commit: Commit) -> bool:
-        """
-        Attempt to send an ORDERED request for the specified COMMIT to the
-        node.
-
-        :param commit: the COMMIT message
-        """
-        key = (commit.viewNo, commit.ppSeqNo)
-        logger.debug("{} trying to order COMMIT{}".format(self, key))
-        ppReq = self.getPrePrepare(*key)
-        assert ppReq
-        self.doOrder(ppReq)
-        return True
-
-    def doOrder(self, pp: PrePrepare):
-        key = (pp.viewNo, pp.ppSeqNo)
-=======
     def doOrder(self, commit: Commit):
         key = (commit.viewNo, commit.ppSeqNo)
         logger.debug("{} ordering COMMIT{}".format(self, key))
         pp = self.getPrePrepare(*key)
         assert pp
->>>>>>> bd760ad0
         self.addToOrdered(*key)
         ordered = Ordered(self.instId,
                           pp.viewNo,
@@ -1457,11 +1286,6 @@
                     req = self.requests[reqKey].finalised
                     self.node.applyReq(req)
             self.stashingWhileCatchingUp.remove(key)
-<<<<<<< HEAD
-        self.send(ordered, TPCStat.OrderSent)
-        logger.debug("{} ordered request {}".format(self, key))
-        self.addToCheckpoint(pp.ppSeqNo, pp.digest)
-=======
 
         for k in pp.reqIdr:
             # Using discard since the key may not be present as in case of
@@ -1475,7 +1299,6 @@
         logger.debug("{} ordered request {}".format(self, key))
         self.addToCheckpoint(pp.ppSeqNo, pp.digest)
         return True
->>>>>>> bd760ad0
 
     def processCheckpoint(self, msg: Checkpoint, sender: str):
         logger.debug('{} received checkpoint {} from {}'.
@@ -1606,11 +1429,6 @@
             self.prePrepares.pop(k, None)
             self.prepares.pop(k, None)
             self.commits.pop(k, None)
-<<<<<<< HEAD
-            # if k in self.ordered:
-            #     self.ordered.remove(k)
-=======
->>>>>>> bd760ad0
 
         for k in reqKeys:
             self.requests[k].forwardedTo -= 1
@@ -1682,10 +1500,11 @@
 
     def addToOrdered(self, viewNo: int, ppSeqNo: int):
         self.ordered.add((viewNo, ppSeqNo))
-<<<<<<< HEAD
-        self.lastOrderedPPSeqNo = ppSeqNo
-
-    def enqueuePrePrepare(self, ppMsg: PrePrepare, sender: str, nonFinReqs: Set=None):
+        if ppSeqNo > self.lastOrderedPPSeqNo:
+            self.lastOrderedPPSeqNo = ppSeqNo
+
+    def enqueuePrePrepare(self, ppMsg: PrePrepare, sender: str,
+                          nonFinReqs: Set=None):
         if nonFinReqs:
             logger.debug("Queueing pre-prepares due to unavailability of finalised "
                          "requests. PrePrepare {} from {}".format(ppMsg, sender))
@@ -1699,26 +1518,6 @@
             self.prePreparesPendingPrevPP[ppMsg.viewNo, ppMsg.ppSeqNo] = (ppMsg, sender)
 
     def dequeuePrePrepares(self):
-        ppsReady = []
-=======
-        if ppSeqNo > self.lastOrderedPPSeqNo:
-            self.lastOrderedPPSeqNo = ppSeqNo
-
-    def enqueuePrePrepare(self, ppMsg: PrePrepare, sender: str,
-                          nonFinReqs: Set=None):
-        if nonFinReqs:
-            logger.debug("Queueing pre-prepares due to unavailability of finalised "
-                         "requests. PrePrepare {} from {}".format(ppMsg, sender))
-            self.prePreparesPendingFinReqs.append((ppMsg, sender, nonFinReqs))
-        else:
-            # Possible exploit, an malicious party can send an invalid
-            # pre-prepare and over-write the correct one?
-            logger.debug(
-                "Queueing pre-prepares due to unavailability of previous "
-                "pre-prepares. PrePrepare {} from {}".format(ppMsg, sender))
-            self.prePreparesPendingPrevPP[ppMsg.viewNo, ppMsg.ppSeqNo] = (ppMsg, sender)
-
-    def dequeuePrePrepares(self):
         """
         Dequeue any received PRE-PREPAREs that did not have finalized requests
         or the replica was missing any PRE-PREPAREs before it
@@ -1727,26 +1526,18 @@
         ppsReady = []
         # Check if any requests have become finalised belonging to any stashed
         # PRE-PREPAREs.
->>>>>>> bd760ad0
         for i, (pp, sender, reqIds) in enumerate(self.prePreparesPendingFinReqs):
             finalised = set()
             for r in reqIds:
                 if self.requests.isFinalised(r):
                     finalised.add(r)
             diff = reqIds.difference(finalised)
-<<<<<<< HEAD
-=======
             # All requests become finalised
->>>>>>> bd760ad0
             if not diff:
                 ppsReady.append(i)
             self.prePreparesPendingFinReqs[i] = (pp, sender, diff)
 
-<<<<<<< HEAD
-        for i in ppsReady:
-=======
         for i in sorted(ppsReady, reverse=True):
->>>>>>> bd760ad0
             pp, sender, _ = self.prePreparesPendingFinReqs.pop(i)
             self.prePreparesPendingPrevPP[pp.viewNo, pp.ppSeqNo] = (pp, sender)
 
@@ -1754,14 +1545,8 @@
         while self.prePreparesPendingPrevPP and self.isNextPrePrepare(
                 self.prePreparesPendingPrevPP.iloc[0][1]):
             _, (pp, sender) = self.prePreparesPendingPrevPP.popitem(last=False)
-<<<<<<< HEAD
-            if pp.viewNo < self.viewNo:
-                self.discard(pp,
-                             "Pre-Prepare from a previous view",
-=======
             if not self.can_pp_seq_no_be_in_view(pp.viewNo, pp.ppSeqNo):
                 self.discard(pp, "Pre-Prepare from a previous view",
->>>>>>> bd760ad0
                              logger.debug)
                 continue
             self.processPrePrepare(pp, sender)

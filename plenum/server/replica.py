import time
from collections import deque, OrderedDict
from enum import IntEnum
from enum import unique
from typing import Dict
from typing import Optional, Any
from typing import Set
from typing import Tuple

import plenum.server.node
from plenum.common.exceptions import SuspiciousNode
from plenum.common.types import ReqDigest, PrePrepare, \
    Prepare, Commit, Ordered, ThreePhaseMsg, ThreePhaseKey
from plenum.common.util import MessageProcessor
from plenum.common.log import getlogger
from plenum.server.models import Commits, Prepares
from plenum.server.router import Router
from plenum.server.suspicion_codes import Suspicions

logger = getlogger()


@unique
class TPCStat(IntEnum):  # TPC => Three-Phase Commit
    ReqDigestRcvd = 0
    PrePrepareSent = 1
    PrePrepareRcvd = 2
    PrepareRcvd = 3
    PrepareSent = 4
    CommitRcvd = 5
    CommitSent = 6
    OrderSent = 7


class Stats:
    def __init__(self, keys):
        sort = sorted([k.value for k in keys])
        self.stats = OrderedDict((s, 0) for s in sort)

    def inc(self, key):
        """
        Increment the stat specified by key.
        """
        self.stats[key] += 1

    def __repr__(self):
        return OrderedDict((TPCStat(k).name, v)
                           for k, v in self.stats.items())


class Replica(MessageProcessor):
    def __init__(self, node: 'plenum.server.node.Node', instId: int,
                 isMaster: bool = False):
        """
        Create a new replica.

        :param node: Node on which this replica is located
        :param instId: the id of the protocol instance the replica belongs to
        :param isMaster: is this a replica of the master protocol instance
        """
        super().__init__()
        self.stats = Stats(TPCStat)

        routerArgs = [(ReqDigest, self._preProcessReqDigest)]

        for r in [PrePrepare, Prepare, Commit]:
            routerArgs.append((r, self.processThreePhaseMsg))
        self.inBoxRouter = Router(*routerArgs)

        self.threePhaseRouter = Router(
                (PrePrepare, self.processPrePrepare),
                (Prepare, self.processPrepare),
                (Commit, self.processCommit)
        )

        self.node = node
        self.instId = instId

        self.name = self.generateName(node.name, self.instId)

        self.outBox = deque()
        """
        This queue is used by the replica to send messages to its node. Replica
        puts messages that are consumed by its node
        """

        self.inBox = deque()
        """
        This queue is used by the replica to receive messages from its node.
        Node puts messages that are consumed by the replica
        """

        self.inBoxStash = deque()
        """
        If messages need to go back on the queue, they go here temporarily and
        are put back on the queue on a state change
        """

        self.isMaster = isMaster

        # Indicates name of the primary replica of this protocol instance.
        # None in case the replica does not know who the primary of the
        # instance is
        self._primaryName = None    # type: Optional[str]

        # Requests waiting to be processed once the replica is able to decide
        # whether it is primary or not
        self.postElectionMsgs = deque()

        # Requests that are stored by non primary replica for which it is
        # expecting corresponding pre prepare requests Dictionary that stores
        # a tuple of client id and request id(sequence no) as key and digest as
        # value. Not creating a set of Tuple3(identifier, reqId, digest) as such a
        # big hashable element is not good. Also this way we can look for the
        # request on the basis of (identifier, reqId) and compare the digest with
        # the received PrePrepare request's digest.
        self.reqsPendingPrePrepare = {}
        # type: Dict[Tuple[str, int], str]

        # PREPARE that are stored by non primary replica for which it has not
        #  got any PRE-PREPARE. Dictionary that stores a tuple of view no and
        #  prepare sequence number as key and a deque of PREPAREs as value.
        # This deque is attempted to be flushed on receiving every
        # PRE-PREPARE request.
        self.preparesWaitingForPrePrepare = {}
        # type: Dict[Tuple[int, int], deque]

        # Dictionary of sent PRE-PREPARE that are stored by primary replica
        # which it has broadcasted to all other non primary replicas
        # Key of dictionary is a 2 element tuple with elements viewNo,
        # pre-prepare seqNo and value is a Request Digest
        self.sentPrePrepares = {}
        # type: Dict[Tuple[int, int], Tuple[ReqDigest, float]]

        # Dictionary of received PRE-PREPAREs. Key of dictionary is a 2
        # element tuple with elements viewNo, pre-prepare seqNo and value is
        # a Request Digest
        self.prePrepares = {}
        # type: Dict[Tuple[int, int], Tuple[ReqDigest, float]]

        self.prePrepareSeqNo = 0  # type: int

        # Dictionary of received Prepare requests. Key of dictionary is a 2
        # element tuple with elements viewNo, seqNo and value is a 2 element
        # tuple containing request digest and set of sender node names(sender
        # replica names in case of multiple protocol instances)
        # (viewNo, seqNo) -> (digest, {senders})
        self.prepares = Prepares()
        # type: Dict[Tuple[int, int], Tuple[str, Set[str]]]

        self.commits = Commits()

        # Set of tuples to keep track of ordered requests
        self.ordered = set()        # type: Set[Tuple[int, int]]

        # Requests with sufficient commits so they can be ordered but have not
        # received request digest from node and neither PRE-PREPARE or PREPARE.
        # Key can be a digest to a tuple of viewNo and ppSeqNo
        self.commitsPendedForOrdering = {}

        # Dictionary to keep track of the which replica was primary during each
        # view. Key is the view no and value is the name of the primary
        # replica during that view
        self.primaryNames = {}  # type: Dict[int, str]

        # Holds msgs that are for later views
        self.threePhaseMsgsForLaterView = deque()
        # type: deque[(ThreePhaseMsg, str)]

        # Holds tuple of view no and prepare seq no of 3-phase messages it
        # received while it was not participating
        self.stashingWhileCatchingUp = set()       # type: Set[Tuple]

    def shouldParticipate(self, viewNo: int, ppSeqNo: int):
        # Replica should only participating in the consensus process and the
        # replica did not stash any of this request's 3-phase request
        return self.node.isParticipating and (viewNo, ppSeqNo) \
                                             not in self.stashingWhileCatchingUp

    @staticmethod
    def generateName(nodeName: str, instId: int):
        """
        Create and return the name for a replica using its nodeName and
        instanceId.
         Ex: Alpha:1
        """
        return "{}:{}".format(nodeName, instId)

    @staticmethod
    def getNodeName(replicaName: str):
        return replicaName.split(":")[0]

    @property
    def isPrimary(self):
        """
        Is this node primary?

        :return: True if this node is primary, False otherwise
        """
        return self._primaryName == self.name if self._primaryName is not None \
            else None

    @property
    def primaryName(self):
        """
        Name of the primary replica of this replica's instance

        :return: Returns name if primary is known, None otherwise
        """
        return self._primaryName

    @primaryName.setter
    def primaryName(self, value: Optional[str]) -> None:
        """
        Set the value of isPrimary.

        :param value: the value to set isPrimary to
        """
        if not value == self._primaryName:
            self._primaryName = value
            self.primaryNames[self.viewNo] = value
            logger.debug("{} setting primaryName for view no {} to: {}".
                         format(self, self.viewNo, value))
            logger.debug("{}'s primaryNames for views are: {}".
                         format(self, self.primaryNames))
            self._stateChanged()

    def _stateChanged(self):
        """
        A series of actions to be performed when the state of this replica
        changes.

        - UnstashInBox (see _unstashInBox)
        """
        self._unstashInBox()
        if self.isPrimary is not None:
            # TODO handle suspicion exceptions here
            self.process3PhaseReqsQueue()
            # TODO handle suspicion exceptions here
            try:
                self.processPostElectionMsgs()
            except SuspiciousNode as ex:
                self.outBox.append(ex)
                self.discard(ex.msg, ex.reason, logger.warning)

    def _stashInBox(self, msg):
        """
        Stash the specified message into the inBoxStash of this replica.

        :param msg: the message to stash
        """
        self.inBoxStash.append(msg)

    def _unstashInBox(self):
        """
        Append the inBoxStash to the right of the inBox.
        """
        self.inBox.extend(self.inBoxStash)
        self.inBoxStash.clear()

    def __repr__(self):
        return self.name

    @property
    def f(self) -> int:
        """
        Return the number of Byzantine Failures that can be tolerated by this
        system. Equal to (N - 1)/3, where N is the number of nodes in the
        system.
        """
        return self.node.f

    @property
    def viewNo(self):
        """
        Return the current view number of this replica.
        """
        return self.node.viewNo

    def isPrimaryInView(self, viewNo: int) -> Optional[bool]:
        """
        Return whether a primary has been selected for this view number.
        """
        return self.primaryNames[viewNo] == self.name

    def isMsgForLaterView(self, msg):
        """
        Return whether this request's view number is greater than the current
        view number of this replica.
        """
        viewNo = getattr(msg, "viewNo", None)
        return viewNo > self.viewNo

    def isMsgForCurrentView(self, msg):
        """
        Return whether this request's view number is equal to the current view
        number of this replica.
        """
        viewNo = getattr(msg, "viewNo", None)
        return viewNo == self.viewNo

    def isMsgForPrevView(self, msg):
        """
        Return whether this request's view number is less than the current view
        number of this replica.
        """
        viewNo = getattr(msg, "viewNo", None)
        return viewNo < self.viewNo

    def isPrimaryForMsg(self, msg) -> Optional[bool]:
        """
        Return whether this replica is primary if the request's view number is
        equal this replica's view number and primary has been selected for
        the current view.
        Return None otherwise.

        :param msg: message
        """
        if self.isMsgForLaterView(msg):
            self.discard(msg,
                         "Cannot get primary status for a request for a later "
                         "view {}. Request is {}".format(self.viewNo, msg),
                         logger.error)
        else:
            return self.isPrimary if self.isMsgForCurrentView(msg) \
                else self.isPrimaryInView(msg.viewNo)

    def isMsgFromPrimary(self, msg, sender: str) -> bool:
        """
        Return whether this message was from primary replica
        :param msg:
        :param sender:
        :return:
        """
        if self.isMsgForLaterView(msg):
            logger.error("{} cannot get primary for a request for a later "
                         "view. Request is {}".format(self, msg))
        else:
            return self.primaryName == sender if self.isMsgForCurrentView(
                msg) else self.primaryNames[msg.viewNo] == sender

    def _preProcessReqDigest(self, rd: ReqDigest) -> None:
        """
        Process request digest if this replica is not a primary, otherwise stash
        the message into the inBox.

        :param rd: the client Request Digest
        """
        if self.isPrimary is not None:
            self.processReqDigest(rd)
        else:
            logger.debug("{} stashing request digest {} since it does not know "
                         "its primary status".
                         format(self, (rd.identifier, rd.reqId)))
            self._stashInBox(rd)

    def serviceQueues(self, limit=None):
        """
        Process `limit` number of messages in the inBox.

        :param limit: the maximum number of messages to process
        :return: the number of messages successfully processed
        """
        # TODO should handle SuspiciousNode here
        return self.inBoxRouter.handleAllSync(self.inBox, limit)
        # Messages that can be processed right now needs to be added back to the
        # queue. They might be able to be processed later

    def processPostElectionMsgs(self):
        """
        Process messages waiting for the election of a primary replica to
        complete.
        """
        while self.postElectionMsgs:
            msg = self.postElectionMsgs.popleft()
            logger.debug("{} processing pended msg {}".format(self, msg))
            self.dispatchThreePhaseMsg(*msg)

    def process3PhaseReqsQueue(self):
        """
        Process the 3 phase requests from the queue whose view number is equal
        to the current view number of this replica.
        """
        unprocessed = deque()
        while self.threePhaseMsgsForLaterView:
            request, sender = self.threePhaseMsgsForLaterView.popleft()
            logger.debug("{} processing pended 3 phase request: {}"
                         .format(self, request))
            # If the request is for a later view dont try to process it but add
            # it back to the queue.
            if self.isMsgForLaterView(request):
                unprocessed.append((request, sender))
            else:
                self.processThreePhaseMsg(request, sender)
        self.threePhaseMsgsForLaterView = unprocessed

    @property
    def quorum(self) -> int:
        r"""
        Return the quorum of this RBFT system. Equal to :math:`2f + 1`.
        Return None if `f` is not yet determined.
        """
        return self.node.quorum

    def dispatchThreePhaseMsg(self, msg: ThreePhaseMsg, sender: str) -> Any:
        """
        Create a three phase request to be handled by the threePhaseRouter.

        :param msg: the ThreePhaseMsg to dispatch
        :param sender: the name of the node that sent this request
        """
        senderRep = self.generateName(sender, self.instId)
        try:
            self.threePhaseRouter.handleSync((msg, senderRep))
        except SuspiciousNode as ex:
            self.node.reportSuspiciousNodeEx(ex)

    def processReqDigest(self, rd: ReqDigest):
        """
        Process a request digest. Works only if this replica has decided its
        primary status.

        :param rd: the client request digest to process
        """
        self.stats.inc(TPCStat.ReqDigestRcvd)
        if self.isPrimary is False:
            logger.debug("Non primary replica {} pended request for Pre "
                         "Prepare {}".format(self, (rd.identifier, rd.reqId)))
            self.reqsPendingPrePrepare[(rd.identifier, rd.reqId)] = rd.digest
        else:
            self.doPrePrepare(rd)
        if rd.digest in self.commitsPendedForOrdering:
            viewNo, ppSeqNo, ppTime = self.commitsPendedForOrdering[rd.digest]
            self.doOrder(viewNo, ppSeqNo, rd.identifier, rd.reqId, rd.digest,
                         ppTime)
            self.commitsPendedForOrdering.pop((viewNo, ppSeqNo), None)
            self.commitsPendedForOrdering.pop(rd.digest, None)
        
    def processThreePhaseMsg(self, msg: ThreePhaseMsg, sender: str):
        """
        Process a 3-phase (pre-prepare, prepare and commit) request.
        Dispatch the request only if primary has already been decided, otherwise
        stash it.

        :param msg: the Three Phase message, one of PRE-PREPARE, PREPARE,
            COMMIT
        :param sender: name of the node that sent this message
        """
        # Can only proceed further if it knows whether its primary or not
        if self.isMsgForLaterView(msg):
            self.threePhaseMsgsForLaterView.append((msg, sender))
            logger.debug("{} pended received 3 phase request for a later view: "
                         "{}".format(self, msg))
        else:
            if self.isPrimary is None:
                self.postElectionMsgs.append((msg, sender))
                logger.debug("Replica {} pended request {} from {}".
                             format(self, msg, sender))
            else:
                self.dispatchThreePhaseMsg(msg, sender)

    def processPrePrepare(self, pp: PrePrepare, sender: str):
        """
        Validate and process the PRE-PREPARE specified.
        If validation is successful, create a PREPARE and broadcast it.

        :param pp: a prePrepareRequest
        :param sender: name of the node that sent this message
        """
        key = (pp.viewNo, pp.ppSeqNo)
        logger.debug("{} Receiving PRE-PREPARE {} at {} from {}".
                     format(self, key, time.perf_counter(), sender))
        if self.canProcessPrePrepare(pp, sender):
            if not self.node.isParticipating:
                self.stashingWhileCatchingUp.add(key)
            self.addToPrePrepares(pp)
            if key in self.commitsPendedForOrdering or pp.digest in \
                    self.commitsPendedForOrdering:
                self.doOrder(*key, pp.identifier, pp.reqId, pp.digest, pp.ppTime)
                self.commitsPendedForOrdering.pop(key, None)
                self.commitsPendedForOrdering.pop(pp.digest, None)
            # elif pp.digest in self.commitsPendedForOrdering:
            #     self.doOrder(*key, pp.identifier, pp.reqId, pp.digest)
            #     self.commitsPendedForOrdering.pop(pp.digest)
            #     self.commitsPendedForOrdering.pop(key, None)

            logger.info("{} processed incoming PRE-PREPARE {}".
                           format(self, key))

    def tryPrepare(self, pp: PrePrepare):
        """
        Try to send the Prepare message if the PrePrepare message is ready to
        be passed into the Prepare phase.
        """
        if self.canSendPrepare(pp):
            self.doPrepare(pp)
        else:
            logger.debug("{} cannot send PREPARE".format(self))

    def processPrepare(self, prepare: Prepare, sender: str) -> None:
        """
        Validate and process the PREPARE specified.
        If validation is successful, create a COMMIT and broadcast it.

        :param prepare: a PREPARE msg
        :param sender: name of the node that sent the PREPARE
        """
        # TODO move this try/except up higher
        logger.debug("{} received PREPARE {} from {}".
                     format(self, prepare, sender))
        try:
            if self.isValidPrepare(prepare, sender):
                self.addToPrepares(prepare, sender)
                self.stats.inc(TPCStat.PrepareRcvd)
                logger.debug("{} processed incoming PREPARE {}".
                               format(self, (prepare.viewNo, prepare.ppSeqNo)))
            else:
                # TODO let's have isValidPrepare throw an exception that gets
                # handled and possibly logged higher
                logger.warning("{} cannot process incoming PREPARE".
                               format(self))
        except SuspiciousNode as ex:
            self.node.reportSuspiciousNodeEx(ex)

    def processCommit(self, commit: Commit, sender: str) -> None:
        """
        Validate and process the COMMIT specified.
        If validation is successful, return the message to the node.

        :param commit: an incoming COMMIT message
        :param sender: name of the node that sent the COMMIT
        """
        logger.debug("{} received COMMIT {} from {}".
                     format(self, commit, sender))
        if self.isValidCommit(commit, sender):
            self.stats.inc(TPCStat.CommitRcvd)
            self.addToCommits(commit, sender)
            logger.debug("{} processed incoming COMMIT {}".
                           format(self, (commit.viewNo, commit.ppSeqNo)))

    def tryCommit(self, prepare: Prepare):
        """
        Try to commit if the Prepare message is ready to be passed into the
        commit phase.
        """
        if self.canCommit(prepare):
            self.doCommit(prepare)
        else:
            logger.debug("{} not yet able to send COMMIT".format(self))

    def tryOrder(self, commit: Commit):
        """
        Try to order if the Commit message is ready to be ordered.
        """
<<<<<<< HEAD
        if self.canOrder(commit):
            logging.debug("{} returning request to node".format(self))
            self.doOrder(commit)
=======
        canOrder, reason = self.canOrder(commit)
        if canOrder:
            logger.debug("{} returning request to node".format(self))
            self.tryOrdering(commit)
>>>>>>> 33ab75b1
        else:
            logger.trace("{} cannot return request to node: {}".
                         format(self, reason))

    def doPrePrepare(self, reqDigest: ReqDigest) -> None:
        """
        Broadcast a PRE-PREPARE to all the replicas.

        :param reqDigest: a tuple with elements identifier, reqId, and digest
        """
        if not self.node.isParticipating:
            logger.error("Non participating node is attempting PRE-PREPARE. "
                        "This should not happen.")
            return
        self.prePrepareSeqNo += 1
        tm = time.time()*1000
<<<<<<< HEAD
=======
        logger.debug("{} Sending PRE-PREPARE {} at {}".
                     format(self, (self.viewNo, self.prePrepareSeqNo),
                            time.perf_counter()))
>>>>>>> 33ab75b1
        prePrepareReq = PrePrepare(self.instId,
                                   self.viewNo,
                                   self.prePrepareSeqNo,
                                   *reqDigest,
                                   tm)
<<<<<<< HEAD
        self.sentPrePrepares[self.viewNo, self.prePrepareSeqNo] = (reqDigest, tm)
=======
        self.sentPrePrepares[self.viewNo, self.prePrepareSeqNo] = (reqDigest,
                                                                   tm)
>>>>>>> 33ab75b1
        self.send(prePrepareReq, TPCStat.PrePrepareSent)

    def doPrepare(self, pp: PrePrepare):
        logger.debug("{} Sending PREPARE {} at {}".
                     format(self, (pp.viewNo, pp.ppSeqNo), time.perf_counter()))
        prepare = Prepare(self.instId,
                          pp.viewNo,
                          pp.ppSeqNo,
                          pp.digest,
                          pp.ppTime)
        self.send(prepare, TPCStat.PrepareSent)
        self.addToPrepares(prepare, self.name)

    def doCommit(self, p: Prepare):
        """
        Create a commit message from the given Prepare message and trigger the
        commit phase
        :param p: the prepare message
        """
<<<<<<< HEAD
=======
        logger.debug("{} Sending COMMIT {} at {}".
                     format(self, (p.viewNo, p.ppSeqNo), time.perf_counter()))
>>>>>>> 33ab75b1
        commit = Commit(self.instId,
                        p.viewNo,
                        p.ppSeqNo,
                        p.digest,
                        p.ppTime)
        self.send(commit, TPCStat.CommitSent)
        self.addToCommits(commit, self.name)

    def canProcessPrePrepare(self, pp: PrePrepare, sender: str) -> bool:
        """
        Decide whether this replica is eligible to process a PRE-PREPARE,
        based on the following criteria:

        - this replica is non-primary replica
        - the request isn't in its list of received PRE-PREPAREs
        - the request is waiting to for PRE-PREPARE and the digest value matches

        :param pp: a PRE-PREPARE msg to process
        :param sender: the name of the node that sent the PRE-PREPARE msg
        :return: True if processing is allowed, False otherwise
        """
        # TODO: Check whether it is rejecting PRE-PREPARE from previous view
        # PRE-PREPARE should not be sent from non primary
        if not self.isMsgFromPrimary(pp, sender):
            raise SuspiciousNode(sender, Suspicions.PPR_FRM_NON_PRIMARY, pp)

        # A PRE-PREPARE is being sent to primary
        if self.isPrimaryForMsg(pp) is True:
            raise SuspiciousNode(sender, Suspicions.PPR_TO_PRIMARY, pp)

        # A PRE-PREPARE is sent that has already been received
        if (pp.viewNo, pp.ppSeqNo) in self.prePrepares:
            raise SuspiciousNode(sender, Suspicions.DUPLICATE_PPR_SENT, pp)

<<<<<<< HEAD
        #TODO: Fix this, how to check last preprepare seq num
        # if self.prePrepares:
        #     lastProcessedPrePrepareSeqNo = max([key[1] for key in self.prePrepares.keys()])
        #     if pp.ppSeqNo > lastProcessedPrePrepareSeqNo + 1:
        #         raise SuspiciousNode(sender, Suspicions.WRONG_PPSEQ_NO, pp)

=======
>>>>>>> 33ab75b1
        key = (pp.identifier, pp.reqId)

        # A PRE-PREPARE is sent that does not match request digest
        if (key in self.reqsPendingPrePrepare and
                    self.reqsPendingPrePrepare[key] != pp.digest):
            raise SuspiciousNode(sender, Suspicions.PPR_DIGEST_WRONG, pp)

        return True

    def addToPrePrepares(self, pp: PrePrepare) -> None:
        """
        Add the specified PRE-PREPARE to this replica's list of received
        PRE-PREPAREs.

        :param pp: the PRE-PREPARE to add to the list
        """
        self.prePrepares[(pp.viewNo, pp.ppSeqNo)] = \
            ((pp.identifier, pp.reqId, pp.digest), pp.ppTime)
        self.dequeuePrepares(pp.viewNo, pp.ppSeqNo)
        self.stats.inc(TPCStat.PrePrepareRcvd)
        self.tryPrepare(pp)

<<<<<<< HEAD
    def hasPrepared(self, request):
        return self.prepares.hasPrepareFrom(request, self.name)

    def canSendPrepare(self, request) -> None:
=======
    def hasPrepared(self, request) -> bool:
        return self.prepares.hasPrepareFrom(request, self.name)

    def canSendPrepare(self, request) -> bool:
>>>>>>> 33ab75b1
        """
        Return whether the request identified by (identifier, requestId) can
        proceed to the Prepare step.

        :param request: any object with identifier and requestId attributes
        """
<<<<<<< HEAD
        return self.node.requests.canPrepare(request, self.f + 1) and \
=======
        return self.shouldParticipate(request.viewNo, request.ppSeqNo) and \
               self.node.requests.canPrepare(request, self.f + 1) and \
>>>>>>> 33ab75b1
               not self.hasPrepared(request)

    def isValidPrepare(self, prepare: Prepare, sender: str) -> bool:
        """
        Return whether the PREPARE specified is valid.

        :param prepare: the PREPARE to validate
        :param sender: the name of the node that sent the PREPARE
        :return: True if PREPARE is valid, False otherwise
        """
        key = (prepare.viewNo, prepare.ppSeqNo)
        primaryStatus = self.isPrimaryForMsg(prepare)

        ppReqs = self.sentPrePrepares if primaryStatus else self.prePrepares

        # If a non primary replica and receiving a PREPARE request before a
        # PRE-PREPARE request, then proceed

        # PREPARE should not be sent from primary
        if self.isMsgFromPrimary(prepare, sender):
            raise SuspiciousNode(sender, Suspicions.PR_FRM_PRIMARY, prepare)

        # If non primary replica
        if primaryStatus is False:
            if self.prepares.hasPrepareFrom(prepare, sender):
                raise SuspiciousNode(sender, Suspicions.DUPLICATE_PR_SENT, prepare)
            # If PRE-PREPARE not received for the PREPARE, might be slow network
            if key not in ppReqs:
                self.enqueuePrepare(prepare, sender)
<<<<<<< HEAD
=======
                return False
>>>>>>> 33ab75b1
            elif prepare.digest != ppReqs[key][0][2]:
                raise SuspiciousNode(sender, Suspicions.PR_DIGEST_WRONG, prepare)
            elif prepare.ppTime != ppReqs[key][1]:
                raise SuspiciousNode(sender, Suspicions.PR_TIME_WRONG,
                                     prepare)
            else:
                return True
        # If primary replica
        else:
            if self.prepares.hasPrepareFrom(prepare, sender):
                raise SuspiciousNode(sender, Suspicions.DUPLICATE_PR_SENT, prepare)
            # If PRE-PREPARE was not sent for this PREPARE, certainly
            # malicious behavior
            elif key not in ppReqs:
                raise SuspiciousNode(sender, Suspicions.UNKNOWN_PR_SENT, prepare)
            elif prepare.digest != ppReqs[key][0][2]:
                raise SuspiciousNode(sender, Suspicions.PR_DIGEST_WRONG, prepare)
            elif prepare.ppTime != ppReqs[key][1]:
                raise SuspiciousNode(sender, Suspicions.PR_TIME_WRONG,
                                     prepare)
            else:
                return True

    def addToPrepares(self, prepare: Prepare, sender: str):
        self.prepares.addVote(prepare, sender)
        self.tryCommit(prepare)

<<<<<<< HEAD
    def hasCommitted(self, request):
=======
    def hasCommitted(self, request) -> bool:
>>>>>>> 33ab75b1
        return self.commits.hasCommitFrom(ThreePhaseKey(
            request.viewNo, request.ppSeqNo),
            self.name)

    def canCommit(self, prepare: Prepare) -> bool:
        """
        Return whether the specified PREPARE can proceed to the Commit
        step.

        Decision criteria:

        - If this replica has got just 2f PREPARE requests then commit request.
        - If less than 2f PREPARE requests then probably there's no consensus on
            the request; don't commit
        - If more than 2f then already sent COMMIT; don't commit

        :param prepare: the PREPARE
        """
<<<<<<< HEAD
        return self.prepares.hasQuorum(prepare, self.f) and \
=======
        return self.shouldParticipate(prepare.viewNo, prepare.ppSeqNo) and \
               self.prepares.hasQuorum(prepare, self.f) and \
>>>>>>> 33ab75b1
               not self.hasCommitted(prepare)

    def isValidCommit(self, commit: Commit, sender: str) -> bool:
        """
        Return whether the COMMIT specified is valid.

        :param commit: the COMMIT to validate
        :return: True if `request` is valid, False otherwise
        """
        primaryStatus = self.isPrimaryForMsg(commit)
        ppReqs = self.sentPrePrepares if primaryStatus else self.prePrepares
        key = (commit.viewNo, commit.ppSeqNo)
        if (key not in self.prepares and
                key not in self.preparesWaitingForPrePrepare):
<<<<<<< HEAD
            raise SuspiciousNode(sender, Suspicions.UNKNOWN_CM_SENT, commit)
=======
            logger.debug("{} rejecting commit {} due to lack of prepares".format(self, key))
            # raise SuspiciousNode(sender, Suspicions.UNKNOWN_CM_SENT, commit)
            return False
>>>>>>> 33ab75b1
        elif self.commits.hasCommitFrom(commit, sender):
            raise SuspiciousNode(sender, Suspicions.DUPLICATE_CM_SENT, commit)
        elif commit.digest != self.getDigestFromPrepare(*key):
            raise SuspiciousNode(sender, Suspicions.CM_DIGEST_WRONG, commit)
        elif key in ppReqs and commit.ppTime != ppReqs[key][1]:
            raise SuspiciousNode(sender, Suspicions.CM_TIME_WRONG,
                                 commit)
        else:
            return True

    def addToCommits(self, commit: Commit, sender: str):
        """
        Add the specified COMMIT to this replica's list of received
        commit requests.

        :param commit: the COMMIT to add to the list
        :param sender: the name of the node that sent the COMMIT
        """
        self.commits.addVote(commit, sender)
        self.tryOrder(commit)

<<<<<<< HEAD
    def hasOrdered(self, request):
        return (request.viewNo, request.ppSeqNo) in self.ordered

    def canOrder(self, commit: Commit) -> bool:
=======
    def hasOrdered(self, request) -> bool:
        return (request.viewNo, request.ppSeqNo) in self.ordered

    def canOrder(self, commit: Commit) -> Tuple[bool, Optional[str]]:
>>>>>>> 33ab75b1
        """
        Return whether the specified commitRequest can be returned to the node.

        Decision criteria:

        - If have got just 2f+1 Commit requests then return request to node
        - If less than 2f+1 of commit requests then probably don't have
            consensus on the request; don't return request to node
        - If more than 2f+1 then already returned to node; don't return request
            to node

        :param commit: the COMMIT
        """
<<<<<<< HEAD
        return self.commits.hasQuorum(commit, self.f) and \
               not self.hasOrdered(commit)
=======
        if not self.commits.hasQuorum(commit, self.f):
            return False, "no quorum: {} commits where f is {}".\
                          format(commit, self.f)
        if self.hasOrdered(commit):
            return False, "already ordered"
        return True, None
>>>>>>> 33ab75b1

    def tryOrdering(self, commit: Commit) -> None:
        """
        Attempt to send an ORDERED request for the specified COMMIT to the
        node.

        :param commit: the COMMIT message
        """
        key = (commit.viewNo, commit.ppSeqNo)
        logger.debug("{} ordering commit {}".format(self, key))
        primaryStatus = self.isPrimaryForMsg(commit)

        if primaryStatus is True:
            (identifier, reqId, digest), tm = self.sentPrePrepares[key]
        elif primaryStatus is False:
            # When the node received PREPARE requests and PRE-PREPARE request
            if key in self.prePrepares:
                (identifier, reqId, digest), tm = self.prePrepares[key]
            else:
                digest = self.getDigestFromPrepare(*key)
<<<<<<< HEAD
                for (cid, rid), dgst \
                        in self.reqsPendingPrePrepare.items():
                    if digest == dgst:
                        identifier, reqId = cid, rid
                        break
=======
                if digest:
                    for (cid, rid), dgst in self.reqsPendingPrePrepare.items():
                        if digest == dgst:
                            identifier, reqId = cid, rid
                            break
                    else:
                        logger.info("{} cannot find digest {} in "
                                    "reqsPendingPrePrepare for viewNo {} and "
                                    "ppSeqNo {}".format(self, digest, *key))
                        self.commitsPendedForOrdering[digest] = (*key,
                                                                 commit.ppTime)
                        self.commitsPendedForOrdering[key] = commit.ppTime
                        return
                else:
                    logger.info("{} cannot find digest {} in "
                                "received PREPAREs for viewNo {} and "
                                "ppSeqNo {}".format(self, digest, *key))
                    self.commitsPendedForOrdering[key] = commit.ppTime
                    return
>>>>>>> 33ab75b1
        else:
            self.discard(commit,
                         "{}'s primary status found None while returning "
                         "request {} to node".format(self, commit),
                         logger.warning)
            return

        self.doOrder(*key, identifier, reqId, digest, commit.ppTime)

    def doOrder(self, viewNo, ppSeqNo, identifier, reqId, digest, ppTime):
        key = (viewNo, ppSeqNo)
        self.addToOrdered(*key)
        ordered = Ordered(self.instId,
<<<<<<< HEAD
                          commit.viewNo,
                          identifier,
                          reqId,
                          digest,
                          commit.ppTime)
=======
                          viewNo,
                          identifier,
                          reqId,
                          digest,
                          ppTime)
>>>>>>> 33ab75b1
        self.send(ordered, TPCStat.OrderSent)
        if key in self.stashingWhileCatchingUp:
            self.stashingWhileCatchingUp.remove(key)

    def addToOrdered(self, viewNo: int, ppSeqNo: int):
        self.ordered.add((viewNo, ppSeqNo))

    def enqueuePrepare(self, request: Prepare, sender: str):
        logger.debug("Queueing prepares due to unavailability of "
                      "pre-prepare. request {} from {}".format(request, sender))
        key = (request.viewNo, request.ppSeqNo)
        if key not in self.preparesWaitingForPrePrepare:
            self.preparesWaitingForPrePrepare[key] = deque()
        self.preparesWaitingForPrePrepare[key].append((request, sender))

    def dequeuePrepares(self, viewNo: int, ppSeqNo: int):
        key = (viewNo, ppSeqNo)
        if key in self.preparesWaitingForPrePrepare:
            i = 0
            # Keys of pending prepares that will be processed below
            while self.preparesWaitingForPrePrepare[key]:
                prepare, sender = self.preparesWaitingForPrePrepare[
                    key].popleft()
                self.processPrepare(prepare, sender)
                i += 1
            logger.debug("{} processed {} PREPAREs waiting for PRE-PREPARE for"
                         " view no {} and seq no {}".format(self, i, viewNo,
                                        ppSeqNo))

    def getDigestFromPrepare(self, viewNo: int, ppSeqNo: int) -> Optional[str]:
        key = (viewNo, ppSeqNo)
        if key in self.prepares:
            return self.prepares[key].digest
        elif key in self.preparesWaitingForPrePrepare:
            prepare, _ = self.preparesWaitingForPrePrepare[key][0]
            return prepare.digest
        else:
            logger.debug("{} could not find digest for PRE-PREPARE {}"
                         .format(self, key))
            return None

    def send(self, msg, stat) -> None:
        """
        Send a message to the node on which this replica resides.

        :param msg: the message to send
        """
        logger.display("{} sending {}".format(self, msg.__class__.__name__),
                     extra={"cli": True})
        logger.trace("{} sending {}".format(self, msg))
        self.stats.inc(stat)
        self.outBox.append(msg)<|MERGE_RESOLUTION|>--- conflicted
+++ resolved
@@ -552,16 +552,10 @@
         """
         Try to order if the Commit message is ready to be ordered.
         """
-<<<<<<< HEAD
-        if self.canOrder(commit):
-            logging.debug("{} returning request to node".format(self))
-            self.doOrder(commit)
-=======
         canOrder, reason = self.canOrder(commit)
         if canOrder:
             logger.debug("{} returning request to node".format(self))
             self.tryOrdering(commit)
->>>>>>> 33ab75b1
         else:
             logger.trace("{} cannot return request to node: {}".
                          format(self, reason))
@@ -578,23 +572,16 @@
             return
         self.prePrepareSeqNo += 1
         tm = time.time()*1000
-<<<<<<< HEAD
-=======
         logger.debug("{} Sending PRE-PREPARE {} at {}".
                      format(self, (self.viewNo, self.prePrepareSeqNo),
                             time.perf_counter()))
->>>>>>> 33ab75b1
         prePrepareReq = PrePrepare(self.instId,
                                    self.viewNo,
                                    self.prePrepareSeqNo,
                                    *reqDigest,
                                    tm)
-<<<<<<< HEAD
-        self.sentPrePrepares[self.viewNo, self.prePrepareSeqNo] = (reqDigest, tm)
-=======
         self.sentPrePrepares[self.viewNo, self.prePrepareSeqNo] = (reqDigest,
                                                                    tm)
->>>>>>> 33ab75b1
         self.send(prePrepareReq, TPCStat.PrePrepareSent)
 
     def doPrepare(self, pp: PrePrepare):
@@ -614,11 +601,8 @@
         commit phase
         :param p: the prepare message
         """
-<<<<<<< HEAD
-=======
         logger.debug("{} Sending COMMIT {} at {}".
                      format(self, (p.viewNo, p.ppSeqNo), time.perf_counter()))
->>>>>>> 33ab75b1
         commit = Commit(self.instId,
                         p.viewNo,
                         p.ppSeqNo,
@@ -653,15 +637,6 @@
         if (pp.viewNo, pp.ppSeqNo) in self.prePrepares:
             raise SuspiciousNode(sender, Suspicions.DUPLICATE_PPR_SENT, pp)
 
-<<<<<<< HEAD
-        #TODO: Fix this, how to check last preprepare seq num
-        # if self.prePrepares:
-        #     lastProcessedPrePrepareSeqNo = max([key[1] for key in self.prePrepares.keys()])
-        #     if pp.ppSeqNo > lastProcessedPrePrepareSeqNo + 1:
-        #         raise SuspiciousNode(sender, Suspicions.WRONG_PPSEQ_NO, pp)
-
-=======
->>>>>>> 33ab75b1
         key = (pp.identifier, pp.reqId)
 
         # A PRE-PREPARE is sent that does not match request digest
@@ -684,29 +659,18 @@
         self.stats.inc(TPCStat.PrePrepareRcvd)
         self.tryPrepare(pp)
 
-<<<<<<< HEAD
-    def hasPrepared(self, request):
-        return self.prepares.hasPrepareFrom(request, self.name)
-
-    def canSendPrepare(self, request) -> None:
-=======
     def hasPrepared(self, request) -> bool:
         return self.prepares.hasPrepareFrom(request, self.name)
 
     def canSendPrepare(self, request) -> bool:
->>>>>>> 33ab75b1
         """
         Return whether the request identified by (identifier, requestId) can
         proceed to the Prepare step.
 
         :param request: any object with identifier and requestId attributes
         """
-<<<<<<< HEAD
-        return self.node.requests.canPrepare(request, self.f + 1) and \
-=======
         return self.shouldParticipate(request.viewNo, request.ppSeqNo) and \
                self.node.requests.canPrepare(request, self.f + 1) and \
->>>>>>> 33ab75b1
                not self.hasPrepared(request)
 
     def isValidPrepare(self, prepare: Prepare, sender: str) -> bool:
@@ -736,10 +700,7 @@
             # If PRE-PREPARE not received for the PREPARE, might be slow network
             if key not in ppReqs:
                 self.enqueuePrepare(prepare, sender)
-<<<<<<< HEAD
-=======
                 return False
->>>>>>> 33ab75b1
             elif prepare.digest != ppReqs[key][0][2]:
                 raise SuspiciousNode(sender, Suspicions.PR_DIGEST_WRONG, prepare)
             elif prepare.ppTime != ppReqs[key][1]:
@@ -767,11 +728,7 @@
         self.prepares.addVote(prepare, sender)
         self.tryCommit(prepare)
 
-<<<<<<< HEAD
-    def hasCommitted(self, request):
-=======
     def hasCommitted(self, request) -> bool:
->>>>>>> 33ab75b1
         return self.commits.hasCommitFrom(ThreePhaseKey(
             request.viewNo, request.ppSeqNo),
             self.name)
@@ -790,12 +747,8 @@
 
         :param prepare: the PREPARE
         """
-<<<<<<< HEAD
-        return self.prepares.hasQuorum(prepare, self.f) and \
-=======
         return self.shouldParticipate(prepare.viewNo, prepare.ppSeqNo) and \
                self.prepares.hasQuorum(prepare, self.f) and \
->>>>>>> 33ab75b1
                not self.hasCommitted(prepare)
 
     def isValidCommit(self, commit: Commit, sender: str) -> bool:
@@ -810,13 +763,9 @@
         key = (commit.viewNo, commit.ppSeqNo)
         if (key not in self.prepares and
                 key not in self.preparesWaitingForPrePrepare):
-<<<<<<< HEAD
-            raise SuspiciousNode(sender, Suspicions.UNKNOWN_CM_SENT, commit)
-=======
             logger.debug("{} rejecting commit {} due to lack of prepares".format(self, key))
             # raise SuspiciousNode(sender, Suspicions.UNKNOWN_CM_SENT, commit)
             return False
->>>>>>> 33ab75b1
         elif self.commits.hasCommitFrom(commit, sender):
             raise SuspiciousNode(sender, Suspicions.DUPLICATE_CM_SENT, commit)
         elif commit.digest != self.getDigestFromPrepare(*key):
@@ -838,17 +787,10 @@
         self.commits.addVote(commit, sender)
         self.tryOrder(commit)
 
-<<<<<<< HEAD
-    def hasOrdered(self, request):
-        return (request.viewNo, request.ppSeqNo) in self.ordered
-
-    def canOrder(self, commit: Commit) -> bool:
-=======
     def hasOrdered(self, request) -> bool:
         return (request.viewNo, request.ppSeqNo) in self.ordered
 
     def canOrder(self, commit: Commit) -> Tuple[bool, Optional[str]]:
->>>>>>> 33ab75b1
         """
         Return whether the specified commitRequest can be returned to the node.
 
@@ -862,17 +804,12 @@
 
         :param commit: the COMMIT
         """
-<<<<<<< HEAD
-        return self.commits.hasQuorum(commit, self.f) and \
-               not self.hasOrdered(commit)
-=======
         if not self.commits.hasQuorum(commit, self.f):
             return False, "no quorum: {} commits where f is {}".\
                           format(commit, self.f)
         if self.hasOrdered(commit):
             return False, "already ordered"
         return True, None
->>>>>>> 33ab75b1
 
     def tryOrdering(self, commit: Commit) -> None:
         """
@@ -893,13 +830,6 @@
                 (identifier, reqId, digest), tm = self.prePrepares[key]
             else:
                 digest = self.getDigestFromPrepare(*key)
-<<<<<<< HEAD
-                for (cid, rid), dgst \
-                        in self.reqsPendingPrePrepare.items():
-                    if digest == dgst:
-                        identifier, reqId = cid, rid
-                        break
-=======
                 if digest:
                     for (cid, rid), dgst in self.reqsPendingPrePrepare.items():
                         if digest == dgst:
@@ -919,7 +849,6 @@
                                 "ppSeqNo {}".format(self, digest, *key))
                     self.commitsPendedForOrdering[key] = commit.ppTime
                     return
->>>>>>> 33ab75b1
         else:
             self.discard(commit,
                          "{}'s primary status found None while returning "
@@ -933,19 +862,11 @@
         key = (viewNo, ppSeqNo)
         self.addToOrdered(*key)
         ordered = Ordered(self.instId,
-<<<<<<< HEAD
-                          commit.viewNo,
-                          identifier,
-                          reqId,
-                          digest,
-                          commit.ppTime)
-=======
                           viewNo,
                           identifier,
                           reqId,
                           digest,
                           ppTime)
->>>>>>> 33ab75b1
         self.send(ordered, TPCStat.OrderSent)
         if key in self.stashingWhileCatchingUp:
             self.stashingWhileCatchingUp.remove(key)

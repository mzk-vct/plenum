--- conflicted
+++ resolved
@@ -73,14 +73,6 @@
            op[DATA].get(NODE_IP), op[DATA].get(NODE_PORT), \
            op[DATA].get(CLIENT_IP), op[DATA].get(CLIENT_PORT), \
            sigseed
-<<<<<<< HEAD
-
-
-def addNewNode(looper, stewardClient, stewardWallet, newNodeName, tdir, tconf,
-               allPluginsPath=None, autoStart=True, nodeClass=TestNode):
-    req, nodeIp, nodePort, clientIp, clientPort, sigseed \
-        = sendAddNewNode(newNodeName, stewardClient, stewardWallet)
-=======
 
 
 def addNewNode(looper, stewardClient, stewardWallet, newNodeName, tdir, tconf,
@@ -88,7 +80,6 @@
                transformOpFunc=None):
     req, nodeIp, nodePort, clientIp, clientPort, sigseed \
         = sendAddNewNode(newNodeName, stewardClient, stewardWallet, transformOpFunc)
->>>>>>> bd760ad0
     waitForSufficientRepliesForRequests(looper, stewardClient,
                                         requests=[req], fVal=1)
 
@@ -118,11 +109,7 @@
 def addNewStewardAndNode(looper, creatorClient, creatorWallet, stewardName,
                          newNodeName, tdir, tconf, allPluginsPath=None,
                          autoStart=True, nodeClass=TestNode,
-<<<<<<< HEAD
-                         clientClass=TestClient):
-=======
                          clientClass=TestClient, transformNodeOpFunc=None):
->>>>>>> bd760ad0
 
     newSteward, newStewardWallet = addNewSteward(looper, tdir, creatorClient,
                                                  creatorWallet, stewardName,
@@ -268,24 +255,13 @@
             node.stop()
         else:
             node.nodestack.disconnectByName(disconnect)
-<<<<<<< HEAD
-=======
-
->>>>>>> bd760ad0
+
 
 def reconnectPoolNode(poolNodes: Iterable, connect: Union[str, TestNode], looper):
     if isinstance(connect, TestNode):
         connect = connect.name
     assert isinstance(connect, str)
 
-<<<<<<< HEAD
-def reconnectPoolNode(poolNodes: Iterable, connect: Union[str, TestNode], looper):
-    if isinstance(connect, TestNode):
-        connect = connect.name
-    assert isinstance(connect, str)
-
-=======
->>>>>>> bd760ad0
     for node in poolNodes:
         if node.name == connect:
             node.start(looper)

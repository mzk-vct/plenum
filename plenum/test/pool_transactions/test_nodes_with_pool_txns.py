import itertools
from copy import copy

import base58
<<<<<<< HEAD
import pytest

from plenum.common.keygen_utils import initNodeKeysForBothStacks
from stp_core.network.port_dispenser import genHa
from stp_core.types import HA

from stp_core.loop.eventually import eventually
from stp_core.common.log import getlogger
from plenum.common.signer_simple import SimpleSigner
from plenum.common.constants import *
from plenum.common.util import getMaxFailures, randomString
from plenum.test import waits
from plenum.test.helper import sendReqsToNodesAndVerifySuffReplies, \
    checkRejectWithReason, waitReqNackWithReason, waitRejectWithReason, \
    waitForSufficientRepliesForRequests, waitReqNackFromPoolWithReason, \
    waitRejectFromPoolWithReason
from plenum.test.node_catchup.helper import waitNodeDataEquality, \
    ensureClientConnectedToNodesAndPoolLedgerSame
from plenum.test.pool_transactions.helper import addNewClient, addNewNode, \
    updateNodeData, addNewStewardAndNode, changeNodeKeys, sendUpdateNode, \
    sendAddNewNode, updateNodeDataAndReconnect, addNewSteward
from plenum.test.test_node import TestNode, checkNodesConnected, \
=======
from plenum.common.constants import *
from plenum.common.signer_simple import SimpleSigner
from plenum.common.util import getMaxFailures, randomString
from plenum.test import waits
from plenum.test.helper import sendReqsToNodesAndVerifySuffReplies, \
    waitRejectWithReason, \
    waitReqNackFromPoolWithReason
from plenum.test.node_catchup.helper import waitNodeDataEquality, \
    ensureClientConnectedToNodesAndPoolLedgerSame
from plenum.test.pool_transactions.helper import addNewClient, addNewStewardAndNode, sendAddNewNode
from plenum.test.test_node import checkNodesConnected, \
>>>>>>> bd760ad0
    checkProtocolInstanceSetup

from stp_core.common.log import getlogger
from stp_core.loop.eventually import eventually

logger = getlogger()

# logged errors to ignore
whitelist = ['found legacy entry', "doesn't match", 'reconciling nodeReg',
             'missing', 'conflicts', 'matches', 'nodeReg',
             'conflicting address', 'unable to send message',
             'got error while verifying message']
<<<<<<< HEAD
# Whitelisting "got error while verifying message" since a node while not have
# initialised a connection for a new node by the time the new node's message
# reaches it
=======
>>>>>>> bd760ad0


# Whitelisting "got error while verifying message" since a node while not have
# initialised a connection for a new node by the time the new node's message
# reaches it


def testNodesConnect(txnPoolNodeSet):
    pass


def testNodesReceiveClientMsgs(looper, txnPoolNodeSet, wallet1, client1,
                               client1Connected):
    ensureClientConnectedToNodesAndPoolLedgerSame(looper, client1,
                                                  *txnPoolNodeSet)
    sendReqsToNodesAndVerifySuffReplies(looper, wallet1, client1, 1)


def testAddNewClient(looper, txnPoolNodeSet, steward1, stewardWallet):
    wallet = addNewClient(None, looper, steward1, stewardWallet, randomString())

    def chk():
        for node in txnPoolNodeSet:
            assert wallet.defaultId in node.clientAuthNr.clients

    timeout = waits.expectedTransactionExecutionTime(len(txnPoolNodeSet))
    looper.run(eventually(chk, retryWait=1, timeout=timeout))


def testStewardCannotAddNodeWithNonBase58VerKey(looper, tdir,
                                                txnPoolNodeSet,
                                                newAdHocSteward):
    """
    The Case:
        Steward accidentally sends the NODE txn with a non base58 verkey.
    The expected result:
        Steward gets NAck response from the pool.
    """
    # create a new steward
    newSteward, newStewardWallet = newAdHocSteward

    newNodeName = "Epsilon"

    # get hex VerKey
    sigseed = randomString(32).encode()
    nodeSigner = SimpleSigner(seed=sigseed)
    b = base58.b58decode(nodeSigner.identifier)
    hexVerKey = bytearray(b).hex()

    def _setHexVerkey(op):
        op[TARGET_NYM] = hexVerKey
        return op

    sendAddNewNode(newNodeName, newSteward, newStewardWallet,
                   transformOpFunc=_setHexVerkey)
    waitReqNackFromPoolWithReason(looper, txnPoolNodeSet, newSteward,
                                  'is not a base58 string')


def testStewardCannotAddNodeWithInvalidHa(looper, tdir,
<<<<<<< HEAD
                                           txnPoolNodeSet,
                                           newAdHocSteward):
=======
                                          txnPoolNodeSet,
                                          newAdHocSteward):
>>>>>>> bd760ad0
    """
    The case:
        Steward accidentally sends the NODE txn with an invalid HA.
    The expected result:
        Steward gets NAck response from the pool.
    """
    newNodeName = "Epsilon"

    newSteward, newStewardWallet = newAdHocSteward

    # a sequence of the test cases for each field
    tests = itertools.chain(
        itertools.product(
            (NODE_IP, CLIENT_IP), ('127.0.0.1 ', '256.0.0.1', '0.0.0.0')
        ),
        itertools.product(
            (NODE_PORT, CLIENT_PORT), ('foo', '9700', 0, 65535 + 1, 4351683546843518184)
        ),
    )

    for field, value in tests:
        # create a transform function for each test
        def _tnf(op): op[DATA].update({field: value})
<<<<<<< HEAD
=======

>>>>>>> bd760ad0
        sendAddNewNode(newNodeName, newSteward, newStewardWallet,
                       transformOpFunc=_tnf)
        # wait NAcks with exact message. it does not works for just 'is invalid'
        # because the 'is invalid' will check only first few cases
        waitReqNackFromPoolWithReason(looper, txnPoolNodeSet, newSteward,
                                      "'{}' ('{}') is invalid".format(field, value))


def testStewardCannotAddNodeWithOutFullFieldsSet(looper, tdir,
<<<<<<< HEAD
                                 txnPoolNodeSet,
                                 newAdHocSteward):
=======
                                                 txnPoolNodeSet,
                                                 newAdHocSteward):
>>>>>>> bd760ad0
    """
    The case:
        Steward accidentally sends the NODE txn without full fields set.
    The expected result:
        Steward gets NAck response from the pool.
    """
    newNodeName = "Epsilon"

    newSteward, newStewardWallet = newAdHocSteward

    # case from the ticket
    def _renameNodePortField(op):
        op[DATA].update({NODE_PORT + ' ': op[DATA][NODE_PORT]})
        del op[DATA][NODE_PORT]

    sendAddNewNode(newNodeName, newSteward, newStewardWallet,
                   transformOpFunc=_renameNodePortField)
    waitReqNackFromPoolWithReason(looper, txnPoolNodeSet, newSteward,
                                  "unknown field")

    for fn in (NODE_IP, CLIENT_IP, NODE_PORT, CLIENT_PORT):
        def _tnf(op): del op[DATA][fn]
<<<<<<< HEAD
=======

>>>>>>> bd760ad0
        sendAddNewNode(newNodeName, newSteward, newStewardWallet,
                       transformOpFunc=_tnf)
        # wait NAcks with exact message. it does not works for just 'is missed'
        # because the 'is missed' will check only first few cases
        waitReqNackFromPoolWithReason(looper, txnPoolNodeSet, newSteward,
                                      "unknown field")


def testStewardCannotAddMoreThanOneNode(looper, txnPoolNodeSet, steward1,
                                        stewardWallet, tdirWithPoolTxns, tconf,
                                        allPluginsPath):
    newNodeName = "Epsilon"
    sendAddNewNode(newNodeName, steward1, stewardWallet)

    for node in txnPoolNodeSet:
        waitRejectWithReason(looper, steward1,
                             'already has a node',
                             node.clientstack.name)


def testNonStewardCannotAddNode(looper, txnPoolNodeSet, client1,
                                wallet1, client1Connected, tdirWithPoolTxns,
                                tconf, allPluginsPath):
    newNodeName = "Epsilon"
    sendAddNewNode(newNodeName, client1, wallet1)
    for node in txnPoolNodeSet:
        waitRejectWithReason(looper, client1, 'is not a steward so cannot add a '
<<<<<<< HEAD
                                        'new node', node.clientstack.name)
=======
                                              'new node', node.clientstack.name)
>>>>>>> bd760ad0


def testClientConnectsToNewNode(looper, txnPoolNodeSet, tdirWithPoolTxns,
                                tconf, steward1, stewardWallet, allPluginsPath):
    """
    A client should be able to connect to a newly added node
    """
    newStewardName = "testClientSteward" + randomString(3)
    newNodeName = "Epsilon"
    oldNodeReg = copy(steward1.nodeReg)
    newSteward, newStewardWallet, newNode = addNewStewardAndNode(looper,
                                                                 steward1, stewardWallet,
                                                                 newStewardName, newNodeName,
                                                                 tdirWithPoolTxns, tconf,
                                                                 allPluginsPath)
    txnPoolNodeSet.append(newNode)
    looper.run(checkNodesConnected(txnPoolNodeSet))
    logger.debug("{} connected to the pool".format(newNode))

    def chkNodeRegRecvd():
        assert (len(steward1.nodeReg) - len(oldNodeReg)) == 1
        assert (newNode.name + CLIENT_STACK_SUFFIX) in steward1.nodeReg

    timeout = waits.expectedClientToPoolConnectionTimeout(len(txnPoolNodeSet))
    looper.run(eventually(chkNodeRegRecvd, retryWait=1, timeout=timeout))
    ensureClientConnectedToNodesAndPoolLedgerSame(looper, steward1,
                                                  *txnPoolNodeSet)
    ensureClientConnectedToNodesAndPoolLedgerSame(looper, newSteward,
                                                  *txnPoolNodeSet)


def testAdd2NewNodes(looper, txnPoolNodeSet, tdirWithPoolTxns, tconf, steward1,
                     stewardWallet, allPluginsPath):
    """
    Add 2 new nodes to trigger replica addition and primary election
    """
    for nodeName in ("Zeta", "Eta"):
        newStewardName = "testClientSteward" + randomString(3)
        newSteward, newStewardWallet, newNode = addNewStewardAndNode(looper,
                                                                     steward1,
                                                                     stewardWallet,
                                                                     newStewardName,
                                                                     nodeName,
                                                                     tdirWithPoolTxns,
                                                                     tconf,
                                                                     allPluginsPath)
        txnPoolNodeSet.append(newNode)
        looper.run(checkNodesConnected(txnPoolNodeSet))
        logger.debug("{} connected to the pool".format(newNode))
        waitNodeDataEquality(looper, newNode, *txnPoolNodeSet[:-1])

    f = getMaxFailures(len(txnPoolNodeSet))

    def checkFValue():
        for node in txnPoolNodeSet:
            assert node.f == f
            assert len(node.replicas) == (f + 1)

    timeout = waits.expectedClientToPoolConnectionTimeout(len(txnPoolNodeSet))
    looper.run(eventually(checkFValue, retryWait=1, timeout=timeout))
<<<<<<< HEAD
    checkProtocolInstanceSetup(looper, txnPoolNodeSet, retryWait=1)


def testNodePortCannotBeChangedByAnotherSteward(looper, txnPoolNodeSet,
                                                tdirWithPoolTxns, tconf,
                                                steward1, stewardWallet,
                                                nodeThetaAdded):
    _, _, newNode = nodeThetaAdded
    nodeNewHa = genHa(1)
    new_port = nodeNewHa.port
    node_ha = txnPoolNodeSet[0].nodeReg[newNode.name]
    cli_ha = txnPoolNodeSet[0].cliNodeReg[newNode.name + CLIENT_STACK_SUFFIX]
    node_data = {
        ALIAS: newNode.name,
        NODE_PORT: new_port,
        NODE_IP: node_ha.host,
        CLIENT_PORT: cli_ha.port,
        CLIENT_IP: cli_ha.host,
    }

    logger.debug('{} changing port to {} {}'.format(newNode, new_port,
                                                    newNode.nodestack.ha.port))
    sendUpdateNode(steward1, stewardWallet, newNode,
                   node_data)

    for node in txnPoolNodeSet:
        waitRejectWithReason(looper, steward1, 'is not a steward of node',
                             node.clientstack.name)


def test_node_alias_cannot_be_changed(looper, txnPoolNodeSet,
                                      tdirWithPoolTxns,
                                      tconf, nodeThetaAdded):
    """
    The node alias cannot be changed.
    """
    newSteward, newStewardWallet, newNode = nodeThetaAdded
    node_data = {ALIAS: 'foo'}
    sendUpdateNode(newSteward, newStewardWallet, newNode,
                   node_data)
    for node in txnPoolNodeSet:
        waitRejectWithReason(looper, newSteward,
                             'data has conflicts with request data',
                             node.clientstack.name)


def testNodePortChanged(looper, txnPoolNodeSet, tdirWithPoolTxns,
                        tconf, steward1, stewardWallet, nodeThetaAdded):
    """
    An running node's port is changed
    """
    newSteward, newStewardWallet, newNode = nodeThetaAdded
    nodeNewHa = genHa(1)
    new_port = nodeNewHa.port

    node_ha = txnPoolNodeSet[0].nodeReg[newNode.name]
    cli_ha = txnPoolNodeSet[0].cliNodeReg[newNode.name + CLIENT_STACK_SUFFIX]
    node_data = {
        ALIAS: newNode.name,
        NODE_PORT: new_port,
        NODE_IP: node_ha.host,
        CLIENT_PORT: cli_ha.port,
        CLIENT_IP: cli_ha.host,
    }

    node = updateNodeDataAndReconnect(looper, newSteward,
                                    newStewardWallet, newNode,
                                    node_data,
                                    tdirWithPoolTxns, tconf,
                                    txnPoolNodeSet)

    waitNodeDataEquality(looper, node, *txnPoolNodeSet[:-1])

    ensureClientConnectedToNodesAndPoolLedgerSame(looper, steward1,
                                                  *txnPoolNodeSet)
    ensureClientConnectedToNodesAndPoolLedgerSame(looper, newSteward,
                                                  *txnPoolNodeSet)


def testNodeKeysChanged(looper, txnPoolNodeSet, tdirWithPoolTxns,
                        tconf, steward1, nodeThetaAdded,
                        allPluginsPath=None):
    newSteward, newStewardWallet, newNode = nodeThetaAdded

    # Since the node returned by fixture `nodeThetaAdded` was abandoned in the
    # previous test, so getting node `Theta` from `txnPoolNodeSet`
    newNode = getNodeWithName(txnPoolNodeSet, newNode.name)

    newNode.stop()
    looper.removeProdable(name=newNode.name)
    nodeHa, nodeCHa = HA(*newNode.nodestack.ha), HA(*newNode.clientstack.ha)
    sigseed = randomString(32).encode()
    verkey = SimpleSigner(seed=sigseed).naclSigner.verhex.decode()
    changeNodeKeys(looper, newSteward, newStewardWallet, newNode, verkey)
    initNodeKeysForBothStacks(newNode.name, tdirWithPoolTxns, sigseed,
                              override=True)

    logger.debug("{} starting with HAs {} {}".format(newNode, nodeHa, nodeCHa))
    node = TestNode(newNode.name, basedirpath=tdirWithPoolTxns, config=tconf,
                    ha=nodeHa, cliha=nodeCHa, pluginPaths=allPluginsPath)
    looper.add(node)
    # The last element of `txnPoolNodeSet` is the node Theta that was just
    # stopped
    txnPoolNodeSet[-1] = node
    looper.run(checkNodesConnected(txnPoolNodeSet))
    waitNodeDataEquality(looper, node, *txnPoolNodeSet[:-1])
    ensureClientConnectedToNodesAndPoolLedgerSame(looper, steward1,
                                                  *txnPoolNodeSet)
    ensureClientConnectedToNodesAndPoolLedgerSame(looper, newSteward,
                                                  *txnPoolNodeSet)

=======
    checkProtocolInstanceSetup(looper, txnPoolNodeSet, retryWait=1)
>>>>>>> bd760ad0
<|MERGE_RESOLUTION|>--- conflicted
+++ resolved
@@ -2,30 +2,6 @@
 from copy import copy
 
 import base58
-<<<<<<< HEAD
-import pytest
-
-from plenum.common.keygen_utils import initNodeKeysForBothStacks
-from stp_core.network.port_dispenser import genHa
-from stp_core.types import HA
-
-from stp_core.loop.eventually import eventually
-from stp_core.common.log import getlogger
-from plenum.common.signer_simple import SimpleSigner
-from plenum.common.constants import *
-from plenum.common.util import getMaxFailures, randomString
-from plenum.test import waits
-from plenum.test.helper import sendReqsToNodesAndVerifySuffReplies, \
-    checkRejectWithReason, waitReqNackWithReason, waitRejectWithReason, \
-    waitForSufficientRepliesForRequests, waitReqNackFromPoolWithReason, \
-    waitRejectFromPoolWithReason
-from plenum.test.node_catchup.helper import waitNodeDataEquality, \
-    ensureClientConnectedToNodesAndPoolLedgerSame
-from plenum.test.pool_transactions.helper import addNewClient, addNewNode, \
-    updateNodeData, addNewStewardAndNode, changeNodeKeys, sendUpdateNode, \
-    sendAddNewNode, updateNodeDataAndReconnect, addNewSteward
-from plenum.test.test_node import TestNode, checkNodesConnected, \
-=======
 from plenum.common.constants import *
 from plenum.common.signer_simple import SimpleSigner
 from plenum.common.util import getMaxFailures, randomString
@@ -37,7 +13,6 @@
     ensureClientConnectedToNodesAndPoolLedgerSame
 from plenum.test.pool_transactions.helper import addNewClient, addNewStewardAndNode, sendAddNewNode
 from plenum.test.test_node import checkNodesConnected, \
->>>>>>> bd760ad0
     checkProtocolInstanceSetup
 
 from stp_core.common.log import getlogger
@@ -50,12 +25,6 @@
              'missing', 'conflicts', 'matches', 'nodeReg',
              'conflicting address', 'unable to send message',
              'got error while verifying message']
-<<<<<<< HEAD
-# Whitelisting "got error while verifying message" since a node while not have
-# initialised a connection for a new node by the time the new node's message
-# reaches it
-=======
->>>>>>> bd760ad0
 
 
 # Whitelisting "got error while verifying message" since a node while not have
@@ -116,13 +85,8 @@
 
 
 def testStewardCannotAddNodeWithInvalidHa(looper, tdir,
-<<<<<<< HEAD
-                                           txnPoolNodeSet,
-                                           newAdHocSteward):
-=======
                                           txnPoolNodeSet,
                                           newAdHocSteward):
->>>>>>> bd760ad0
     """
     The case:
         Steward accidentally sends the NODE txn with an invalid HA.
@@ -146,10 +110,7 @@
     for field, value in tests:
         # create a transform function for each test
         def _tnf(op): op[DATA].update({field: value})
-<<<<<<< HEAD
-=======
-
->>>>>>> bd760ad0
+
         sendAddNewNode(newNodeName, newSteward, newStewardWallet,
                        transformOpFunc=_tnf)
         # wait NAcks with exact message. it does not works for just 'is invalid'
@@ -159,13 +120,8 @@
 
 
 def testStewardCannotAddNodeWithOutFullFieldsSet(looper, tdir,
-<<<<<<< HEAD
-                                 txnPoolNodeSet,
-                                 newAdHocSteward):
-=======
                                                  txnPoolNodeSet,
                                                  newAdHocSteward):
->>>>>>> bd760ad0
     """
     The case:
         Steward accidentally sends the NODE txn without full fields set.
@@ -188,10 +144,7 @@
 
     for fn in (NODE_IP, CLIENT_IP, NODE_PORT, CLIENT_PORT):
         def _tnf(op): del op[DATA][fn]
-<<<<<<< HEAD
-=======
-
->>>>>>> bd760ad0
+
         sendAddNewNode(newNodeName, newSteward, newStewardWallet,
                        transformOpFunc=_tnf)
         # wait NAcks with exact message. it does not works for just 'is missed'
@@ -219,11 +172,7 @@
     sendAddNewNode(newNodeName, client1, wallet1)
     for node in txnPoolNodeSet:
         waitRejectWithReason(looper, client1, 'is not a steward so cannot add a '
-<<<<<<< HEAD
-                                        'new node', node.clientstack.name)
-=======
                                               'new node', node.clientstack.name)
->>>>>>> bd760ad0
 
 
 def testClientConnectsToNewNode(looper, txnPoolNodeSet, tdirWithPoolTxns,
@@ -284,118 +233,4 @@
 
     timeout = waits.expectedClientToPoolConnectionTimeout(len(txnPoolNodeSet))
     looper.run(eventually(checkFValue, retryWait=1, timeout=timeout))
-<<<<<<< HEAD
-    checkProtocolInstanceSetup(looper, txnPoolNodeSet, retryWait=1)
-
-
-def testNodePortCannotBeChangedByAnotherSteward(looper, txnPoolNodeSet,
-                                                tdirWithPoolTxns, tconf,
-                                                steward1, stewardWallet,
-                                                nodeThetaAdded):
-    _, _, newNode = nodeThetaAdded
-    nodeNewHa = genHa(1)
-    new_port = nodeNewHa.port
-    node_ha = txnPoolNodeSet[0].nodeReg[newNode.name]
-    cli_ha = txnPoolNodeSet[0].cliNodeReg[newNode.name + CLIENT_STACK_SUFFIX]
-    node_data = {
-        ALIAS: newNode.name,
-        NODE_PORT: new_port,
-        NODE_IP: node_ha.host,
-        CLIENT_PORT: cli_ha.port,
-        CLIENT_IP: cli_ha.host,
-    }
-
-    logger.debug('{} changing port to {} {}'.format(newNode, new_port,
-                                                    newNode.nodestack.ha.port))
-    sendUpdateNode(steward1, stewardWallet, newNode,
-                   node_data)
-
-    for node in txnPoolNodeSet:
-        waitRejectWithReason(looper, steward1, 'is not a steward of node',
-                             node.clientstack.name)
-
-
-def test_node_alias_cannot_be_changed(looper, txnPoolNodeSet,
-                                      tdirWithPoolTxns,
-                                      tconf, nodeThetaAdded):
-    """
-    The node alias cannot be changed.
-    """
-    newSteward, newStewardWallet, newNode = nodeThetaAdded
-    node_data = {ALIAS: 'foo'}
-    sendUpdateNode(newSteward, newStewardWallet, newNode,
-                   node_data)
-    for node in txnPoolNodeSet:
-        waitRejectWithReason(looper, newSteward,
-                             'data has conflicts with request data',
-                             node.clientstack.name)
-
-
-def testNodePortChanged(looper, txnPoolNodeSet, tdirWithPoolTxns,
-                        tconf, steward1, stewardWallet, nodeThetaAdded):
-    """
-    An running node's port is changed
-    """
-    newSteward, newStewardWallet, newNode = nodeThetaAdded
-    nodeNewHa = genHa(1)
-    new_port = nodeNewHa.port
-
-    node_ha = txnPoolNodeSet[0].nodeReg[newNode.name]
-    cli_ha = txnPoolNodeSet[0].cliNodeReg[newNode.name + CLIENT_STACK_SUFFIX]
-    node_data = {
-        ALIAS: newNode.name,
-        NODE_PORT: new_port,
-        NODE_IP: node_ha.host,
-        CLIENT_PORT: cli_ha.port,
-        CLIENT_IP: cli_ha.host,
-    }
-
-    node = updateNodeDataAndReconnect(looper, newSteward,
-                                    newStewardWallet, newNode,
-                                    node_data,
-                                    tdirWithPoolTxns, tconf,
-                                    txnPoolNodeSet)
-
-    waitNodeDataEquality(looper, node, *txnPoolNodeSet[:-1])
-
-    ensureClientConnectedToNodesAndPoolLedgerSame(looper, steward1,
-                                                  *txnPoolNodeSet)
-    ensureClientConnectedToNodesAndPoolLedgerSame(looper, newSteward,
-                                                  *txnPoolNodeSet)
-
-
-def testNodeKeysChanged(looper, txnPoolNodeSet, tdirWithPoolTxns,
-                        tconf, steward1, nodeThetaAdded,
-                        allPluginsPath=None):
-    newSteward, newStewardWallet, newNode = nodeThetaAdded
-
-    # Since the node returned by fixture `nodeThetaAdded` was abandoned in the
-    # previous test, so getting node `Theta` from `txnPoolNodeSet`
-    newNode = getNodeWithName(txnPoolNodeSet, newNode.name)
-
-    newNode.stop()
-    looper.removeProdable(name=newNode.name)
-    nodeHa, nodeCHa = HA(*newNode.nodestack.ha), HA(*newNode.clientstack.ha)
-    sigseed = randomString(32).encode()
-    verkey = SimpleSigner(seed=sigseed).naclSigner.verhex.decode()
-    changeNodeKeys(looper, newSteward, newStewardWallet, newNode, verkey)
-    initNodeKeysForBothStacks(newNode.name, tdirWithPoolTxns, sigseed,
-                              override=True)
-
-    logger.debug("{} starting with HAs {} {}".format(newNode, nodeHa, nodeCHa))
-    node = TestNode(newNode.name, basedirpath=tdirWithPoolTxns, config=tconf,
-                    ha=nodeHa, cliha=nodeCHa, pluginPaths=allPluginsPath)
-    looper.add(node)
-    # The last element of `txnPoolNodeSet` is the node Theta that was just
-    # stopped
-    txnPoolNodeSet[-1] = node
-    looper.run(checkNodesConnected(txnPoolNodeSet))
-    waitNodeDataEquality(looper, node, *txnPoolNodeSet[:-1])
-    ensureClientConnectedToNodesAndPoolLedgerSame(looper, steward1,
-                                                  *txnPoolNodeSet)
-    ensureClientConnectedToNodesAndPoolLedgerSame(looper, newSteward,
-                                                  *txnPoolNodeSet)
-
-=======
-    checkProtocolInstanceSetup(looper, txnPoolNodeSet, retryWait=1)
->>>>>>> bd760ad0
+    checkProtocolInstanceSetup(looper, txnPoolNodeSet, retryWait=1)
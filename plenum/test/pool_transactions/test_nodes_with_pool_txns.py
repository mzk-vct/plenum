--- conflicted
+++ resolved
@@ -15,22 +15,14 @@
 from plenum.common.util import getMaxFailures, randomString
 from plenum.test import waits
 from plenum.test.helper import sendReqsToNodesAndVerifySuffReplies, \
-<<<<<<< HEAD
-    waitReqNackFromPoolWithReason
-from plenum.test.node_catchup.helper import waitNodeLedgersEquality, \
-    ensureClientConnectedToNodesAndPoolLedgerSame
-from plenum.test.pool_transactions.helper import addNewClient, \
-    addNewStewardAndNode, changeNodeKeys, sendChangeNodeHa, sendAddNewNode, \
-    changeNodeHaAndReconnect
-=======
     checkRejectWithReason, waitReqNackWithReason, waitRejectWithReason, \
-    waitForSufficientRepliesForRequests
+    waitForSufficientRepliesForRequests, waitReqNackFromPoolWithReason, \
+    waitRejectFromPoolWithReason
 from plenum.test.node_catchup.helper import waitNodeDataEquality, \
     ensureClientConnectedToNodesAndPoolLedgerSame
 from plenum.test.pool_transactions.helper import addNewClient, addNewNode, \
     changeNodeHa, addNewStewardAndNode, changeNodeKeys, sendChangeNodeHa, \
     sendAddNewNode, changeNodeHaAndReconnect, addNewSteward
->>>>>>> d4e96ba9
 from plenum.test.test_node import TestNode, checkNodesConnected, \
     checkProtocolInstanceSetup
 
@@ -156,8 +148,8 @@
 
     sendAddNewNode(newNodeName, newSteward, newStewardWallet,
                    transformOpFunc=_renameNodePortField)
-    waitReqNackFromPoolWithReason(looper, txnPoolNodeSet, newSteward,
-                                  "field '{}' is missed".format(NODE_PORT))
+    waitRejectFromPoolWithReason(looper, txnPoolNodeSet, newSteward,
+                                  "Missing some of")
 
     for fn in (NODE_IP, CLIENT_IP, NODE_PORT, CLIENT_PORT, SERVICES):
         def _tnf(op): del op[DATA][fn]
@@ -165,8 +157,8 @@
                        transformOpFunc=_tnf)
         # wait NAcks with exact message. it does not works for just 'is missed'
         # because the 'is missed' will check only first few cases
-        waitReqNackFromPoolWithReason(looper, txnPoolNodeSet, newSteward,
-                                      "field '{}' is missed".format(fn))
+        waitRejectFromPoolWithReason(looper, txnPoolNodeSet, newSteward,
+                                      "Missing some of")
 
 
 def testStewardCannotAddMoreThanOneNode(looper, txnPoolNodeSet, steward1,
@@ -175,15 +167,10 @@
     newNodeName = "Epsilon"
     sendAddNewNode(newNodeName, steward1, stewardWallet)
 
-<<<<<<< HEAD
-    waitReqNackFromPoolWithReason(looper, txnPoolNodeSet, steward1,
-                                  'already has a node with name')
-=======
     for node in txnPoolNodeSet:
         waitRejectWithReason(looper, steward1,
                              'already has a node',
                              node.clientstack.name)
->>>>>>> d4e96ba9
 
 
 def testNonStewardCannotAddNode(looper, txnPoolNodeSet, client1,
@@ -191,14 +178,9 @@
                                 tconf, allPluginsPath):
     newNodeName = "Epsilon"
     sendAddNewNode(newNodeName, client1, wallet1)
-<<<<<<< HEAD
-    waitReqNackFromPoolWithReason(looper, txnPoolNodeSet, client1,
-                                  'steward so cannot add a new node')
-=======
     for node in txnPoolNodeSet:
         waitRejectWithReason(looper, client1, 'is not a steward so cannot add a '
                                         'new node', node.clientstack.name)
->>>>>>> d4e96ba9
 
 
 def testClientConnectsToNewNode(looper, txnPoolNodeSet, tdirWithPoolTxns,
@@ -273,14 +255,9 @@
     sendChangeNodeHa(steward1, stewardWallet, newNode,
                      nodeHa=nodeNewHa, clientHa=clientNewHa)
 
-<<<<<<< HEAD
-    waitReqNackFromPoolWithReason(looper, txnPoolNodeSet, steward1,
-                                  'is not a steward of node')
-=======
     for node in txnPoolNodeSet:
         waitRejectWithReason(looper, steward1, 'is not a steward of node',
                              node.clientstack.name)
->>>>>>> d4e96ba9
 
 
 def testNodePortChanged(looper, txnPoolNodeSet, tdirWithPoolTxns,

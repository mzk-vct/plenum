--- conflicted
+++ resolved
@@ -1,17 +1,7 @@
 import pytest
 
-<<<<<<< HEAD
-from plenum.common.txn import STEWARD
+from plenum.common.constants import STEWARD
 from plenum.test.pool_transactions.helper import addNewClient
-=======
-from plenum.common.eventually import eventually
-from plenum.common.signer_simple import SimpleSigner
-from plenum.common.constants import TXN_TYPE, TARGET_NYM, ROLE, STEWARD, NYM, \
-    ALIAS
-from plenum.common.util import randomSeed
-from plenum.test.pool_transactions.helper import buildPoolClientAndWallet, \
-    addNewClient
->>>>>>> 0d9eff2e
 
 
 @pytest.fixture(scope="module")

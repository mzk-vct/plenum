import pytest

from collections import OrderedDict
from plenum.common.messages.fields import NonNegativeNumberField, \
<<<<<<< HEAD
    NonEmptyStringField, \
    HexField
from plenum.common.messages.node_messages import Prepare
=======
    NonEmptyStringField, MerkleRootField
from plenum.common.types import Prepare
>>>>>>> f1b73713

EXPECTED_ORDERED_FIELDS = OrderedDict([
    ("instId", NonNegativeNumberField),
    ("viewNo", NonNegativeNumberField),
    ("ppSeqNo", NonNegativeNumberField),
    ("digest", NonEmptyStringField),
    ("stateRootHash", MerkleRootField),
    ("txnRootHash", MerkleRootField),
])


def test_hash_expected_type():
    assert Prepare.typename == "PREPARE"


def test_has_expected_fields():
    actual_field_names = OrderedDict(Prepare.schema).keys()
    assert actual_field_names == EXPECTED_ORDERED_FIELDS.keys()


def test_has_expected_validators():
    schema = dict(Prepare.schema)
    for field, validator in EXPECTED_ORDERED_FIELDS.items():
        assert isinstance(schema[field], validator)<|MERGE_RESOLUTION|>--- conflicted
+++ resolved
@@ -2,14 +2,9 @@
 
 from collections import OrderedDict
 from plenum.common.messages.fields import NonNegativeNumberField, \
-<<<<<<< HEAD
     NonEmptyStringField, \
-    HexField
+    HexField, MerkleRootField
 from plenum.common.messages.node_messages import Prepare
-=======
-    NonEmptyStringField, MerkleRootField
-from plenum.common.types import Prepare
->>>>>>> f1b73713
 
 EXPECTED_ORDERED_FIELDS = OrderedDict([
     ("instId", NonNegativeNumberField),

from collections import OrderedDict

from plenum.common.messages.fields import NonNegativeNumberField, \
<<<<<<< HEAD
    LedgerIdField, IterableField, NonEmptyStringField, \
    TimestampField, MerkleRootField, BlsMultiSignatureField
=======
    LedgerIdField, IterableField, LimitedLengthStringField, \
    TimestampField, MerkleRootField
>>>>>>> a2d7c393
from plenum.common.messages.node_messages import PrePrepare

EXPECTED_ORDERED_FIELDS = OrderedDict([
    ("instId", NonNegativeNumberField),
    ("viewNo", NonNegativeNumberField),
    ("ppSeqNo", NonNegativeNumberField),
    ("ppTime", TimestampField),
    ("reqIdr", IterableField),
    ("discarded", NonNegativeNumberField),
    ("digest", LimitedLengthStringField),
    ("ledgerId", LedgerIdField),
    ("stateRootHash", MerkleRootField),
    ("txnRootHash", MerkleRootField),
    ("blsMultiSig", BlsMultiSignatureField),
    ("blsSig", NonEmptyStringField),
])


def test_has_expected_type():
    assert PrePrepare.typename == "PREPREPARE"


def test_has_expected_fields():
    actual_field_names = OrderedDict(PrePrepare.schema).keys()
    assert list(actual_field_names) == list(EXPECTED_ORDERED_FIELDS.keys())


def test_has_expected_validators():
    schema = dict(PrePrepare.schema)
    for field, validator in EXPECTED_ORDERED_FIELDS.items():
        assert isinstance(schema[field], validator)<|MERGE_RESOLUTION|>--- conflicted
+++ resolved
@@ -1,13 +1,8 @@
 from collections import OrderedDict
 
 from plenum.common.messages.fields import NonNegativeNumberField, \
-<<<<<<< HEAD
-    LedgerIdField, IterableField, NonEmptyStringField, \
+    LedgerIdField, IterableField, LimitedLengthStringField, \
     TimestampField, MerkleRootField, BlsMultiSignatureField
-=======
-    LedgerIdField, IterableField, LimitedLengthStringField, \
-    TimestampField, MerkleRootField
->>>>>>> a2d7c393
 from plenum.common.messages.node_messages import PrePrepare
 
 EXPECTED_ORDERED_FIELDS = OrderedDict([
@@ -22,7 +17,7 @@
     ("stateRootHash", MerkleRootField),
     ("txnRootHash", MerkleRootField),
     ("blsMultiSig", BlsMultiSignatureField),
-    ("blsSig", NonEmptyStringField),
+    ("blsSig", LimitedLengthStringField),
 ])
 
 

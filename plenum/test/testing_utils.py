import logging
import sys
<<<<<<< HEAD
import tempfile
=======
>>>>>>> 33ab75b1

import portalocker
from ioflo.base.consoling import getConsole
<<<<<<< HEAD

from plenum.common.types import HA
from plenum.common.util import error, addTraceToLogging, TRACE_LOG_LEVEL, \
    checkPortAvailable, getlogger
=======
from plenum.common.util import error, addTraceToLogging, TRACE_LOG_LEVEL
from plenum.common.log import getlogger, addTraceToLogging, TRACE_LOG_LEVEL
>>>>>>> 33ab75b1

logger = getlogger()


def checkDblImp():
    """
    Added this because I spent the better part of an evening troubleshooting an
    issue cause by double import. We were importing test.helper in one
    place, and test_helper in another, and python sees them as two different
    modules, and imported the same file twice. This caused genHa to be loaded
    twice, which caused overlapping ports to be assigned. Took a long time to
    track this down. I'm sure there's a better way to do this, but this seems
    to work for the basic testing I did.
    """
    logger.info("-------------checking for double imports-------------")
    ignore = {'posixpath.py',
              'helpers/pydev/pydevd.py',
              'importlib/_bootstrap.py',
              'importlib/_bootstrap_external.py',
              'helpers/pycharm/pytestrunner.py',
              'test/__init__.py',
              'site-packages/pytest.py',
              'python3.5/os.py',
              'python3.5/re.py'}

    files = [x.__file__ for x in list(sys.modules.values())
             if hasattr(x, "__file__")]
    dups = set([x for x in files if files.count(x) > 1])
    ignoreddups = {d for d in dups for i in ignore if i in d}
    filtereddups = dups - ignoreddups
    if filtereddups:
        error("Doubly imported files detected {}".format(filtereddups))


def setupTestLogging():
    addTraceToLogging()

    logging.basicConfig(
            level=TRACE_LOG_LEVEL,
            format='{relativeCreated:,.0f} {levelname:7s} {message:s}',
            style='{')
    console = getConsole()
    console.reinit(verbosity=console.Wordage.concise)
<<<<<<< HEAD


class PortDispenser:
    """
    This class provides a system-wide mechanism to provide a available socket
    ports for testing. Tests should call getNext to get the next available port.
    There is no guarantee of sequential port numbers, as other tests running
    concurrently might grab a port before one process is done getting all the
    ports it needs. This should pose no problem, as tests shouldn't depend on
    port numbers. It leverages the filesystem lock mechanism to ensure there
    are no overlaps.
    """

    maxportretries = 3

    def __init__(self, ip: str, filename: str=None, minPort=6000, maxPort=9999):
        self.ip = ip
        self.FILE = filename or os.path.join(tempfile.gettempdir(),
                                             'plenum-portmutex.{}.txt'.format(ip))
        self.minPort = minPort
        self.maxPort = maxPort
        self.initFile()

    def initFile(self):
        if not os.path.exists(self.FILE):
            with open(self.FILE, "w") as file:
                file.write(str(self.minPort))

    def get(self, count: int=1, readOnly: bool=False, recurlvl=0):
        with open(self.FILE, "r+") as file:
            portalocker.lock(file, portalocker.LOCK_EX)
            ports = []
            while len(ports) < count:
                file.seek(0)
                port = int(file.readline())
                if readOnly:
                    return port
                port += 1
                if port > self.maxPort:
                    port = self.minPort
                file.seek(0)
                file.write(str(port))
                try:
                    checkPortAvailable(("",port))
                    ports.append(port)
                    logger.debug("new port dispensed: {}".format(port))
                except:
                    if recurlvl < self.maxportretries:
                        logger.debug("port {} unavailable, trying again...".
                                     format(port))
                    else:
                        logger.debug("port {} unavailable, max retries {} "
                                     "reached".
                                     format(port, self.maxportretries))
                        raise
            return ports
=======
>>>>>>> 33ab75b1

<|MERGE_RESOLUTION|>--- conflicted
+++ resolved
@@ -1,21 +1,9 @@
 import logging
 import sys
-<<<<<<< HEAD
-import tempfile
-=======
->>>>>>> 33ab75b1
 
-import portalocker
 from ioflo.base.consoling import getConsole
-<<<<<<< HEAD
-
-from plenum.common.types import HA
-from plenum.common.util import error, addTraceToLogging, TRACE_LOG_LEVEL, \
-    checkPortAvailable, getlogger
-=======
 from plenum.common.util import error, addTraceToLogging, TRACE_LOG_LEVEL
 from plenum.common.log import getlogger, addTraceToLogging, TRACE_LOG_LEVEL
->>>>>>> 33ab75b1
 
 logger = getlogger()
 
@@ -59,63 +47,4 @@
             style='{')
     console = getConsole()
     console.reinit(verbosity=console.Wordage.concise)
-<<<<<<< HEAD
 
-
-class PortDispenser:
-    """
-    This class provides a system-wide mechanism to provide a available socket
-    ports for testing. Tests should call getNext to get the next available port.
-    There is no guarantee of sequential port numbers, as other tests running
-    concurrently might grab a port before one process is done getting all the
-    ports it needs. This should pose no problem, as tests shouldn't depend on
-    port numbers. It leverages the filesystem lock mechanism to ensure there
-    are no overlaps.
-    """
-
-    maxportretries = 3
-
-    def __init__(self, ip: str, filename: str=None, minPort=6000, maxPort=9999):
-        self.ip = ip
-        self.FILE = filename or os.path.join(tempfile.gettempdir(),
-                                             'plenum-portmutex.{}.txt'.format(ip))
-        self.minPort = minPort
-        self.maxPort = maxPort
-        self.initFile()
-
-    def initFile(self):
-        if not os.path.exists(self.FILE):
-            with open(self.FILE, "w") as file:
-                file.write(str(self.minPort))
-
-    def get(self, count: int=1, readOnly: bool=False, recurlvl=0):
-        with open(self.FILE, "r+") as file:
-            portalocker.lock(file, portalocker.LOCK_EX)
-            ports = []
-            while len(ports) < count:
-                file.seek(0)
-                port = int(file.readline())
-                if readOnly:
-                    return port
-                port += 1
-                if port > self.maxPort:
-                    port = self.minPort
-                file.seek(0)
-                file.write(str(port))
-                try:
-                    checkPortAvailable(("",port))
-                    ports.append(port)
-                    logger.debug("new port dispensed: {}".format(port))
-                except:
-                    if recurlvl < self.maxportretries:
-                        logger.debug("port {} unavailable, trying again...".
-                                     format(port))
-                    else:
-                        logger.debug("port {} unavailable, max retries {} "
-                                     "reached".
-                                     format(port, self.maxportretries))
-                        raise
-            return ports
-=======
->>>>>>> 33ab75b1
-

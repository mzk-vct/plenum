import pytest

from stp_core.loop.eventually import eventually, slowFactor
from stp_core.common.log import getlogger
from stp_core.loop.looper import Looper
from plenum.server.node import Node
from plenum.test import waits
from plenum.test.delayers import delayerMsgTuple
from plenum.test.helper import sendMessageAndCheckDelivery, addNodeBack, assertExp
from plenum.test.msgs import randomMsg, TestMsg
from plenum.test.test_node import TestNodeSet, checkNodesConnected, \
    ensureElectionsDone, prepareNodeSet

logger = getlogger()


@pytest.mark.skipif('sys.platform == "win32"', reason='SOV-457')
def testTestNodeDelay(tdir_for_func):
    nodeNames = {"testA", "testB"}
    with TestNodeSet(names=nodeNames, tmpdir=tdir_for_func) as nodes:
        nodeA = nodes.getNode("testA")
        nodeB = nodes.getNode("testB")

        with Looper(nodes) as looper:
            looper.run(checkNodesConnected(nodes))

            # send one message, without delay
            looper.run(sendMessageAndCheckDelivery(nodes, nodeA, nodeB))

            # set delay, then send another message
            # and find that it doesn't arrive
            delay = 5 * waits.expectedNodeToNodeMessageDeliveryTime()
            nodeB.nodeIbStasher.delay(
                delayerMsgTuple(delay, TestMsg, nodeA.name)
            )
            with pytest.raises(AssertionError):
                looper.run(sendMessageAndCheckDelivery(nodes, nodeA, nodeB))

            # but then find that it arrives after the delay
            # duration has passed
            timeout = waits.expectedNodeToNodeMessageDeliveryTime() + delay
            looper.run(sendMessageAndCheckDelivery(nodes, nodeA, nodeB,
                                                   customTimeout=timeout))

            # reset the delay, and find another message comes quickly
            nodeB.nodeIbStasher.resetDelays()
<<<<<<< HEAD
=======
            nodeB.nodeIbStasher.force_unstash()
>>>>>>> bd760ad0
            looper.run(sendMessageAndCheckDelivery(nodes, nodeA, nodeB))


def testSelfNominationDelay(tdir_for_func):
    nodeNames = ["testA", "testB", "testC", "testD"]
    with TestNodeSet(names=nodeNames, tmpdir=tdir_for_func) as nodeSet:
        with Looper(nodeSet) as looper:
            prepareNodeSet(looper, nodeSet)

            delay = 30
            # Add node A
            nodeA = addNodeBack(nodeSet, looper, nodeNames[0])
            nodeA.delaySelfNomination(delay)

            nodesBCD = []
            for name in nodeNames[1:]:
                # nodesBCD.append(nodeSet.addNode(name, i+1, AutoMode.never))
                nodesBCD.append(addNodeBack(nodeSet, looper, name))

            # Ensuring that NodeA is started before any other node to demonstrate
            # that it is delaying self nomination
            timeout = waits.expectedNodeStartUpTimeout()
            looper.run(
                    eventually(lambda: assertExp(nodeA.isReady()), retryWait=1,
                               timeout=timeout))

            ensureElectionsDone(looper=looper,
                                nodes=nodeSet,
                                retryWait=1)

            # node A should not have any primary replica
            timeout = waits.expectedNodeStartUpTimeout()
            looper.run(
                    eventually(lambda: assertExp(not nodeA.hasPrimary),
                               retryWait=1,
                               timeout=timeout))

            # Make sure that after at the most 30 seconds, nodeA's
            # `startElection` is called
            looper.run(eventually(lambda: assertExp(
                    len(nodeA.spylog.getAll(
                            Node.decidePrimaries.__name__)) > 0),
                                  retryWait=1, timeout=delay))<|MERGE_RESOLUTION|>--- conflicted
+++ resolved
@@ -44,10 +44,7 @@
 
             # reset the delay, and find another message comes quickly
             nodeB.nodeIbStasher.resetDelays()
-<<<<<<< HEAD
-=======
             nodeB.nodeIbStasher.force_unstash()
->>>>>>> bd760ad0
             looper.run(sendMessageAndCheckDelivery(nodes, nodeA, nodeB))
 
 

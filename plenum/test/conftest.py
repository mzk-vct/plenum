--- conflicted
+++ resolved
@@ -1,5 +1,6 @@
 import importlib
 import inspect
+import itertools
 import json
 import logging
 import os
@@ -10,11 +11,6 @@
 from typing import Dict, Any
 
 import gc
-<<<<<<< HEAD
-
-import itertools
-=======
->>>>>>> a0a8cba4
 import pip
 import pytest
 from plenum.common.keygen_utils import initNodeKeysForBothStacks
@@ -30,11 +26,7 @@
 from stp_core.loop.eventually import eventually, eventuallyAll
 from plenum.common.exceptions import BlowUp
 from plenum.common.log import getlogger, TestingHandler
-<<<<<<< HEAD
-from stp_core.loop.looper import Looper
-=======
 from stp_core.loop.looper import Looper, Prodable
->>>>>>> a0a8cba4
 from plenum.common.constants import TXN_TYPE, DATA, NODE, ALIAS, CLIENT_PORT, \
     CLIENT_IP, NODE_PORT, NYM, CLIENT_STACK_SUFFIX, PLUGIN_BASE_DIR_PATH
 from plenum.common.txn_util import getTxnOrderedFields
@@ -99,8 +91,6 @@
     if to_prints:
         to_prints.insert(0, 'Warnings found:')
         pytest.fail('\n'.join(to_prints))
-<<<<<<< HEAD
-=======
 
 
 @pytest.fixture(scope="session", autouse=True)
@@ -113,7 +103,6 @@
         resource.setrlimit(resource.RLIMIT_NPROC, (plimit, plimit))
     except Exception as ex:
         print('Could not set resource limits due to {}'.format(ex))
->>>>>>> a0a8cba4
 
 
 def getValueFromModule(request, name: str, default: Any = None):
@@ -226,11 +215,8 @@
             for fv in request._fixture_values.values():
                 if isinstance(fv, Looper):
                     fv.stopall()
-<<<<<<< HEAD
-=======
                 if isinstance(fv, Prodable):
                     fv.stop()
->>>>>>> a0a8cba4
             raise BlowUp("{}: {} ".format(record.levelname, record.msg))
 
     ch = TestingHandler(tester)

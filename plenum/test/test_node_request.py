from pprint import pprint

<<<<<<< HEAD
import pytest

=======
>>>>>>> 33ab75b1
from plenum.common.types import PrePrepare, Prepare, \
    Commit, Primary
from plenum.common.log import getlogger
from plenum.test.eventually import eventually
from plenum.test.greek import genNodeNames
from plenum.test.helper import TestNodeSet, setupNodesAndClient, \
    sendRandomRequest, genNodeReg, \
    prepareNodeSet, ensureElectionsDone, setupClient, checkPoolReady, \
    assertLength, TestNode, \
    addNodeBack, checkSufficientRepliesRecvd, \
    getPendingRequestsForReplica, checkRequestReturnedToNode, delayerMsgTuple

from plenum.common.looper import Looper
from plenum.test.profiler import profile_this

whitelist = ['cannot process incoming PREPARE']
logger = getlogger()


@pytest.mark.skipif(True, reason="processOrdered is now coroutine, need spylog "
                                 "to handle coroutines")
def testReqExecWhenReturnedByMaster(tdir_for_func):
    with TestNodeSet(count=4, tmpdir=tdir_for_func) as nodeSet:
        with Looper(nodeSet) as looper:
            for n in nodeSet:
                n.startKeySharing()
            client1, wallet1 = setupNodesAndClient(looper,
                                                   nodeSet,
                                                   tmpdir=tdir_for_func)
            req = sendRandomRequest(wallet1, client1)
            looper.run(eventually(checkSufficientRepliesRecvd, client1.inBox,
                                  req.reqId, 1,
                                  retryWait=1, timeout=15))
            async def chk():
                for node in nodeSet:
                    entries = node.spylog.getAll(
                        node.processOrdered.__name__)
                    for entry in entries:
                        arg = entry.params['ordered']
<<<<<<< HEAD
                        result = await entry.result
=======
                        result = entry.result
>>>>>>> 33ab75b1
                        if arg.instId == node.instances.masterId:
                            assert result
                        else:
                            assert result is None

            looper.run(eventually(chk, timeout=3))


# noinspection PyIncorrectDocstring
def testRequestReturnToNodeWhenPrePrepareNotReceivedByOneNode(tdir_for_func):
    """Test no T-3"""
    nodeNames = genNodeNames(7)
    nodeReg = genNodeReg(names=nodeNames)
    with TestNodeSet(nodeReg=nodeReg, tmpdir=tdir_for_func) as nodeSet:
        with Looper(nodeSet) as looper:
            prepareNodeSet(looper, nodeSet)
            logger.debug("Add the seven nodes back in")
            # Every node except A delays self nomination so A can become primary
            nodeA = addNodeBack(nodeSet, looper, nodeNames[0])
            for i in range(1, 7):
                node = addNodeBack(nodeSet, looper, nodeNames[i])
                node.delaySelfNomination(15)

            nodeB = nodeSet.getNode(nodeNames[1])
            # Node B delays PREPREPARE from node A(which would be the primary)
            # for a long time.
            nodeB.nodeIbStasher.delay(
                delayerMsgTuple(120, PrePrepare, nodeA.name))

            # Ensure elections are done
            ensureElectionsDone(looper=looper, nodes=nodeSet, retryWait=1,
                                timeout=30)
            assert nodeA.hasPrimary

            instNo = nodeA.primaryReplicaNo
            client1, wallet1 = setupClient(looper, nodeSet, tmpdir=tdir_for_func)
            req = sendRandomRequest(wallet1, client1)

            # All nodes including B should return their ordered requests
            for node in nodeSet:
                looper.run(eventually(checkRequestReturnedToNode, node,
<<<<<<< HEAD
                                      client1.defaultIdentifier, req.reqId,
=======
                                      wallet1.defaultId, req.reqId,
>>>>>>> 33ab75b1
                                      req.digest,
                                      instNo, retryWait=1, timeout=30))

            # Node B should not have received the PRE-PREPARE request yet
            replica = nodeB.replicas[instNo]  # type: Replica
            assert len(replica.prePrepares) == 0


def testPrePrepareWhenPrimaryStatusIsUnknown(tdir_for_func):
    nodeNames = genNodeNames(4)
    nodeReg = genNodeReg(names=nodeNames)
    with TestNodeSet(nodeReg=nodeReg, tmpdir=tdir_for_func) as nodeSet:
        with Looper(nodeSet) as looper:
            prepareNodeSet(looper, nodeSet)

            nodeA, nodeB, nodeC, nodeD = tuple(
                addNodeBack(nodeSet, looper, nodeNames[i]) for i in range(0, 4))

            # Nodes C and D delays self nomination so A and B can become
            # primaries
            nodeC.delaySelfNomination(30)
            nodeD.delaySelfNomination(30)

            # Node D delays receiving PRIMARY messages from all nodes so it
            # will not know whether it is primary or not

            # nodeD.nodestack.delay(delayer(20, PRIMARY))

            nodeD.nodeIbStasher.delay(delayerMsgTuple(20, Primary))

            checkPoolReady(looper=looper, nodes=nodeSet)

            client1, wal = setupClient(looper, nodeSet, tmpdir=tdir_for_func)
            request = sendRandomRequest(wal, client1)

            # TODO Rethink this
            instNo = 0

            for i in range(3):
                node = nodeSet.getNode(nodeNames[i])
                # Nodes A, B and C should have received PROPAGATE request
                # from Node D
                looper.run(
                    eventually(checkIfPropagateRecvdFromNode, node, nodeD,
                               request.identifier,
                               request.reqId, retryWait=1, timeout=10))

            # Node D should have 1 pending PRE-PREPARE request
            def assertOnePrePrepare():
                assert len(getPendingRequestsForReplica(nodeD.replicas[instNo],
                                                        PrePrepare)) == 1

            looper.run(eventually(assertOnePrePrepare, retryWait=1, timeout=10))

            # Node D should have 2 pending PREPARE requests(from node B and C)

            def assertTwoPrepare():
                assert len(getPendingRequestsForReplica(nodeD.replicas[instNo],
                                                        Prepare)) == 2

            looper.run(eventually(assertTwoPrepare, retryWait=1, timeout=10))

            # Node D should have no pending PRE-PREPARE, PREPARE or COMMIT
            # requests
            for reqType in [PrePrepare, Prepare, Commit]:
                looper.run(eventually(lambda: assertLength(
                    getPendingRequestsForReplica(nodeD.replicas[instNo],
                                                 reqType),
                    0), retryWait=1, timeout=20))


async def checkIfPropagateRecvdFromNode(recvrNode: TestNode,
                                        senderNode: TestNode, identifier: str,
                                        reqId: int):
    key = identifier, reqId
    assert key in recvrNode.requests
    assert senderNode.name in recvrNode.requests[key].propagates


# noinspection PyIncorrectDocstring
def testMultipleRequests(tdir_for_func):
    """
    Send multiple requests to the client
    """
    with TestNodeSet(count=7, tmpdir=tdir_for_func) as nodeSet:
        with Looper(nodeSet) as looper:
            for n in nodeSet:
                n.startKeySharing()

            ss0 = snapshotStats(*nodeSet)
            client, wal = setupNodesAndClient(looper,
                                              nodeSet,
                                              tmpdir=tdir_for_func)
            ss1 = snapshotStats(*nodeSet)

            def x():
                requests = [sendRandomRequest(wal, client) for _ in range(10)]
                for request in requests:
                    looper.run(eventually(
                        checkSufficientRepliesRecvd, client.inBox,
                        request.reqId, 3,
                        retryWait=1, timeout=3 * len(nodeSet)))
                ss2 = snapshotStats(*nodeSet)
                diff = statsDiff(ss2, ss1)

                pprint(ss2)
                print("----------------------------------------------")
                pprint(diff)

            profile_this(x)


def snapshotStats(*nodes):
    return {n.name: n.nodestack.stats.copy() for n in nodes}


def statsDiff(a, b):
    diff = {}
    nodes = set(a.keys()).union(b.keys())
    for n in nodes:
        nas = a.get(n, {})
        nbs = b.get(n, {})

        keys = set(nas.keys()).union(nbs.keys())
        diff[n] = {}
        for k in keys:
            diff[n][k] = nas.get(k, 0) - nbs.get(k, 0)
    return diff<|MERGE_RESOLUTION|>--- conflicted
+++ resolved
@@ -1,10 +1,5 @@
 from pprint import pprint
 
-<<<<<<< HEAD
-import pytest
-
-=======
->>>>>>> 33ab75b1
 from plenum.common.types import PrePrepare, Prepare, \
     Commit, Primary
 from plenum.common.log import getlogger
@@ -24,8 +19,6 @@
 logger = getlogger()
 
 
-@pytest.mark.skipif(True, reason="processOrdered is now coroutine, need spylog "
-                                 "to handle coroutines")
 def testReqExecWhenReturnedByMaster(tdir_for_func):
     with TestNodeSet(count=4, tmpdir=tdir_for_func) as nodeSet:
         with Looper(nodeSet) as looper:
@@ -44,11 +37,7 @@
                         node.processOrdered.__name__)
                     for entry in entries:
                         arg = entry.params['ordered']
-<<<<<<< HEAD
-                        result = await entry.result
-=======
                         result = entry.result
->>>>>>> 33ab75b1
                         if arg.instId == node.instances.masterId:
                             assert result
                         else:
@@ -90,11 +79,7 @@
             # All nodes including B should return their ordered requests
             for node in nodeSet:
                 looper.run(eventually(checkRequestReturnedToNode, node,
-<<<<<<< HEAD
-                                      client1.defaultIdentifier, req.reqId,
-=======
                                       wallet1.defaultId, req.reqId,
->>>>>>> 33ab75b1
                                       req.digest,
                                       instNo, retryWait=1, timeout=30))
 

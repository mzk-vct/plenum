--- conflicted
+++ resolved
@@ -13,10 +13,6 @@
     nodeB = nodeSet.Beta
 
     ridBeta = nodeA.nodestack.getRemote(nodeB.name).uid
-<<<<<<< HEAD
-    badViewNo = "BAD"
-    icMsg = nodeSet.Alpha._create_instance_change_msg(badViewNo, 0)
-=======
 
     def createInstanceChangeMessage():
         # Creating a message this way to exclude
@@ -29,7 +25,6 @@
         return icMsg
 
     icMsg = createInstanceChangeMessage()
->>>>>>> bd760ad0
     nodeA.send(icMsg, ridBeta)
     looper.runFor(0.2)
 

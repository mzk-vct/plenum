--- conflicted
+++ resolved
@@ -7,12 +7,8 @@
 from plenum.test.node_catchup.helper import waitNodeLedgersEquality
 from plenum.test.pool_transactions.helper import ensureNodeDisconnectedFromPool
 from plenum.test.test_ledger_manager import TestLedgerManager
-<<<<<<< HEAD
-from plenum.test.test_node import checkNodesConnected, TestNode
-=======
-from plenum.test.test_node import checkNodesConnected, ensureElectionsDone
+from plenum.test.test_node import checkNodesConnected, ensureElectionsDone, TestNode
 from plenum.test import waits
->>>>>>> fbf7402d
 
 # Do not remove the next import
 from plenum.test.node_catchup.conftest import whitelist
@@ -76,15 +72,10 @@
 # but its weird since prepares and commits are received which are sent before
 # and after prepares, respectively. Here is the pivotal link
 # https://www.pivotaltracker.com/story/show/127897273
-<<<<<<< HEAD
+@pytest.mark.skip(reason='fails, SOV-928, SOV-939')
 def testNodeCatchupAfterRestart(newNodeCaughtUp, txnPoolNodeSet, tconf,
                                 nodeSetWithNodeAddedAfterSomeTxns,
                                 tdirWithPoolTxns, allPluginsPath):
-=======
-@pytest.mark.skip(reason='fails, SOV-928, SOV-939')
-def testNodeCatchupAfterRestart(newNodeCaughtUp, txnPoolNodeSet,
-                                nodeSetWithNodeAddedAfterSomeTxns):
->>>>>>> fbf7402d
     """
     A node that restarts after some transactions should eventually get the
     transactions which happened while it was down
@@ -105,7 +96,6 @@
     logger.debug("Sending requests")
     sendReqsToNodesAndVerifySuffReplies(looper, wallet, client, 5)
     logger.debug("Starting the stopped node, {}".format(newNode))
-<<<<<<< HEAD
     # newNode.start(looper.loop)
     nodeHa, nodeCHa = HA(*newNode.nodestack.ha), HA(*newNode.clientstack.ha)
     newNode = TestNode(newNode.name, basedirpath=tdirWithPoolTxns, config=tconf,
@@ -113,13 +103,7 @@
     looper.add(newNode)
     txnPoolNodeSet[-1] = newNode
     looper.run(checkNodesConnected(txnPoolNodeSet))
-    looper.run(eventually(checkNodeLedgersForEquality, newNode,
-                          *txnPoolNodeSet[:4], retryWait=1, timeout=75))
-=======
-    newNode.start(looper.loop)
-    looper.run(checkNodesConnected(txnPoolNodeSet))
     waitNodeLedgersEquality(looper, newNode, *txnPoolNodeSet[:4])
->>>>>>> fbf7402d
 
 
 @pytest.mark.skip(reason='fails, SOV-928, SOV-939')

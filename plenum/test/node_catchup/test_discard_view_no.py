import time
from functools import partial

import pytest

from stp_core.loop.eventually import eventually
from plenum.common.types import Nomination, PrePrepare
from plenum.common.util import randomString
<<<<<<< HEAD
from plenum.test.delayers import delayNonPrimaries
from plenum.test.helper import sendReqsToNodesAndVerifySuffReplies, \
    waitForViewChange, checkDiscardMsg
from plenum.test.node_catchup.helper import waitNodeDataEquality
from plenum.test.pool_transactions.helper import addNewStewardAndNode
from plenum.test.test_node import checkNodesConnected, \
    checkProtocolInstanceSetup
from plenum.test import waits

=======
from plenum.common.constants import DOMAIN_LEDGER_ID
from plenum.test.helper import checkDiscardMsg
from plenum.test.view_change.helper import ensure_view_change
from plenum.test.node_catchup.helper import waitNodeDataEquality
from plenum.test.pool_transactions.helper import addNewStewardAndNode
from plenum.test.test_node import checkNodesConnected, \
    checkProtocolInstanceSetup, getPrimaryReplica
from plenum.test import waits
>>>>>>> bd760ad0


whitelist = ['found legacy entry']  # warnings

def testNodeDiscardMessageFromUnknownView(txnPoolNodeSet,
                                          nodeSetWithNodeAddedAfterSomeTxns,
                                          newNodeCaughtUp, tdirWithPoolTxns,
                                          tconf, allPluginsPath):
    """
    Node discards 3-phase and election messages from view nos that it does not
    know of (view nos before it joined the pool)
    :return:
    """
    looper, nodeX, client, wallet, _, _ = nodeSetWithNodeAddedAfterSomeTxns
    viewNo = nodeX.viewNo

<<<<<<< HEAD
    # Delay processing of PRE-PREPARE from all non primary replicas of master
    # so master's performance falls and view changes
    delayNonPrimaries(txnPoolNodeSet, 0, 10)
    sendReqsToNodesAndVerifySuffReplies(looper, wallet, client, 4)
    waitForViewChange(looper, txnPoolNodeSet, expectedViewNo=viewNo+1)
=======
    # Force two view changes: node discards msgs which have viewNo
    # at least two less than node's. Current protocol implementation
    # needs to hold messages from the previous view as well as
    # from the current view.
    ensure_view_change(looper, txnPoolNodeSet, client, wallet)
    ensure_view_change(looper, txnPoolNodeSet, client, wallet)
>>>>>>> bd760ad0

    newStewardName = "testClientSteward" + randomString(3)
    nodeName = "Theta"
    _, _, nodeTheta = addNewStewardAndNode(looper, client,
                                           wallet,
                                           newStewardName,
                                           nodeName,
                                           tdirWithPoolTxns, tconf,
                                           allPluginsPath)
    txnPoolNodeSet.append(nodeTheta)
    looper.run(checkNodesConnected(txnPoolNodeSet))
    looper.run(client.ensureConnectedToNodes())
    waitNodeDataEquality(looper, nodeTheta, *txnPoolNodeSet[:-1])
<<<<<<< HEAD
    checkProtocolInstanceSetup(looper, txnPoolNodeSet, retryWait=1,
                               timeout=10)
    electMsg = Nomination(nodeX.name, 0, viewNo,
                          nodeX.replicas[0].lastOrderedPPSeqNo)
=======
    checkProtocolInstanceSetup(looper, txnPoolNodeSet, retryWait=1)
    electMsg = Nomination(nodeX.name, 0, viewNo,
                          nodeX.replicas[0].lastOrderedPPSeqNo)

    primaryRepl = getPrimaryReplica(txnPoolNodeSet)
>>>>>>> bd760ad0
    threePMsg = PrePrepare(
            0,
            viewNo,
            10,
            time.time(),
            [[wallet.defaultId, wallet._getIdData().lastReqId+1]],
            1,
            "random digest",
            DOMAIN_LEDGER_ID,
            primaryRepl.stateRootHash(DOMAIN_LEDGER_ID),
            primaryRepl.txnRootHash(DOMAIN_LEDGER_ID),
            )
    ridTheta = nodeX.nodestack.getRemote(nodeTheta.name).uid
    nodeX.send(electMsg, ridTheta)
<<<<<<< HEAD
    nodeX.send(threePMsg, ridTheta)
    nodeX.send(electMsg, ridTheta)
=======
>>>>>>> bd760ad0

    messageTimeout = waits.expectedNodeToNodeMessageDeliveryTime()
    looper.run(eventually(checkDiscardMsg, [nodeTheta, ], electMsg,
                          'un-acceptable viewNo',
                          retryWait=1, timeout=messageTimeout))
    nodeX.send(threePMsg, ridTheta)
    looper.run(eventually(checkDiscardMsg, [nodeTheta, ], threePMsg,
                          'un-acceptable viewNo',
                          retryWait=1, timeout=messageTimeout))<|MERGE_RESOLUTION|>--- conflicted
+++ resolved
@@ -6,17 +6,6 @@
 from stp_core.loop.eventually import eventually
 from plenum.common.types import Nomination, PrePrepare
 from plenum.common.util import randomString
-<<<<<<< HEAD
-from plenum.test.delayers import delayNonPrimaries
-from plenum.test.helper import sendReqsToNodesAndVerifySuffReplies, \
-    waitForViewChange, checkDiscardMsg
-from plenum.test.node_catchup.helper import waitNodeDataEquality
-from plenum.test.pool_transactions.helper import addNewStewardAndNode
-from plenum.test.test_node import checkNodesConnected, \
-    checkProtocolInstanceSetup
-from plenum.test import waits
-
-=======
 from plenum.common.constants import DOMAIN_LEDGER_ID
 from plenum.test.helper import checkDiscardMsg
 from plenum.test.view_change.helper import ensure_view_change
@@ -25,7 +14,6 @@
 from plenum.test.test_node import checkNodesConnected, \
     checkProtocolInstanceSetup, getPrimaryReplica
 from plenum.test import waits
->>>>>>> bd760ad0
 
 
 whitelist = ['found legacy entry']  # warnings
@@ -42,20 +30,12 @@
     looper, nodeX, client, wallet, _, _ = nodeSetWithNodeAddedAfterSomeTxns
     viewNo = nodeX.viewNo
 
-<<<<<<< HEAD
-    # Delay processing of PRE-PREPARE from all non primary replicas of master
-    # so master's performance falls and view changes
-    delayNonPrimaries(txnPoolNodeSet, 0, 10)
-    sendReqsToNodesAndVerifySuffReplies(looper, wallet, client, 4)
-    waitForViewChange(looper, txnPoolNodeSet, expectedViewNo=viewNo+1)
-=======
     # Force two view changes: node discards msgs which have viewNo
     # at least two less than node's. Current protocol implementation
     # needs to hold messages from the previous view as well as
     # from the current view.
     ensure_view_change(looper, txnPoolNodeSet, client, wallet)
     ensure_view_change(looper, txnPoolNodeSet, client, wallet)
->>>>>>> bd760ad0
 
     newStewardName = "testClientSteward" + randomString(3)
     nodeName = "Theta"
@@ -69,18 +49,11 @@
     looper.run(checkNodesConnected(txnPoolNodeSet))
     looper.run(client.ensureConnectedToNodes())
     waitNodeDataEquality(looper, nodeTheta, *txnPoolNodeSet[:-1])
-<<<<<<< HEAD
-    checkProtocolInstanceSetup(looper, txnPoolNodeSet, retryWait=1,
-                               timeout=10)
-    electMsg = Nomination(nodeX.name, 0, viewNo,
-                          nodeX.replicas[0].lastOrderedPPSeqNo)
-=======
     checkProtocolInstanceSetup(looper, txnPoolNodeSet, retryWait=1)
     electMsg = Nomination(nodeX.name, 0, viewNo,
                           nodeX.replicas[0].lastOrderedPPSeqNo)
 
     primaryRepl = getPrimaryReplica(txnPoolNodeSet)
->>>>>>> bd760ad0
     threePMsg = PrePrepare(
             0,
             viewNo,
@@ -95,11 +68,6 @@
             )
     ridTheta = nodeX.nodestack.getRemote(nodeTheta.name).uid
     nodeX.send(electMsg, ridTheta)
-<<<<<<< HEAD
-    nodeX.send(threePMsg, ridTheta)
-    nodeX.send(electMsg, ridTheta)
-=======
->>>>>>> bd760ad0
 
     messageTimeout = waits.expectedNodeToNodeMessageDeliveryTime()
     looper.run(eventually(checkDiscardMsg, [nodeTheta, ], electMsg,

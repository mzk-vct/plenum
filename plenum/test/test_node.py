--- conflicted
+++ resolved
@@ -267,12 +267,7 @@
         return super()._serviceActions()
 
 
-<<<<<<< HEAD
-@Spyable(methods=[
-                  replica.Replica.sendPrePrepare,
-=======
-@spyable(methods=[replica.Replica.doPrePrepare,
->>>>>>> 51c4fe0f
+@spyable(methods=[replica.Replica.sendPrePrepare,
                   replica.Replica.canProcessPrePrepare,
                   replica.Replica.canPrepare,
                   replica.Replica.validatePrepare,

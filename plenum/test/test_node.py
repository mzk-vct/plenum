--- conflicted
+++ resolved
@@ -9,14 +9,7 @@
 from typing import Iterable, Iterator, Tuple, Sequence, Union, Dict, TypeVar, \
     List
 
-<<<<<<< HEAD
-import pytest
-
-from plenum.common.stacks import ClientZStack, NodeRStack, ClientRStack, nodeStackClass, clientStackClass
-from plenum.common.stacks import NodeZStack
-=======
 from plenum.common.stacks import nodeStackClass, clientStackClass
->>>>>>> c7b656c5
 from stp_core.crypto.util import randomSeed
 from stp_core.network.port_dispenser import genHa
 

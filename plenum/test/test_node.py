--- conflicted
+++ resolved
@@ -628,17 +628,6 @@
 def checkProtocolInstanceSetup(looper: Looper,
                                nodes: Sequence[TestNode],
                                retryWait: float = 1,
-<<<<<<< HEAD
-                               customTimeout: float = None):
-
-    timeout = customTimeout or waits.expectedPoolElectionTimeout(len(nodes))
-
-    checkEveryProtocolInstanceHasOnlyOnePrimary(looper=looper,
-                                                nodes=nodes,
-                                                retryWait=retryWait,
-                                                timeout=timeout)
-
-=======
                                customTimeout: float = None,
                                numInstances: int = None):
 
@@ -650,7 +639,6 @@
                                                 timeout=timeout,
                                                 numInstances=numInstances)
 
->>>>>>> bd760ad0
     checkEveryNodeHasAtMostOnePrimary(looper=looper,
                                       nodes=nodes,
                                       retryWait=retryWait,
@@ -666,33 +654,20 @@
 def ensureElectionsDone(looper: Looper,
                         nodes: Sequence[TestNode],
                         retryWait: float = None,  # seconds
-<<<<<<< HEAD
-                        customTimeout: float = None) -> Sequence[TestNode]:
-=======
                         customTimeout: float = None,
                         numInstances: int = None) -> Sequence[TestNode]:
->>>>>>> bd760ad0
     """
     Wait for elections to be complete
 
     :param retryWait:
     :param customTimeout: specific timeout
-<<<<<<< HEAD
+    :param numInstances: expected number of protocol instances
     :return: primary replica for each protocol instance
     """
 
     if retryWait is None:
         retryWait = 1
 
-=======
-    :param numInstances: expected number of protocol instances
-    :return: primary replica for each protocol instance
-    """
-
-    if retryWait is None:
-        retryWait = 1
-
->>>>>>> bd760ad0
     if customTimeout is None:
         customTimeout = waits.expectedPoolElectionTimeout(len(nodes))
 
@@ -700,12 +675,8 @@
         looper=looper,
         nodes=nodes,
         retryWait=retryWait,
-<<<<<<< HEAD
-        customTimeout=customTimeout)
-=======
         customTimeout=customTimeout,
         numInstances=numInstances)
->>>>>>> bd760ad0
 
 
 def genNodeReg(count=None, names=None) -> Dict[str, NodeDetail]:
@@ -731,12 +702,6 @@
 def prepareNodeSet(looper: Looper, nodeSet: TestNodeSet):
     # TODO: Come up with a more specific name for this
 
-<<<<<<< HEAD
-    # for n in nodeSet:
-    #     n.startKeySharing()
-
-=======
->>>>>>> bd760ad0
     # Key sharing party
     looper.run(checkNodesConnected(nodeSet))
 
@@ -772,13 +737,8 @@
     numInstances = (getRequiredInstances(len(nodes))
                     if numInstances is None else numInstances)
     for n in nodes:
-<<<<<<< HEAD
-        assert len(n.replicas) == instCount
-    return {i: [n.replicas[i] for n in nodes] for i in range(instCount)}
-=======
         assert len(n.replicas) == numInstances
     return {i: [n.replicas[i] for n in nodes] for i in range(numInstances)}
->>>>>>> bd760ad0
 
 
 def getRequiredInstances(nodeCount: int) -> int:
@@ -814,10 +774,7 @@
     if node.replicas[0].primaryName is not None:
         nm = TestReplica.getNodeName(node.replicas[0].primaryName)
         return nodeByName(nodes, nm)
-<<<<<<< HEAD
-=======
     raise AssertionError('No primary found for master')
->>>>>>> bd760ad0
 
 
 def primaryNodeNameForInstance(nodes, instanceId):

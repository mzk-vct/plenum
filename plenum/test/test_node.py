import operator
import time
import types
from collections import OrderedDict
from contextlib import ExitStack
from copy import copy
from functools import partial
from itertools import combinations, permutations
from typing import Iterable, Iterator, Tuple, Sequence, Union, Dict, TypeVar, \
    List

from plenum.common.stacks import nodeStackClass, clientStackClass
from stp_core.crypto.util import randomSeed
from stp_core.network.port_dispenser import genHa

import plenum.test.delayers as delayers
from plenum.common.error import error
from stp_core.loop.eventually import eventually, eventuallyAll
from stp_core.network.exceptions import RemoteNotFound
from plenum.common.keygen_utils import learnKeysFromOthers, tellKeysToOthers
from stp_core.common.log import getlogger
from stp_core.loop.looper import Looper
from plenum.common.startable import Status
from plenum.common.types import TaggedTuples, NodeDetail
from plenum.common.constants import CLIENT_STACK_SUFFIX
from plenum.common.util import Seconds, getMaxFailures, adict
from plenum.persistence import orientdb_store
from plenum.server import replica
from plenum.server.instances import Instances
from plenum.server.monitor import Monitor
from plenum.server.node import Node
from plenum.server.primary_elector import PrimaryElector
from plenum.test.greek import genNodeNames
from plenum.test.msgs import TestMsg
from plenum.test.spy_helpers import getLastMsgReceivedForNode, \
    getAllMsgReceivedForNode, getAllArgs
from plenum.test.stasher import Stasher
from plenum.test.test_client import TestClient
from plenum.test.test_ledger_manager import TestLedgerManager
from plenum.test.test_stack import StackedTester, getTestableStack, CONNECTED, \
    checkRemoteExists, RemoteState, checkState
<<<<<<< HEAD
from plenum.test.testable import spyable
from plenum.test.waits import expectedWait
=======
from plenum.test.testable import Spyable
from plenum.test import waits
>>>>>>> fbf7402d

logger = getlogger()


NodeRef = TypeVar('NodeRef', Node, str)


# noinspection PyUnresolvedReferences
# noinspection PyShadowingNames
class TestNodeCore(StackedTester):
    def __init__(self, *args, **kwargs):
        self.nodeMsgRouter.routes[TestMsg] = self.eatTestMsg
        self.nodeIbStasher = Stasher(self.nodeInBox,
                                     "nodeInBoxStasher~" + self.name)
        self.clientIbStasher = Stasher(self.clientInBox,
                                       "clientInBoxStasher~" + self.name)
        self.actionQueueStasher = Stasher(self.actionQueue,
                                          "actionQueueStasher~" + self.name)

        # alter whitelist to allow TestMsg type through without sig
        self.authnWhitelist = self.authnWhitelist + (TestMsg,)

        # Nodes that wont be blacklisted by this node if the suspicion code
        # is among the set of suspicion codes mapped to its name. If the set of
        # suspicion codes is empty then the node would not be blacklisted for
        #  any suspicion code
        self.whitelistedNodes = {}          # type: Dict[str, Set[int]]

        # Clients that wont be blacklisted by this node if the suspicion code
        # is among the set of suspicion codes mapped to its name. If the set of
        # suspicion codes is empty then the client would not be blacklisted for
        #  suspicion code
        self.whitelistedClients = {}          # type: Dict[str, Set[int]]

        # Reinitialize the monitor
        d, l, o = self.monitor.Delta, self.monitor.Lambda, self.monitor.Omega
        notifierEventTriggeringConfig = self.monitor.notifierEventTriggeringConfig
        self.instances = Instances()

        self.nodeInfo = {
            'data': {}
        }

        pluginPaths = kwargs.get('pluginPaths', [])
        self.monitor = TestMonitor(self.name, d, l, o, self.instances,
                                   MockedNodeStack(), MockedBlacklister(),
                                   nodeInfo=self.nodeInfo,
                                   notifierEventTriggeringConfig=notifierEventTriggeringConfig,
                                   pluginPaths=pluginPaths)
        for i in range(len(self.replicas)):
            self.monitor.addInstance()

    async def processNodeInBox(self):
        self.nodeIbStasher.process()
        await super().processNodeInBox()

    async def processClientInBox(self):
        self.clientIbStasher.process()
        await super().processClientInBox()

    def _serviceActions(self):
        self.actionQueueStasher.process()
        return super()._serviceActions()

    def createReplica(self, instNo: int, isMaster: bool):
        return TestReplica(self, instNo, isMaster)

    def newPrimaryDecider(self):
        pdCls = self.primaryDecider if self.primaryDecider else \
            TestPrimaryElector
        return pdCls(self)

    def delaySelfNomination(self, delay: Seconds):
        logger.debug("{} delaying start election".format(self))
        delayerElection = partial(delayers.delayerMethod,
                                  TestPrimaryElector.startElection)
        self.elector.actionQueueStasher.delay(delayerElection(delay))

    def delayCheckPerformance(self, delay: Seconds):
        logger.debug("{} delaying check performance".format(self))
        delayerCheckPerf = partial(delayers.delayerMethod,
                                   TestNode.checkPerformance)
        self.actionQueueStasher.delay(delayerCheckPerf(delay))

    def resetDelays(self):
        logger.debug("{} resetting delays".format(self))
        self.nodestack.resetDelays()
        self.nodeIbStasher.resetDelays()
        for r in self.replicas:
            r.outBoxTestStasher.resetDelays()

    def whitelistNode(self, nodeName: str, *codes: int):
        if nodeName not in self.whitelistedClients:
            self.whitelistedClients[nodeName] = set()
        self.whitelistedClients[nodeName].update(codes)
        logger.debug("{} whitelisting {} for codes {}"
                      .format(self, nodeName, codes))

    def blacklistNode(self, nodeName: str, reason: str=None, code: int=None):
        if nodeName in self.whitelistedClients:
            # If node whitelisted for all codes
            if len(self.whitelistedClients[nodeName]) == 0:
                return
            # If no code is provided or node is whitelisted for that code
            elif code is None or code in self.whitelistedClients[nodeName]:
                return
        super().blacklistNode(nodeName, reason, code)

    def whitelistClient(self, clientName: str, *codes: int):
        if clientName not in self.whitelistedClients:
            self.whitelistedClients[clientName] = set()
        self.whitelistedClients[clientName].update(codes)
        logger.debug("{} whitelisting {} for codes {}"
                      .format(self, clientName, codes))

    def blacklistClient(self, clientName: str, reason: str=None, code: int=None):
        if clientName in self.whitelistedClients:
            # If node whitelisted for all codes
            if len(self.whitelistedClients[clientName]) == 0:
                return
            # If no code is provided or node is whitelisted for that code
            elif code is None or code in self.whitelistedClients[clientName]:
                return
        super().blacklistClient(clientName, reason, code)

    def validateNodeMsg(self, wrappedMsg):
        nm = TestMsg.__name__
        if nm not in TaggedTuples:
            TaggedTuples[nm] = TestMsg
        return super().validateNodeMsg(wrappedMsg)

    async def eatTestMsg(self, msg, frm):
        logger.debug("{0} received Test message: {1} from {2}".
                      format(self.nodestack.name, msg, frm))

    def serviceReplicaOutBox(self, *args, **kwargs) -> int:
        for r in self.replicas:  # type: TestReplica
            r.outBoxTestStasher.process()
        return super().serviceReplicaOutBox(*args, **kwargs)

    def ensureKeysAreSetup(self):
        pass


@spyable(methods=[Node.handleOneNodeMsg,
                  Node.handleInvalidClientMsg,
                  Node.processRequest,
                  Node.processOrdered,
                  Node.postToClientInBox,
                  Node.postToNodeInBox,
                  "eatTestMsg",
                  Node.decidePrimaries,
                  Node.startViewChange,
                  Node.discard,
                  Node.reportSuspiciousNode,
                  Node.reportSuspiciousClient,
                  Node.processPropagate,
                  Node.propagate,
                  Node.forward,
                  Node.send,
                  Node.sendInstanceChange,
                  Node.processInstanceChange,
                  Node.checkPerformance,
                  Node.processStashedOrderedReqs
                  ])
class TestNode(TestNodeCore, Node):

    def __init__(self, *args, **kwargs):
        self.NodeStackClass = nodeStackClass
        self.ClientStackClass = clientStackClass

        Node.__init__(self, *args, **kwargs)
        TestNodeCore.__init__(self, *args, **kwargs)
        # Balances of all client
        self.balances = {}  # type: Dict[str, int]

        # Txns of all clients, each txn is a tuple like (from, to, amount)
        self.txns = []  # type: List[Tuple]

    def _getOrientDbStore(self, name, dbType):
        return orientdb_store.createOrientDbInMemStore(
            self.config, name, dbType)

    @property
    def nodeStackClass(self):
        return getTestableStack(self.NodeStackClass)

    @property
    def clientStackClass(self):
        return getTestableStack(self.ClientStackClass)

    def getLedgerManager(self):
        return TestLedgerManager(self, ownedByNode=True)


class TestPrimaryElector(PrimaryElector):
    def __init__(self, *args, **kwargs):
        super().__init__(*args, **kwargs)
        self.actionQueueStasher = Stasher(self.actionQueue,
                                          "actionQueueStasher~elector~" +
                                          self.name)

    def _serviceActions(self):
        self.actionQueueStasher.process()
        return super()._serviceActions()


@spyable(methods=[replica.Replica.doPrePrepare,
                  replica.Replica.canProcessPrePrepare,
                  replica.Replica.canSendPrepare,
                  replica.Replica.isValidPrepare,
                  replica.Replica.addToPrePrepares,
                  replica.Replica.processPrePrepare,
                  replica.Replica.processPrepare,
                  replica.Replica.processCommit,
                  replica.Replica.doPrepare,
                  replica.Replica.doOrder,
                  replica.Replica.discard,
                  replica.Replica.stashOutsideWatermarks
                  # replica.Replica.orderPendingCommit
                  ])
class TestReplica(replica.Replica):
    def __init__(self, *args, **kwargs):
        super().__init__(*args, **kwargs)
        # Each TestReplica gets it's own outbox stasher, all of which TestNode
        # processes in its overridden serviceReplicaOutBox
        self.outBoxTestStasher = \
            Stasher(self.outBox, "replicaOutBoxTestStasher~" + self.name)


class TestNodeSet(ExitStack):

    def __init__(self,
                 names: Iterable[str]=None,
                 count: int=None,
                 nodeReg=None,
                 tmpdir=None,
                 keyshare=True,
                 primaryDecider=None,
                 pluginPaths: Iterable[str]=None,
                 testNodeClass=TestNode):


        super().__init__()
        self.tmpdir = tmpdir
        self.keyshare = keyshare
        self.primaryDecider = primaryDecider
        self.pluginPaths = pluginPaths

        self.testNodeClass = testNodeClass
        self.nodes = OrderedDict()  # type: Dict[str, TestNode]
        # Can use just self.nodes rather than maintaining a separate dictionary
        # but then have to pluck attributes from the `self.nodes` so keeping
        # it simple a the cost of extra memory and its test code so not a big
        # deal
        if nodeReg:
            self.nodeReg = nodeReg
        else:
            nodeNames = (names if names is not None and count is None else
                         genNodeNames(count) if count is not None else
                         error("only one of either names or count is required"))
            self.nodeReg = genNodeReg(
                    names=nodeNames)  # type: Dict[str, NodeDetail]
        for name in self.nodeReg.keys():
            self.addNode(name)
        # The following lets us access the nodes by name as attributes of the
        # NodeSet. It's not a problem unless a node name shadows a member.
        self.__dict__.update(self.nodes)

    def addNode(self, name: str) -> TestNode:
        if name in self.nodes:
            error("{} already added".format(name))
        assert name in self.nodeReg
        ha, cliname, cliha = self.nodeReg[name]

        seed = randomSeed()
        if self.keyshare:
            learnKeysFromOthers(self.tmpdir, name, self.nodes.values())

        testNodeClass = self.testNodeClass
        node = self.enter_context(
                testNodeClass(name=name,
                              ha=ha,
                              cliname=cliname,
                              cliha=cliha,
                              nodeRegistry=copy(self.nodeReg),
                              basedirpath=self.tmpdir,
                              primaryDecider=self.primaryDecider,
                              pluginPaths=self.pluginPaths,
                              seed=seed))

        if self.keyshare:
            tellKeysToOthers(node, self.nodes.values())

        self.nodes[name] = node
        self.__dict__[name] = node
        return node

    def removeNode(self, name, shouldClean):
        self.nodes[name].stop()
        if shouldClean:
            self.nodes[name].nodestack.keep.clearAllDir()
            self.nodes[name].clientstack.keep.clearAllDir()
        del self.nodes[name]
        del self.__dict__[name]
        # del self.nodeRegistry[name]
        # for node in self:
        #     node.removeNodeFromRegistry(name)

    def __iter__(self) -> Iterator[TestNode]:
        return self.nodes.values().__iter__()

    def __getitem__(self, key) -> TestNode:
        return self.nodes.get(key)

    def __len__(self):
        return self.nodes.__len__()

    @property
    def nodeNames(self):
        return sorted(self.nodes.keys())

    @property
    def f(self):
        return getMaxFailures(len(self.nodes))

    def getNode(self, node: NodeRef) -> TestNode:
        return node if isinstance(node, Node) \
            else self.nodes.get(node) if isinstance(node, str) \
            else error("Expected a node or node name")

    @staticmethod
    def getNodeName(node: NodeRef) -> str:
        return node if isinstance(node, str) \
            else node.name if isinstance(node, Node) \
            else error("Expected a node or node name")

    def connect(self, fromNode: NodeRef, toNode: NodeRef):
        fr = self.getNode(fromNode)
        to = self.getNode(toNode)
        fr.connect(to.nodestack.ha)

    def connectAll(self):
        for c in combinations(self.nodes.keys(), 2):
            print("connecting {} to {}".format(*c))
            self.connect(*c)

    def getLastMsgReceived(self, node: NodeRef, method: str = None) -> Tuple:
        return getLastMsgReceivedForNode(self.getNode(node), method)

    def getAllMsgReceived(self, node: NodeRef, method: str = None) -> Tuple:
        return getAllMsgReceivedForNode(self.getNode(node), method)


@spyable(methods=[Monitor.isMasterThroughputTooLow,
                  Monitor.isMasterReqLatencyTooHigh,
                  Monitor.sendThroughput,
                  Monitor.requestOrdered,
                  Monitor.reset])
class TestMonitor(Monitor):
    def __init__(self, *args, **kwargs):
        super().__init__(*args, **kwargs)
        self.masterReqLatenciesTest = {}

    def requestOrdered(self, identifier: str, reqId: int, instId: int,
                       byMaster: bool = False):
        duration = super().requestOrdered(identifier, reqId, instId, byMaster)
        if byMaster and duration is not None:
            self.masterReqLatenciesTest[(identifier, reqId)] = duration

    def reset(self):
        super().reset()
        self.masterReqLatenciesTest = {}


class Pool:
    def __init__(self, tmpdir_factory, testNodeSetClass=TestNodeSet):
        self.tmpdir_factory = tmpdir_factory
        self.testNodeSetClass = testNodeSetClass

    def run(self, coro, nodecount=4):
        tmpdir = self.fresh_tdir()
        with self.testNodeSetClass(count=nodecount, tmpdir=tmpdir) as nodeset:
            with Looper(nodeset) as looper:
                # for n in nodeset:
                #     n.startKeySharing()
                ctx = adict(looper=looper, nodeset=nodeset, tmpdir=tmpdir)
                looper.run(checkNodesConnected(nodeset))
                ensureElectionsDone(looper=looper,
                                    nodes=nodeset)
                looper.run(coro(ctx))

    def fresh_tdir(self):
        return self.tmpdir_factory.mktemp('').strpath


class MockedNodeStack:
    def remotesByConnected(self):
        return [], []


class MockedBlacklister:
    def isBlacklisted(self, remote):
        return True


def checkPoolReady(looper: Looper,
                   nodes: Sequence[TestNode],
                   customTimeout = None):
    """
    Check that pool is in Ready state
    """

    timeout = customTimeout or waits.expectedPoolGetReadyTimeout(len(nodes))
    looper.run(
            eventually(checkNodesAreReady, nodes,
                       retryWait=.25,
                       timeout=timeout,
                       ratchetSteps=10))


async def checkNodesCanRespondToClients(nodes):
    """
    Needed to make sure the web server has started. If we
    were keeping a web server on every node, we would
    have some node status that would tell us if the
    server was running or not.
    """

    def x():
        assert all(node.webserver.status == Status.started for node in nodes)

    await eventually(x)


async def checkNodesConnected(stacks: Iterable[Union[TestNode, TestClient]],
                              expectedRemoteState=None,
                              customTimeout=None):
    expectedRemoteState = expectedRemoteState if expectedRemoteState else CONNECTED
    # run for how long we expect all of the connections to take
    timeout = customTimeout or \
              (waits.expectedNodeInterconnectionTime(len(stacks)) * len(stacks))
    logger.debug("waiting for {} seconds to check connections...".format(timeout))
    # verify every node can see every other as a remote
    funcs = [
        partial(checkRemoteExists, frm.nodestack, to.name, expectedRemoteState)
        for frm, to in permutations(stacks, 2)]
    await eventuallyAll(*funcs,
                        retryWait=.5,
                        totalTimeout=timeout,
                        acceptableExceptions=[AssertionError, RemoteNotFound])


def checkNodeRemotes(node: TestNode, states: Dict[str, RemoteState]=None,
                     state: RemoteState = None):
    assert states or state, "either state or states is required"
    assert not (
        states and state), "only one of state or states should be provided, " \
                           "but not both"
    for remote in node.nodestack.remotes.values():
        try:
            s = states[remote.name] if states else state
            checkState(s, remote, "from: {}, to: {}".format(node, remote.name))
        except Exception as ex:
            logger.debug("state checking exception is {} and args are {}"
                          "".format(ex, ex.args))
            raise RuntimeError(
                    "Error with {} checking remote {} in {}".format(node.name,
                                                                    remote.name,
                                                                    states
                                                                    )) from ex


def checkIfSameReplicaIPrimary(looper: Looper,
                               replicas: Sequence[TestReplica] = None,
                               retryWait: float = 1,
                               timeout: float = 20):
    # One and only one primary should be found and every replica should agree
    # on same primary

    def checkElectionDone():
        unknowns = sum(1 for r in replicas if r.isPrimary is None)
        assert unknowns == 0, "election should be complete, but {} out of {} " \
                              "don't know who the primary is for " \
                              "protocol no {}".\
            format(unknowns, len(replicas), replicas[0].instId)

    def checkPrisAreOne():  # number of expected primaries
        pris = sum(1 for r in replicas if r.isPrimary)
        assert pris == 1, "Primary count should be 1, but was {} for " \
                          "protocol no {}".format(pris, replicas[0].instId)

    def checkPrisAreSame():
        pris = {r.primaryName for r in replicas}
        assert len(pris) == 1, "Primary should be same for all, but were {} " \
                               "for protocol no {}" \
            .format(pris, replicas[0].instId)
    looper.run(
        eventuallyAll(checkElectionDone, checkPrisAreOne, checkPrisAreSame,
                      retryWait=retryWait, totalTimeout=timeout))


def checkNodesAreReady(nodes: Sequence[TestNode]):
    for node in nodes:
        assert node.isReady(), '{} has status {}'.format(node, node.status)


async def checkNodesParticipating(nodes: Sequence[TestNode], timeout: int=None):
    # TODO is this used? If so - add timeout for it to plenum.test.waits
    if not timeout:
        timeout = .75 * len(nodes)

    def chk():
        for node in nodes:
            assert node.isParticipating

    await eventually(chk, retryWait=1, timeout=timeout)


def checkEveryProtocolInstanceHasOnlyOnePrimary(looper: Looper,
                                                nodes: Sequence[TestNode],
                                                retryWait: float = None,
                                                timeout: float = None):

    coro = eventually(instances, nodes, retryWait=retryWait, timeout=timeout)
    insts, timeConsumed = timeThis(looper.run, coro)

    # TODO refactor this to just user eventuallyAll
    newTimeout = timeout - timeConsumed if timeout is not None else None

    for instId, replicas in insts.items():
        logger.debug("Checking replicas in instance: {}".format(instId))
        checkIfSameReplicaIPrimary(looper=looper,
                                   replicas=replicas,
                                   retryWait=retryWait,
                                   timeout=newTimeout)


def checkEveryNodeHasAtMostOnePrimary(looper: Looper,
                                      nodes: Sequence[TestNode],
                                      retryWait: float = None,
                                      customTimeout: float = None):
    def checkAtMostOnePrim(node):
        prims = [r for r in node.replicas if r.isPrimary]
        assert len(prims) <= 1

    timeout = customTimeout or waits.expectedElectionTimeout(len(nodes))
    for node in nodes:
        looper.run(eventually(checkAtMostOnePrim,
                              node,
                              retryWait=retryWait,
                              timeout=timeout))


def checkProtocolInstanceSetup(looper: Looper, nodes: Sequence[TestNode],
                               retryWait: float = 1,
                               customTimeout: float = None):

    totalTimeout = customTimeout or waits.expectedElectionTimeout(len(nodes))
    instanceTimeout = totalTimeout * 4/5
    nodeTimeout = totalTimeout * 1/5


    checkEveryProtocolInstanceHasOnlyOnePrimary(looper=looper,
                                                nodes=nodes,
                                                retryWait=retryWait,
                                                timeout=instanceTimeout)

    checkEveryNodeHasAtMostOnePrimary(looper=looper,
                                      nodes=nodes,
                                      retryWait=retryWait,
                                      customTimeout=nodeTimeout)

    primaryReplicas = {replica.instId: replica
                       for node in nodes
                       for replica in node.replicas if replica.isPrimary}
    return [r[1] for r in
            sorted(primaryReplicas.items(), key=operator.itemgetter(0))]


def ensureElectionsDone(looper: Looper,
                        nodes: Sequence[TestNode],
                        retryWait: float = None,  # seconds
                        timeout: float = None) -> Sequence[TestNode]:
    """
    Wait for elections to be complete

    :param retryWait:
    :param timeout: specific timeout
    :return: primary replica for each protocol instance
    """

    if retryWait is None:
        retryWait = 1

    if timeout is None:
        timeout = waits.expectedElectionTimeout(len(nodes))

    poolReadyTimeout = 1/3 * timeout
    setupCheckTimeout = 2/3 * timeout

    checkPoolReady(looper, nodes, customTimeout=poolReadyTimeout)

    return checkProtocolInstanceSetup(
        looper=looper,
        nodes=nodes,
        retryWait=retryWait,
        customTimeout=setupCheckTimeout)


def genNodeReg(count=None, names=None) -> Dict[str, NodeDetail]:
    """

    :param count: number of nodes, mutually exclusive with names
    :param names: iterable with names of nodes, mutually exclusive with count
    :return: dictionary of name: (node stack HA, client stack name, client stack HA)
    """
    if names is None:
        names = genNodeNames(count)
    nodeReg = OrderedDict(
            (n, NodeDetail(genHa(), n + CLIENT_STACK_SUFFIX, genHa())) for n in
            names)

    def extractCliNodeReg(self):
        return OrderedDict((n.cliname, n.cliha) for n in self.values())

    nodeReg.extractCliNodeReg = types.MethodType(extractCliNodeReg, nodeReg)
    return nodeReg


def prepareNodeSet(looper: Looper, nodeSet: TestNodeSet):
    # TODO: Come up with a more specific name for this

    # for n in nodeSet:
    #     n.startKeySharing()

    # Key sharing party
    looper.run(checkNodesConnected(nodeSet))

    # Remove all the nodes
    for n in list(nodeSet.nodes.keys()):
        looper.removeProdable(nodeSet.nodes[n])
        nodeSet.removeNode(n, shouldClean=False)


def checkViewChangeInitiatedForNode(node: TestNode, proposedViewNo: int):
    """
    Check if view change initiated for a given node
    :param node: The node to check for
    :param proposedViewNo: The view no which is proposed
    :return:
    """
    params = [args for args in getAllArgs(node, TestNode.startViewChange)]
    assert len(params) > 0
    args = params[-1]
    assert args["proposedViewNo"] == proposedViewNo
    assert node.viewNo == proposedViewNo
    assert node.elector.viewNo == proposedViewNo


def timeThis(func, *args, **kwargs):
    s = time.perf_counter()
    res = func(*args, **kwargs)
    return res, time.perf_counter() - s


def instances(nodes: Sequence[Node]) -> Dict[int, List[replica.Replica]]:
    instCount = getRequiredInstances(len(nodes))
    for n in nodes:
        assert len(n.replicas) == instCount
    return {i: [n.replicas[i] for n in nodes]
            for i in range(instCount)}


def getRequiredInstances(nodeCount: int) -> int:
    f_value = getMaxFailures(nodeCount)
    return f_value + 1


def getPrimaryReplica(nodes: Sequence[TestNode],
                      instId: int = 0) -> TestReplica:
    preplicas = [node.replicas[instId] for node in nodes if
                 node.replicas[instId].isPrimary]
    if len(preplicas) > 1:
        raise RuntimeError('More than one primary node found')
    elif len(preplicas) < 1:
        raise RuntimeError('No primary node found')
    else:
        return preplicas[0]


def getNonPrimaryReplicas(nodes: Iterable[TestNode], instId: int = 0) -> \
        Sequence[TestReplica]:
    return [node.replicas[instId] for node in nodes if
            node.replicas[instId].isPrimary is False]


def getAllReplicas(nodes: Iterable[TestNode], instId: int = 0) -> \
        Sequence[TestReplica]:
    return [node.replicas[instId] for node in nodes]<|MERGE_RESOLUTION|>--- conflicted
+++ resolved
@@ -39,13 +39,8 @@
 from plenum.test.test_ledger_manager import TestLedgerManager
 from plenum.test.test_stack import StackedTester, getTestableStack, CONNECTED, \
     checkRemoteExists, RemoteState, checkState
-<<<<<<< HEAD
 from plenum.test.testable import spyable
-from plenum.test.waits import expectedWait
-=======
-from plenum.test.testable import Spyable
 from plenum.test import waits
->>>>>>> fbf7402d
 
 logger = getlogger()
 

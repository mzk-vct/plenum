--- conflicted
+++ resolved
@@ -21,10 +21,7 @@
 logger = getlogger()
 
 delayOfNomination = 5
-<<<<<<< HEAD
-=======
 
->>>>>>> bd760ad0
 
 @pytest.fixture()
 def case1Setup(startedNodes: TestNodeSet):
@@ -75,16 +72,9 @@
 
     # Node B sends multiple NOMINATE messages for Node D but only after A has
     # nominated itself
-<<<<<<< HEAD
-    timeout = waits.expectedPoolNominationTimeout(nodeCount=1)
-    looper.run(eventually(checkNomination, nodeA, nodeA.name,
-                          retryWait=.25,
-                          timeout=timeout))
-=======
     timeout = waits.expectedPoolNominationTimeout(nodeCount=len(keySharedNodes))
     looper.run(eventually(checkNomination, nodeA, nodeA.name,
                           retryWait=.25, timeout=timeout))
->>>>>>> bd760ad0
 
     instId = getSelfNominationByNode(nodeA)
 

--- conflicted
+++ resolved
@@ -6,16 +6,10 @@
 import plenum.common.log
 import plenum.common.util
 from plenum.common.looper import Looper
-<<<<<<< HEAD
-from plenum.test.cli.mock_output import MockOutput
-from plenum.test.helper import genHa, TestNode, TestClient
-from plenum.common.util import adict
-=======
 from plenum.common.util import adict
 from plenum.common.port_dispenser import genHa
 from plenum.test.eventually import eventually
 from plenum.test.helper import genHa
->>>>>>> 33ab75b1
 
 plenum.common.log.loggingConfigured = False
 
@@ -44,25 +38,9 @@
 
 
 @pytest.fixture("module")
-<<<<<<< HEAD
-def cli(nodeRegsForCLI, cliLooper, tdir):
-    mockOutput = MockOutput()
-
-    Cli = TestCli(looper=cliLooper,
-                  basedirpath=tdir,
-                  nodeReg=nodeRegsForCLI.nodeReg,
-                  cliNodeReg=nodeRegsForCLI.cliNodeReg,
-                  output=mockOutput,
-                  debug=True)
-    Cli.NodeClass = TestNode
-    Cli.ClientClass = TestClient
-    Cli.basedirpath = tdir
-    return Cli
-=======
 def cli(cliLooper, tdir, tdirWithPoolTxns, tdirWithDomainTxns,
         tdirWithNodeKeepInited):
     return newCLI(cliLooper, tdir)
->>>>>>> 33ab75b1
 
 
 @pytest.fixture("module")

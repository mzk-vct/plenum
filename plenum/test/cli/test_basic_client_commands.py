--- conflicted
+++ resolved
@@ -19,14 +19,6 @@
 
         msg = cli.lastPrintArgs['msg']
         # Appropriate error msg should be printed
-<<<<<<< HEAD
-        assert msg == "Client name cannot start with node names, which are {}.".\
-            format(', '.join(validNodeNames))
-
-    cli.enterCmd("new client {}".format(cName))
-    # Count of cli.clients should be 1
-    assert len(cli.clients) == 1
-=======
         assert msg == "Client name cannot start with node names, which are {}." \
                       "".format(', '.join(validNodeNames))
 
@@ -34,7 +26,6 @@
     # We create default client as part of cli initialization, so,
     # the count of cli.clients should be 2
     assert len(cli.clients) == 2
->>>>>>> 34ef2520
     # Client name should be in cli.client
     assert cName in cli.clients
 

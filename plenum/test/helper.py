--- conflicted
+++ resolved
@@ -86,14 +86,10 @@
                                         requests = None,
                                         requestIds = None,
                                         fVal=None,
-<<<<<<< HEAD
-                                        customTimeoutPerReq=None):
-=======
                                         customTimeoutPerReq=None,
                                         add_delay_to_timeout: float = 0,
                                         override_timeout_limit=False,
                                         total_timeout=None):
->>>>>>> bd760ad0
     """
     Checks number of replies for given requests of specific client and
     raises exception if quorum not reached at least for one
@@ -111,18 +107,6 @@
     nodeCount = len(client.nodeReg)
     fVal = fVal or getMaxFailures(nodeCount)
 
-<<<<<<< HEAD
-    timeoutPerRequest = customTimeoutPerReq or \
-                        waits.expectedTransactionExecutionTime(nodeCount)
-
-    # here we try to take into account what timeout for execution
-    # N request - totalTimeout should be in
-    # timeoutPerRequest < totalTimeout < timeoutPerRequest * N
-    # we cannot just take (timeoutPerRequest * N) because it is so huge.
-    # (for timeoutPerRequest=5 and N=10, totalTimeout=50sec)
-    # lets start with some simple formula:
-    totalTimeout = (1 + len(requestIds) / 10) * timeoutPerRequest
-=======
     if not total_timeout:
         timeoutPerRequest = customTimeoutPerReq or \
                             waits.expectedTransactionExecutionTime(nodeCount)
@@ -134,7 +118,6 @@
         # (for timeoutPerRequest=5 and N=10, total_timeout=50sec)
         # lets start with some simple formula:
         total_timeout = (1 + len(requestIds) / 10) * timeoutPerRequest
->>>>>>> bd760ad0
 
     coros = []
     for requestId in requestIds:
@@ -142,54 +125,35 @@
                              client.inBox,
                              requestId,
                              fVal))
-<<<<<<< HEAD
-
-    looper.run(eventuallyAll(*coros,
-                             retryWait=1,
-                             totalTimeout=totalTimeout))
-=======
->>>>>>> bd760ad0
 
     chk_all_funcs(looper, coros, retry_wait=1, timeout=total_timeout,
                   override_eventually_timeout=override_timeout_limit)
 
-<<<<<<< HEAD
-=======
     # looper.run(eventuallyAll(*coros,
     #                          retryWait=1,
     #                          totalTimeout=total_timeout,
     #                          override_timeout_limit=override_timeout_limit))
 
 
->>>>>>> bd760ad0
 def sendReqsToNodesAndVerifySuffReplies(looper: Looper,
                                         wallet: Wallet,
                                         client: TestClient,
                                         numReqs: int,
                                         fVal: int=None,
-<<<<<<< HEAD
-                                        customTimeoutPerReq: float=None):
-=======
                                         customTimeoutPerReq: float=None,
                                         add_delay_to_timeout: float=0,
                                         override_timeout_limit=False,
                                         total_timeout=None):
->>>>>>> bd760ad0
     nodeCount = len(client.nodeReg)
     fVal = fVal or getMaxFailures(nodeCount)
     requests = sendRandomRequests(wallet, client, numReqs)
     waitForSufficientRepliesForRequests(looper, client,
                                         requests=requests,
-<<<<<<< HEAD
-                                        customTimeoutPerReq=customTimeoutPerReq,
-                                        fVal=fVal)
-=======
                                         fVal=fVal,
                                         customTimeoutPerReq=customTimeoutPerReq,
                                         add_delay_to_timeout=add_delay_to_timeout,
                                         override_timeout_limit=override_timeout_limit,
                                         total_timeout=total_timeout)
->>>>>>> bd760ad0
     return requests
 
 
@@ -330,7 +294,6 @@
     for p in permutations(nodes.nodeNames, 2):
         await sendMessageAndCheckDelivery(nodes, p[0], p[1])
 
-<<<<<<< HEAD
 
 async def sendMessageAndCheckDelivery(nodes: TestNodeSet,
                                       frm: NodeRef,
@@ -340,17 +303,6 @@
     """
     Sends message from one node to another and checks that it was delivered
 
-=======
-
-async def sendMessageAndCheckDelivery(nodes: TestNodeSet,
-                                      frm: NodeRef,
-                                      to: NodeRef,
-                                      msg: Optional[Tuple]=None,
-                                      customTimeout=None):
-    """
-    Sends message from one node to another and checks that it was delivered
-
->>>>>>> bd760ad0
     :param nodes:
     :param frm: sender
     :param to: recepient
@@ -421,23 +373,14 @@
         assert expectedRequest.reqIdr in [p['pp'].reqIdr for p in params]
 
 
-<<<<<<< HEAD
-def checkPrepareReqSent(replica: TestReplica, identifier: str, reqId: int):
-=======
 def checkPrepareReqSent(replica: TestReplica, identifier: str, reqId: int,
                         view_no: int):
->>>>>>> bd760ad0
     paramsList = getAllArgs(replica, replica.canPrepare)
     rv = getAllReturnVals(replica,
                           replica.canPrepare)
     assert [(identifier, reqId)] in \
-<<<<<<< HEAD
-           [p["ppReq"].reqIdr for p in paramsList]
-    idx = [p["ppReq"].reqIdr for p in paramsList].index([(identifier, reqId)])
-=======
            [p["ppReq"].reqIdr and p["ppReq"].viewNo == view_no for p in paramsList]
     idx = [p["ppReq"].reqIdr for p in paramsList if  p["ppReq"].viewNo == view_no].index([(identifier, reqId)])
->>>>>>> bd760ad0
     assert rv[idx]
 
 
@@ -665,12 +608,8 @@
 
 
 def check_seqno_db_equality(db1, db2):
-<<<<<<< HEAD
-    assert db1.size == db2.size
-=======
     assert db1.size == db2.size,\
         "{} != {}".format(db1.size, db2.size)
->>>>>>> bd760ad0
     assert {bytes(k): bytes(v) for k, v in db1._keyValueStorage.iter()} == \
            {bytes(k): bytes(v) for k, v in db2._keyValueStorage.iter()}
 
@@ -761,9 +700,6 @@
     for node in nodes:
         if node.name == name:
             return node
-<<<<<<< HEAD
-    raise Exception("Node with the name '{}' has not been found.".format(name))
-=======
     raise Exception("Node with the name '{}' has not been found.".format(name))
 
 
@@ -787,5 +723,4 @@
     if override_eventually_timeout:
         kwargs['override_timeout_limit'] = override_eventually_timeout
 
-    looper.run(eventually(chk, **kwargs))
->>>>>>> bd760ad0
+    looper.run(eventually(chk, **kwargs))
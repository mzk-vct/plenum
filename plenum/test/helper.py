import itertools
import os
import random
import string
from _signal import SIGINT
from functools import partial
from itertools import permutations
from shutil import copyfile
from sys import executable
from time import sleep
from typing import Tuple, Iterable, Dict, Optional, NamedTuple, \
    List, Any, Sequence
from typing import Union

from psutil import Popen

from plenum.client.client import Client
from plenum.client.wallet import Wallet
from plenum.common.constants import REPLY, REQACK, REQNACK, REJECT, OP_FIELD_NAME
from plenum.common.request import Request
from plenum.common.types import Reply, f, PrePrepare
from plenum.common.util import getMaxFailures, \
    checkIfMoreThanFSameItems
from plenum.config import poolTransactionsFile, domainTransactionsFile
from plenum.server.node import Node
from plenum.test import waits
from plenum.test.msgs import randomMsg
from plenum.test.spy_helpers import getLastClientReqReceivedForNode, getAllArgs, \
    getAllReturnVals
from plenum.test.test_client import TestClient, genTestClient
from plenum.test.test_node import TestNode, TestReplica, TestNodeSet, \
    checkNodesConnected, ensureElectionsDone, NodeRef
from stp_core.common.log import getlogger
from stp_core.loop.eventually import eventuallyAll, eventually
from stp_core.loop.looper import Looper
from stp_core.network.util import checkPortAvailable

DelayRef = NamedTuple("DelayRef", [
    ("op", Optional[str]),
    ("frm", Optional[str])])

logger = getlogger()


# noinspection PyUnresolvedReferences


def ordinal(n):
    return "%d%s" % (
        n, "tsnrhtdd"[(n / 10 % 10 != 1) * (n % 10 < 4) * n % 10::4])


def checkSufficientRepliesReceived(receivedMsgs: Iterable,
                                   reqId: int,
                                   fValue: int):
    """
    Checks number of replies for request with specified id in given inbox and
    if this number is lower than number of malicious nodes (fValue) -
    raises exception

    If you do not need response ponder on using
    waitForSufficientRepliesForRequests instead

    :returns: response for request
    """

    receivedReplies = getRepliesFromClientInbox(inbox=receivedMsgs,
                                                reqId=reqId)
    logger.debug("received replies for reqId {}: {}".
                 format(reqId, receivedReplies))
    assert len(receivedReplies) > fValue, "Received {} replies but expected " \
                                          "at-least {} for reqId {}".\
        format(len(receivedReplies), fValue+1, reqId)
    result = checkIfMoreThanFSameItems([reply[f.RESULT.nm] for reply in
                                        receivedReplies], fValue)
    assert result

    assert all([r[f.RESULT.nm][f.REQ_ID.nm] == reqId for r in receivedReplies])
    return result
    # TODO add test case for what happens when replies don't have the same data


def waitForSufficientRepliesForRequests(looper,
                                        client,
                                        *,  # To force usage of names
                                        requests = None,
                                        requestIds = None,
                                        fVal=None,
                                        customTimeoutPerReq=None):
    """
    Checks number of replies for given requests of specific client and
    raises exception if quorum not reached at least for one

    :requests: list of requests; mutually exclusive with 'requestIds'
    :requestIds:  list of request ids; mutually exclusive with 'requests'
    :returns: nothing
    """

    if requests is not None and requestIds is not None:
        raise ValueError("Args 'requests' and 'requestIds' are "
                         "mutually exclusive")
    requestIds = requestIds or [request.reqId for request in requests]

    nodeCount = len(client.nodeReg)
    fVal = fVal or getMaxFailures(nodeCount)

    timeoutPerRequest = customTimeoutPerReq or \
                        waits.expectedTransactionExecutionTime(nodeCount)

    # here we try to take into account what timeout for execution
    # N request - totalTimeout should be in
    # timeoutPerRequest < totalTimeout < timeoutPerRequest * N
    # we cannot just take (timeoutPerRequest * N) because it is so huge.
    # (for timeoutPerRequest=5 and N=10, totalTimeout=50sec)
    # lets start with some simple formula:
    totalTimeout = (1 + len(requestIds) / 10) * timeoutPerRequest

    coros = []
    for requestId in requestIds:
        coros.append(partial(checkSufficientRepliesReceived,
                             client.inBox,
                             requestId,
                             fVal))

    looper.run(eventuallyAll(*coros,
                             retryWait=1,
                             totalTimeout=totalTimeout))


def sendReqsToNodesAndVerifySuffReplies(looper: Looper,
                                        wallet: Wallet,
                                        client: TestClient,
                                        numReqs: int,
                                        fVal: int=None,
                                        customTimeoutPerReq: float=None):
    nodeCount = len(client.nodeReg)
    fVal = fVal or getMaxFailures(nodeCount)
    requests = sendRandomRequests(wallet, client, numReqs)
    waitForSufficientRepliesForRequests(looper, client,
                                        requests=requests,
                                        customTimeoutPerReq=customTimeoutPerReq,
                                        fVal=fVal)
    return requests


# noinspection PyIncorrectDocstring
def checkResponseCorrectnessFromNodes(receivedMsgs: Iterable, reqId: int,
                                      fValue: int) -> bool:
    """
    the client must get at least :math:`2f+1` responses
    """
    msgs = [(msg[f.RESULT.nm][f.REQ_ID.nm], msg[f.RESULT.nm][f.IDENTIFIER.nm])
            for msg in getRepliesFromClientInbox(receivedMsgs, reqId)]
    groupedMsgs = {}
    for tpl in msgs:
        groupedMsgs[tpl] = groupedMsgs.get(tpl, 0) + 1
    assert max(groupedMsgs.values()) >= fValue + 1


def getRepliesFromClientInbox(inbox, reqId) -> list:
    return list({_: msg for msg, _ in inbox if
                 msg[OP_FIELD_NAME] == REPLY and msg[f.RESULT.nm]
                 [f.REQ_ID.nm] == reqId}.values())


def checkLastClientReqForNode(node: TestNode, expectedRequest: Request):
    recvRequest = getLastClientReqReceivedForNode(node)
    assert recvRequest
    assert expectedRequest.as_dict == recvRequest.as_dict


# noinspection PyIncorrectDocstring


def getPendingRequestsForReplica(replica: TestReplica, requestType: Any):
    return [item[0] for item in replica.postElectionMsgs if
            isinstance(item[0], requestType)]


def assertLength(collection: Iterable[Any], expectedLength: int):
    assert len(
            collection) == expectedLength, "Observed length was {} but " \
                                           "expected length was {}".\
        format(len(collection), expectedLength)


def assertEquality(observed: Any, expected: Any):
    assert observed == expected, "Observed value was {} but expected value " \
                                 "was {}".format(observed, expected)


def setupNodesAndClient(looper: Looper, nodes: Sequence[TestNode], nodeReg=None,
                        tmpdir=None):
    looper.run(checkNodesConnected(nodes))
    ensureElectionsDone(looper=looper, nodes=nodes)
    return setupClient(looper, nodes, nodeReg=nodeReg, tmpdir=tmpdir)


def setupClient(looper: Looper,
                nodes: Sequence[TestNode] = None,
                nodeReg=None,
                tmpdir=None,
                identifier=None,
                verkey=None):
    client1, wallet = genTestClient(nodes=nodes,
                                    nodeReg=nodeReg,
                                    tmpdir=tmpdir,
                                    identifier=identifier,
                                    verkey=verkey)
    looper.add(client1)
    looper.run(client1.ensureConnectedToNodes())
    return client1, wallet


def setupClients(count: int,
                 looper: Looper,
                 nodes: Sequence[TestNode] = None,
                 nodeReg=None,
                 tmpdir=None):
    wallets = {}
    clients = {}
    for i in range(count):
        name = "test-wallet-{}".format(i)
        wallet = Wallet(name)
        idr, _ = wallet.addIdentifier()
        verkey = wallet.getVerkey(idr)
        client, _ = setupClient(looper,
                                nodes,
                                nodeReg,
                                tmpdir,
                                identifier=idr,
                                verkey=verkey)
        clients[client.name] = client
        wallets[client.name] = wallet
    return clients, wallets


# noinspection PyIncorrectDocstring
async def aSetupClient(looper: Looper,
                       nodes: Sequence[TestNode] = None,
                       nodeReg=None,
                       tmpdir=None):
    """
    async version of above
    """
    client1 = genTestClient(nodes=nodes,
                            nodeReg=nodeReg,
                            tmpdir=tmpdir)
    looper.add(client1)
    await client1.ensureConnectedToNodes()
    return client1


def randomOperation():
    return {
        "type": "buy",
        "amount": random.randint(10, 100)
    }


def sendRandomRequest(wallet: Wallet, client: Client):
    return sendRandomRequests(wallet, client, 1)[0]


def sendRandomRequests(wallet: Wallet, client: Client, count: int):
    logger.debug('{} random requests will be sent'.format(count))
    reqs = [wallet.signOp(randomOperation()) for _ in range(count)]
    return client.submitReqs(*reqs)


def buildCompletedTxnFromReply(request, reply: Reply) -> Dict:
    txn = request.operation
    txn.update(reply)
    return txn


async def msgAll(nodes: TestNodeSet):
    # test sending messages from every node to every other node
    # TODO split send and check so that the messages can be sent concurrently
    for p in permutations(nodes.nodeNames, 2):
        await sendMessageAndCheckDelivery(nodes, p[0], p[1])


async def sendMessageAndCheckDelivery(nodes: TestNodeSet,
                                      frm: NodeRef,
                                      to: NodeRef,
                                      msg: Optional[Tuple]=None,
                                      customTimeout=None):
    """
    Sends message from one node to another and checks that it was delivered

    :param nodes:
    :param frm: sender
    :param to: recepient
    :param msg: optional message - by default random one generated
    :param customTimeout:
    :return:
    """

    logger.debug("Sending msg from {} to {}".format(frm, to))
    msg = msg if msg else randomMsg()
    sender = nodes.getNode(frm)
    rid = sender.nodestack.getRemote(nodes.getNodeName(to)).uid
    sender.nodestack.send(msg, rid)

    timeout = customTimeout or waits.expectedNodeToNodeMessageDeliveryTime()

    await eventually(checkMessageReceived, msg, nodes, to,
                     retryWait=.1,
                     timeout=timeout,
                     ratchetSteps=10)


def checkMessageReceived(msg, nodes, to, method: str = None):
    allMsgs = nodes.getAllMsgReceived(to, method)
    assert msg in allMsgs


def addNodeBack(nodeSet: TestNodeSet,
                looper: Looper,
                nodeName: str) -> TestNode:
    node = nodeSet.addNode(nodeName)
    looper.add(node)
    return node


# def checkMethodCalled(node: TestNode,
#                       method: str,
#                       args: Tuple):
#     assert node.spylog.getLastParams(method) == args


def checkPropagateReqCountOfNode(node: TestNode, identifier: str, reqId: int):
    key = identifier, reqId
    assert key in node.requests
    assert len(node.requests[key].propagates) >= node.f + 1


def requestReturnedToNode(node: TestNode, identifier: str, reqId: int,
                               instId: int):
    params = getAllArgs(node, node.processOrdered)
    # Skipping the view no and time from each ordered request
    recvdOrderedReqs = [(p['ordered'].instId, *p['ordered'].reqIdr[0]) for p in params]
    expected = (instId, identifier, reqId)
    return expected in recvdOrderedReqs


def checkRequestReturnedToNode(node: TestNode, identifier: str, reqId: int,
                               instId: int):
    assert requestReturnedToNode(node, identifier, reqId, instId)


def checkPrePrepareReqSent(replica: TestReplica, req: Request):
    prePreparesSent = getAllArgs(replica, replica.sendPrePrepare)
    expectedDigest = TestReplica.batchDigest([req])
    assert expectedDigest in [p["ppReq"].digest for p in prePreparesSent]
    assert [(req.identifier, req.reqId)] in \
           [p["ppReq"].reqIdr for p in prePreparesSent]


def checkPrePrepareReqRecvd(replicas: Iterable[TestReplica],
                            expectedRequest: PrePrepare):
    for replica in replicas:
        params = getAllArgs(replica, replica.canProcessPrePrepare)
        assert expectedRequest.reqIdr in [p['pp'].reqIdr for p in params]


def checkPrepareReqSent(replica: TestReplica, identifier: str, reqId: int):
    paramsList = getAllArgs(replica, replica.canPrepare)
    rv = getAllReturnVals(replica,
                          replica.canPrepare)
    assert [(identifier, reqId)] in \
           [p["ppReq"].reqIdr for p in paramsList]
    idx = [p["ppReq"].reqIdr for p in paramsList].index([(identifier, reqId)])
    assert rv[idx]


def checkSufficientPrepareReqRecvd(replica: TestReplica, viewNo: int,
                                   ppSeqNo: int):
    key = (viewNo, ppSeqNo)
    assert key in replica.prepares
    assert len(replica.prepares[key][1]) >= 2 * replica.f


def checkSufficientCommitReqRecvd(replicas: Iterable[TestReplica], viewNo: int,
                                  ppSeqNo: int):
    for replica in replicas:
        key = (viewNo, ppSeqNo)
        assert key in replica.commits
        received = len(replica.commits[key][1])
        minimum = 2 * replica.f
        assert received > minimum


def checkReqAck(client, node, idr, reqId, update: Dict[str, str]=None):
    rec = {OP_FIELD_NAME: REQACK, f.REQ_ID.nm: reqId, f.IDENTIFIER.nm: idr}
    if update:
        rec.update(update)
    expected = (rec, node.clientstack.name)
    # More than one matching message could be present in the client's inBox
    # since client on not receiving request under timeout might have retried
    # the request
    assert client.inBox.count(expected) > 0


def checkReqNack(client, node, idr, reqId, update: Dict[str, str]=None):
    rec = {OP_FIELD_NAME: REQNACK, f.REQ_ID.nm: reqId, f.IDENTIFIER.nm: idr}
    if update:
        rec.update(update)
    expected = (rec, node.clientstack.name)
    # More than one matching message could be present in the client's inBox
    # since client on not receiving request under timeout might have retried
    # the request
    assert client.inBox.count(expected) > 0


def checkReplyCount(client, idr, reqId, count):
    senders = set()
    for msg, sdr in client.inBox:
        if msg[OP_FIELD_NAME] == REPLY and \
                        msg[f.RESULT.nm][f.IDENTIFIER.nm] == idr and \
                        msg[f.RESULT.nm][f.REQ_ID.nm] == reqId:
            senders.add(sdr)
    assertLength(senders, count)


def waitReplyCount(looper, client, idr, reqId, count):
    numOfNodes = len(client.nodeReg)
    timeout = waits.expectedTransactionExecutionTime(numOfNodes)
    looper.run(eventually(checkReplyCount, client, idr, reqId, count,
                          timeout=timeout))


def checkReqNackWithReason(client, reason: str, sender: str):
    found = False
    for msg, sdr in client.inBox:
        if msg[OP_FIELD_NAME] == REQNACK and reason in msg.get(f.REASON.nm, "")\
                and sdr == sender:
            found = True
            break
    assert found


<<<<<<< HEAD
def checkRejectWithReason(client, reason: str, sender: str):
    found = False
    for msg, sdr in client.inBox:
        if msg[OP_FIELD_NAME] == REJECT and reason in msg.get(f.REASON.nm, "")\
                and sdr == sender:
            found = True
            break
    assert found


def ensureRejectsRecvd(looper, nodes, client, reason, timeout=5):
    for node in nodes:
        looper.run(eventually(checkRejectWithReason, client, reason,
                              node.clientstack.name, retryWait=1,
                              timeout=timeout))
=======
def waitReqNackWithReason(looper, client, reason: str, sender: str):
    timeout = waits.expectedReqNAckQuorumTime()
    return looper.run(eventually(checkReqNackWithReason,
                                 client,
                                 reason,
                                 sender,
                                 timeout=timeout))
>>>>>>> 9035066f


def checkViewNoForNodes(nodes: Iterable[TestNode], expectedViewNo: int = None):
    """
    Checks if all the given nodes have the expected view no

    :param nodes: The nodes to check for
    :param expectedViewNo: the view no that the nodes are expected to have
    :return:
    """

    viewNos = set()
    for node in nodes:
        logger.debug("{}'s view no is {}".format(node, node.viewNo))
        viewNos.add(node.viewNo)
    assert len(viewNos) == 1
    vNo, = viewNos
    if expectedViewNo:
        assert vNo == expectedViewNo, ','.join(['{} -> Ratio: {}'.format(
            node.name, node.monitor.masterThroughputRatio()) for node in nodes])
    return vNo


def waitForViewChange(looper, nodeSet, expectedViewNo=None, customTimeout = None):
    """
    Waits for nodes to come to same view.
    Raises exception when time is out
    """

    timeout = customTimeout or waits.expectedPoolElectionTimeout(len(nodeSet))
    return looper.run(eventually(checkViewNoForNodes,
                                 nodeSet,
                                 expectedViewNo,
                                 timeout=timeout))


def getNodeSuspicions(node: TestNode, code: int = None):
    params = getAllArgs(node, TestNode.reportSuspiciousNode)
    if params and code is not None:
        params = [param for param in params
                  if 'code' in param and param['code'] == code]
    return params


def checkDiscardMsg(processors, discardedMsg,
                    reasonRegexp, *exclude):
    if not exclude:
        exclude = []
    for p in filterNodeSet(processors, exclude):
        last = p.spylog.getLastParams(p.discard, required=False)
        assert last
        assert last['msg'] == discardedMsg
        assert reasonRegexp in last['reason']


def countDiscarded(processor, reasonPat):
    c = 0
    for entry in processor.spylog.getAll(processor.discard):
        if 'reason' in entry.params and reasonPat in entry.params['reason']:
            c += 1
    return c


def filterNodeSet(nodeSet, exclude: List[Union[str, Node]]):
    """
    Return a set of nodes with the nodes in exclude removed.

    :param nodeSet: the set of nodes
    :param exclude: the list of nodes or node names to exclude
    :return: the filtered nodeSet
    """
    return [n for n in nodeSet
            if n not in
            [nodeSet[x] if isinstance(x, str) else x for x in exclude]]


def whitelistNode(toWhitelist: str, frm: Sequence[TestNode], *codes):
    for node in frm:
        node.whitelistNode(toWhitelist, *codes)


def whitelistClient(toWhitelist: str, frm: Sequence[TestNode], *codes):
    for node in frm:
        node.whitelistClient(toWhitelist, *codes)


def assertExp(condition):
    assert condition


def assertFunc(func):
    assert func()


def checkLedgerEquality(ledger1, ledger2):
    assertLength(ledger1, ledger2.size)
    assertEquality(ledger1.root_hash, ledger2.root_hash)


def checkAllLedgersEqual(*ledgers):
    for l1, l2 in permutations(ledgers, 2):
        checkLedgerEquality(l1, l2)


def checkStateEquality(state1, state2):
    assertEquality(state1.as_dict, state2.as_dict)
    assertEquality(state1.committedHeadHash, state2.committedHeadHash)
    assertEquality(state1.committedHead, state2.committedHead)


def checkAllStatesEqual(*states):
    for s1, s2 in permutations(states, 2):
        checkStateEquality(s1, s2)


def randomText(size):
    return ''.join(random.choice(string.ascii_letters) for _ in range(size))


def mockGetInstalledDistributions(packages):
    ret = []
    for pkg in packages:
        obj = type('', (), {})()
        obj.key = pkg
        ret.append(obj)
    return ret


def mockImportModule(moduleName):
    obj = type(moduleName, (), {})()
    obj.send_message = lambda *args: None
    return obj


def initDirWithGenesisTxns(dirName, tconf, tdirWithPoolTxns=None,
                           tdirWithDomainTxns=None):
    os.makedirs(dirName, exist_ok=True)
    if tdirWithPoolTxns:
        copyfile(os.path.join(tdirWithPoolTxns, poolTransactionsFile),
                 os.path.join(dirName, tconf.poolTransactionsFile))
    if tdirWithDomainTxns:
        copyfile(os.path.join(tdirWithDomainTxns, domainTransactionsFile),
                 os.path.join(dirName, tconf.domainTransactionsFile))


def stopNodes(nodes: List[TestNode], looper=None, ensurePortsFreedUp=True):
    if ensurePortsFreedUp:
        assert looper, 'Need a looper to make sure ports are freed up'

    for node in nodes:
        node.stop()

    if ensurePortsFreedUp:
        ports = [[n.nodestack.ha[1], n.clientstack.ha[1]] for n in nodes]
        waitUntilPortIsAvailable(looper, ports)


def waitUntilPortIsAvailable(looper, ports, timeout=5):
    ports = itertools.chain(*ports)

    def chk():
        for port in ports:
            checkPortAvailable(("", port))

    looper.run(eventually(chk, retryWait=.5, timeout=timeout))


def run_script(script, *args):
    s = os.path.join(os.path.dirname(__file__), '../../scripts/' + script)
    command = [executable, s]
    command.extend(args)

    with Popen([executable, s]) as p:
        sleep(4)
        p.send_signal(SIGINT)
        p.wait(timeout=1)
<<<<<<< HEAD
        assert p.poll() == 0, 'script failed'
=======
        assert p.poll() == 0, 'script failed'


def viewNoForNodes(nodes):
    viewNos = {node.viewNo for node in nodes}
    assert 1 == len(viewNos)
    return next(iter(viewNos))


def primaryNodeNameForInstance(nodes, instanceId):
    primaryNames = {node.replicas[instanceId].primaryName for node in nodes}
    assert 1 == len(primaryNames)
    primaryReplicaName = next(iter(primaryNames))
    return primaryReplicaName[:-2]


def nodeByName(nodes, name):
    for node in nodes:
        if node.name == name:
            return node
    raise Exception("Node with the name '{}' has not been found.".format(name))
>>>>>>> 9035066f
<|MERGE_RESOLUTION|>--- conflicted
+++ resolved
@@ -441,7 +441,20 @@
     assert found
 
 
-<<<<<<< HEAD
+def wait_negative_resp(looper, client, reason, sender, timeout, chk_method):
+    return looper.run(eventually(chk_method,
+                                 client,
+                                 reason,
+                                 sender,
+                                 timeout=timeout))
+
+
+def waitReqNackWithReason(looper, client, reason: str, sender: str):
+    timeout = waits.expectedReqNAckQuorumTime()
+    return wait_negative_resp(looper, client, reason, sender, timeout,
+                              checkReqNackWithReason)
+
+
 def checkRejectWithReason(client, reason: str, sender: str):
     found = False
     for msg, sdr in client.inBox:
@@ -452,20 +465,17 @@
     assert found
 
 
+def waitRejectWithReason(looper, client, reason: str, sender: str):
+    timeout = waits.expectedReqRejectQuorumTime()
+    return wait_negative_resp(looper, client, reason, sender, timeout,
+                              checkRejectWithReason)
+
+
 def ensureRejectsRecvd(looper, nodes, client, reason, timeout=5):
     for node in nodes:
         looper.run(eventually(checkRejectWithReason, client, reason,
                               node.clientstack.name, retryWait=1,
                               timeout=timeout))
-=======
-def waitReqNackWithReason(looper, client, reason: str, sender: str):
-    timeout = waits.expectedReqNAckQuorumTime()
-    return looper.run(eventually(checkReqNackWithReason,
-                                 client,
-                                 reason,
-                                 sender,
-                                 timeout=timeout))
->>>>>>> 9035066f
 
 
 def checkViewNoForNodes(nodes: Iterable[TestNode], expectedViewNo: int = None):
@@ -642,9 +652,6 @@
         sleep(4)
         p.send_signal(SIGINT)
         p.wait(timeout=1)
-<<<<<<< HEAD
-        assert p.poll() == 0, 'script failed'
-=======
         assert p.poll() == 0, 'script failed'
 
 
@@ -665,5 +672,4 @@
     for node in nodes:
         if node.name == name:
             return node
-    raise Exception("Node with the name '{}' has not been found.".format(name))
->>>>>>> 9035066f
+    raise Exception("Node with the name '{}' has not been found.".format(name))
import itertools
import os
import random
import string
from _signal import SIGINT
from functools import partial
from itertools import permutations, combinations
from shutil import copyfile
from sys import executable
from time import sleep
from typing import Tuple, Iterable, Dict, Optional, NamedTuple, \
    List, Any, Sequence
from typing import Union

from plenum.client.client import Client
from plenum.client.wallet import Wallet
from plenum.common.constants import REPLY, REQACK, REQNACK, REJECT, OP_FIELD_NAME
from plenum.common.request import Request
from plenum.common.types import Reply, f, PrePrepare
from plenum.common.util import getMaxFailures, \
    checkIfMoreThanFSameItems
from plenum.config import poolTransactionsFile, domainTransactionsFile
from plenum.server.node import Node
from plenum.test import waits
from plenum.test.msgs import randomMsg
from plenum.test.spy_helpers import getLastClientReqReceivedForNode, getAllArgs, \
    getAllReturnVals
from plenum.test.test_client import TestClient, genTestClient
from plenum.test.test_node import TestNode, TestReplica, TestNodeSet, \
    checkNodesConnected, ensureElectionsDone, NodeRef
from psutil import Popen
from stp_core.common.log import getlogger
from stp_core.loop.eventually import eventuallyAll, eventually
from stp_core.loop.looper import Looper
from stp_core.network.util import checkPortAvailable

DelayRef = NamedTuple("DelayRef", [
    ("op", Optional[str]),
    ("frm", Optional[str])])

logger = getlogger()


# noinspection PyUnresolvedReferences


def ordinal(n):
    return "%d%s" % (
        n, "tsnrhtdd"[(n / 10 % 10 != 1) * (n % 10 < 4) * n % 10::4])


def checkSufficientRepliesReceived(receivedMsgs: Iterable,
                                   reqId: int,
                                   fValue: int):
    """
    Checks number of replies for request with specified id in given inbox and
    if this number is lower than number of malicious nodes (fValue) -
    raises exception

    If you do not need response ponder on using
    waitForSufficientRepliesForRequests instead

    :returns: response for request
    """

    receivedReplies = getRepliesFromClientInbox(inbox=receivedMsgs,
                                                reqId=reqId)
    logger.debug("received replies for reqId {}: {}".
                 format(reqId, receivedReplies))
    assert len(receivedReplies) > fValue, "Received {} replies but expected " \
                                          "at-least {} for reqId {}". \
        format(len(receivedReplies), fValue + 1, reqId)
    result = checkIfMoreThanFSameItems([reply[f.RESULT.nm] for reply in
                                        receivedReplies], fValue)
    assert result

    assert all([r[f.RESULT.nm][f.REQ_ID.nm] == reqId for r in receivedReplies])
    return result
    # TODO add test case for what happens when replies don't have the same data


def waitForSufficientRepliesForRequests(looper,
                                        client,
                                        *,  # To force usage of names
                                        requests=None,
                                        requestIds=None,
                                        fVal=None,
                                        customTimeoutPerReq=None,
                                        add_delay_to_timeout: float = 0,
                                        override_timeout_limit=False,
                                        total_timeout=None):
    """
    Checks number of replies for given requests of specific client and
    raises exception if quorum not reached at least for one

    :requests: list of requests; mutually exclusive with 'requestIds'
    :requestIds:  list of request ids; mutually exclusive with 'requests'
    :returns: nothing
    """

    if requests is not None and requestIds is not None:
        raise ValueError("Args 'requests' and 'requestIds' are "
                         "mutually exclusive")
    requestIds = requestIds or [request.reqId for request in requests]

    nodeCount = len(client.nodeReg)
    fVal = fVal or getMaxFailures(nodeCount)

    if not total_timeout:
        timeoutPerRequest = customTimeoutPerReq or \
                            waits.expectedTransactionExecutionTime(nodeCount)
        timeoutPerRequest += add_delay_to_timeout
        # here we try to take into account what timeout for execution
        # N request - total_timeout should be in
        # timeoutPerRequest < total_timeout < timeoutPerRequest * N
        # we cannot just take (timeoutPerRequest * N) because it is so huge.
        # (for timeoutPerRequest=5 and N=10, total_timeout=50sec)
        # lets start with some simple formula:
        total_timeout = (1 + len(requestIds) / 10) * timeoutPerRequest

    coros = []
    for requestId in requestIds:
        coros.append(partial(checkSufficientRepliesReceived,
                             client.inBox,
                             requestId,
                             fVal))

    chk_all_funcs(looper, coros, retry_wait=1, timeout=total_timeout,
                  override_eventually_timeout=override_timeout_limit)

    # looper.run(eventuallyAll(*coros,
    #                          retryWait=1,
    #                          totalTimeout=total_timeout,
    #                          override_timeout_limit=override_timeout_limit))


def sendReqsToNodesAndVerifySuffReplies(looper: Looper,
                                        wallet: Wallet,
                                        client: TestClient,
                                        numReqs: int,
<<<<<<< HEAD
                                        fVal: int = None,
                                        customTimeoutPerReq: float = None,
                                        add_delay_to_timeout: float = 0):
=======
                                        fVal: int=None,
                                        customTimeoutPerReq: float=None,
                                        add_delay_to_timeout: float=0,
                                        override_timeout_limit=False,
                                        total_timeout=None):
>>>>>>> 40472e05
    nodeCount = len(client.nodeReg)
    fVal = fVal or getMaxFailures(nodeCount)
    requests = sendRandomRequests(wallet, client, numReqs)
    waitForSufficientRepliesForRequests(looper, client,
                                        requests=requests,
                                        fVal=fVal,
                                        customTimeoutPerReq=customTimeoutPerReq,
                                        add_delay_to_timeout=add_delay_to_timeout,
                                        override_timeout_limit=override_timeout_limit,
                                        total_timeout=total_timeout)
    return requests


# noinspection PyIncorrectDocstring
def checkResponseCorrectnessFromNodes(receivedMsgs: Iterable, reqId: int,
                                      fValue: int) -> bool:
    """
    the client must get at least :math:`2f+1` responses
    """
    msgs = [(msg[f.RESULT.nm][f.REQ_ID.nm], msg[f.RESULT.nm][f.IDENTIFIER.nm])
            for msg in getRepliesFromClientInbox(receivedMsgs, reqId)]
    groupedMsgs = {}
    for tpl in msgs:
        groupedMsgs[tpl] = groupedMsgs.get(tpl, 0) + 1
    assert max(groupedMsgs.values()) >= fValue + 1


def getRepliesFromClientInbox(inbox, reqId) -> list:
    return list({_: msg for msg, _ in inbox if
                 msg[OP_FIELD_NAME] == REPLY and msg[f.RESULT.nm]
                 [f.REQ_ID.nm] == reqId}.values())


def checkLastClientReqForNode(node: TestNode, expectedRequest: Request):
    recvRequest = getLastClientReqReceivedForNode(node)
    assert recvRequest
    assert expectedRequest.as_dict == recvRequest.as_dict


# noinspection PyIncorrectDocstring


def getPendingRequestsForReplica(replica: TestReplica, requestType: Any):
    return [item[0] for item in replica.postElectionMsgs if
            isinstance(item[0], requestType)]


def assertLength(collection: Iterable[Any], expectedLength: int):
    assert len(
        collection) == expectedLength, "Observed length was {} but " \
                                       "expected length was {}". \
        format(len(collection), expectedLength)


def assertEquality(observed: Any, expected: Any):
    assert observed == expected, "Observed value was {} but expected value " \
                                 "was {}".format(observed, expected)


def setupNodesAndClient(looper: Looper, nodes: Sequence[TestNode], nodeReg=None,
                        tmpdir=None):
    looper.run(checkNodesConnected(nodes))
    ensureElectionsDone(looper=looper, nodes=nodes)
    return setupClient(looper, nodes, nodeReg=nodeReg, tmpdir=tmpdir)


def setupClient(looper: Looper,
                nodes: Sequence[TestNode] = None,
                nodeReg=None,
                tmpdir=None,
                identifier=None,
                verkey=None):
    client1, wallet = genTestClient(nodes=nodes,
                                    nodeReg=nodeReg,
                                    tmpdir=tmpdir,
                                    identifier=identifier,
                                    verkey=verkey)
    looper.add(client1)
    looper.run(client1.ensureConnectedToNodes())
    return client1, wallet


def setupClients(count: int,
                 looper: Looper,
                 nodes: Sequence[TestNode] = None,
                 nodeReg=None,
                 tmpdir=None):
    wallets = {}
    clients = {}
    for i in range(count):
        name = "test-wallet-{}".format(i)
        wallet = Wallet(name)
        idr, _ = wallet.addIdentifier()
        verkey = wallet.getVerkey(idr)
        client, _ = setupClient(looper,
                                nodes,
                                nodeReg,
                                tmpdir,
                                identifier=idr,
                                verkey=verkey)
        clients[client.name] = client
        wallets[client.name] = wallet
    return clients, wallets


# noinspection PyIncorrectDocstring
async def aSetupClient(looper: Looper,
                       nodes: Sequence[TestNode] = None,
                       nodeReg=None,
                       tmpdir=None):
    """
    async version of above
    """
    client1 = genTestClient(nodes=nodes,
                            nodeReg=nodeReg,
                            tmpdir=tmpdir)
    looper.add(client1)
    await client1.ensureConnectedToNodes()
    return client1


def randomOperation():
    return {
        "type": "buy",
        "amount": random.randint(10, 100)
    }


def random_requests(count):
    return [{
                "type": "buy",
                "amount": random.randint(10, 100)
            } for _ in range(count)]


def signed_random_requests(wallet, count):
    reqs = random_requests(count)
    return [wallet.signOp(req) for req in reqs]


def send_signed_requests(client: Client, signed_reqs: Sequence):
    return client.submitReqs(*signed_reqs)


def sendRandomRequest(wallet: Wallet, client: Client):
    return sendRandomRequests(wallet, client, 1)[0]


def sendRandomRequests(wallet: Wallet, client: Client, count: int):
    return send_signed_requests(client,
                                signed_random_requests(wallet, count))


def buildCompletedTxnFromReply(request, reply: Reply) -> Dict:
    txn = request.operation
    txn.update(reply)
    return txn


async def msgAll(nodes: TestNodeSet):
    # test sending messages from every node to every other node
    # TODO split send and check so that the messages can be sent concurrently
    for p in permutations(nodes.nodeNames, 2):
        await sendMessageAndCheckDelivery(nodes, p[0], p[1])


async def sendMessageAndCheckDelivery(nodes: TestNodeSet,
                                      frm: NodeRef,
                                      to: NodeRef,
                                      msg: Optional[Tuple] = None,
                                      customTimeout=None):
    """
    Sends message from one node to another and checks that it was delivered

    :param nodes:
    :param frm: sender
    :param to: recepient
    :param msg: optional message - by default random one generated
    :param customTimeout:
    :return:
    """

    logger.debug("Sending msg from {} to {}".format(frm, to))
    msg = msg if msg else randomMsg()
    sender = nodes.getNode(frm)
    rid = sender.nodestack.getRemote(nodes.getNodeName(to)).uid
    sender.nodestack.send(msg, rid)

    timeout = customTimeout or waits.expectedNodeToNodeMessageDeliveryTime()

    await eventually(checkMessageReceived, msg, nodes, to,
                     retryWait=.1,
                     timeout=timeout,
                     ratchetSteps=10)


def checkMessageReceived(msg, nodes, to, method: str = None):
    allMsgs = nodes.getAllMsgReceived(to, method)
    assert msg in allMsgs


def addNodeBack(nodeSet: TestNodeSet,
                looper: Looper,
                nodeName: str) -> TestNode:
    node = nodeSet.addNode(nodeName)
    looper.add(node)
    return node


def checkPropagateReqCountOfNode(node: TestNode, identifier: str, reqId: int):
    key = identifier, reqId
    assert key in node.requests
    assert len(node.requests[key].propagates) >= node.f + 1


def requestReturnedToNode(node: TestNode, identifier: str, reqId: int,
                          instId: int):
    params = getAllArgs(node, node.processOrdered)
    # Skipping the view no and time from each ordered request
    recvdOrderedReqs = [(p['ordered'].instId, *p['ordered'].reqIdr[0]) for p in params]
    expected = (instId, identifier, reqId)
    return expected in recvdOrderedReqs


def checkRequestReturnedToNode(node: TestNode, identifier: str, reqId: int,
                               instId: int):
    assert requestReturnedToNode(node, identifier, reqId, instId)


def checkPrePrepareReqSent(replica: TestReplica, req: Request):
    prePreparesSent = getAllArgs(replica, replica.sendPrePrepare)
    expectedDigest = TestReplica.batchDigest([req])
    assert expectedDigest in [p["ppReq"].digest for p in prePreparesSent]
    assert [(req.identifier, req.reqId)] in \
           [p["ppReq"].reqIdr for p in prePreparesSent]


def checkPrePrepareReqRecvd(replicas: Iterable[TestReplica],
                            expectedRequest: PrePrepare):
    for replica in replicas:
        params = getAllArgs(replica, replica.canProcessPrePrepare)
        assert expectedRequest.reqIdr in [p['pp'].reqIdr for p in params]


def checkPrepareReqSent(replica: TestReplica, identifier: str, reqId: int,
                        view_no: int):
    paramsList = getAllArgs(replica, replica.canPrepare)
    rv = getAllReturnVals(replica,
                          replica.canPrepare)
    assert [(identifier, reqId)] in \
           [p["ppReq"].reqIdr and p["ppReq"].viewNo == view_no for p in paramsList]
    idx = [p["ppReq"].reqIdr for p in paramsList if p["ppReq"].viewNo == view_no].index([(identifier, reqId)])
    assert rv[idx]


def checkSufficientPrepareReqRecvd(replica: TestReplica, viewNo: int,
                                   ppSeqNo: int):
    key = (viewNo, ppSeqNo)
    assert key in replica.prepares
    assert len(replica.prepares[key][1]) >= 2 * replica.f


def checkSufficientCommitReqRecvd(replicas: Iterable[TestReplica], viewNo: int,
                                  ppSeqNo: int):
    for replica in replicas:
        key = (viewNo, ppSeqNo)
        assert key in replica.commits
        received = len(replica.commits[key][1])
        minimum = 2 * replica.f
        assert received > minimum


def checkReqAck(client, node, idr, reqId, update: Dict[str, str] = None):
    rec = {OP_FIELD_NAME: REQACK, f.REQ_ID.nm: reqId, f.IDENTIFIER.nm: idr}
    if update:
        rec.update(update)
    expected = (rec, node.clientstack.name)
    # More than one matching message could be present in the client's inBox
    # since client on not receiving request under timeout might have retried
    # the request
    assert client.inBox.count(expected) > 0


def checkReqNack(client, node, idr, reqId, update: Dict[str, str] = None):
    rec = {OP_FIELD_NAME: REQNACK, f.REQ_ID.nm: reqId, f.IDENTIFIER.nm: idr}
    if update:
        rec.update(update)
    expected = (rec, node.clientstack.name)
    # More than one matching message could be present in the client's inBox
    # since client on not receiving request under timeout might have retried
    # the request
    assert client.inBox.count(expected) > 0


def checkReplyCount(client, idr, reqId, count):
    senders = set()
    for msg, sdr in client.inBox:
        if msg[OP_FIELD_NAME] == REPLY and \
                        msg[f.RESULT.nm][f.IDENTIFIER.nm] == idr and \
                        msg[f.RESULT.nm][f.REQ_ID.nm] == reqId:
            senders.add(sdr)
    assertLength(senders, count)


def wait_for_replies(looper, client, idr, reqId, count, custom_timeout=None):
    timeout = custom_timeout or waits.expectedTransactionExecutionTime(
        len(client.nodeReg))
    looper.run(eventually(checkReplyCount, client, idr, reqId, count,
                          timeout=timeout))


def checkReqNackWithReason(client, reason: str, sender: str):
    found = False
    for msg, sdr in client.inBox:
        if msg[OP_FIELD_NAME] == REQNACK and reason in msg.get(f.REASON.nm, "") \
                and sdr == sender:
            found = True
            break
    assert found, "there is no Nack with reason: {}".format(reason)


def wait_negative_resp(looper, client, reason, sender, timeout, chk_method):
    return looper.run(eventually(chk_method,
                                 client,
                                 reason,
                                 sender,
                                 timeout=timeout))


def waitReqNackWithReason(looper, client, reason: str, sender: str):
    timeout = waits.expectedReqNAckQuorumTime()
    return wait_negative_resp(looper, client, reason, sender, timeout,
                              checkReqNackWithReason)


def checkRejectWithReason(client, reason: str, sender: str):
    found = False
    for msg, sdr in client.inBox:
        if msg[OP_FIELD_NAME] == REJECT and reason in msg.get(f.REASON.nm, "") \
                and sdr == sender:
            found = True
            break
    assert found


def waitRejectWithReason(looper, client, reason: str, sender: str):
    timeout = waits.expectedReqRejectQuorumTime()
    return wait_negative_resp(looper, client, reason, sender, timeout,
                              checkRejectWithReason)


def ensureRejectsRecvd(looper, nodes, client, reason, timeout=5):
    for node in nodes:
        looper.run(eventually(checkRejectWithReason, client, reason,
                              node.clientstack.name, retryWait=1,
                              timeout=timeout))


def waitReqNackFromPoolWithReason(looper, nodes, client, reason):
    for node in nodes:
        waitReqNackWithReason(looper, client, reason,
                              node.clientstack.name)


def waitRejectFromPoolWithReason(looper, nodes, client, reason):
    for node in nodes:
        waitRejectWithReason(looper, client, reason,
                             node.clientstack.name)


def checkViewNoForNodes(nodes: Iterable[TestNode], expectedViewNo: int = None):
    """
    Checks if all the given nodes have the expected view no

    :param nodes: The nodes to check for
    :param expectedViewNo: the view no that the nodes are expected to have
    :return:
    """

    viewNos = set()
    for node in nodes:
        logger.debug("{}'s view no is {}".format(node, node.viewNo))
        viewNos.add(node.viewNo)
    assert len(viewNos) == 1
    vNo, = viewNos
    if expectedViewNo:
        assert vNo == expectedViewNo, ','.join(['{} -> Ratio: {}'.format(
            node.name, node.monitor.masterThroughputRatio()) for node in nodes])
    return vNo


def waitForViewChange(looper, nodeSet, expectedViewNo=None, customTimeout=None):
    """
    Waits for nodes to come to same view.
    Raises exception when time is out
    """

    timeout = customTimeout or waits.expectedPoolElectionTimeout(len(nodeSet))
    return looper.run(eventually(checkViewNoForNodes,
                                 nodeSet,
                                 expectedViewNo,
                                 timeout=timeout))


def getNodeSuspicions(node: TestNode, code: int = None):
    params = getAllArgs(node, TestNode.reportSuspiciousNode)
    if params and code is not None:
        params = [param for param in params
                  if 'code' in param and param['code'] == code]
    return params


def checkDiscardMsg(processors, discardedMsg,
                    reasonRegexp, *exclude):
    if not exclude:
        exclude = []
    for p in filterNodeSet(processors, exclude):
        last = p.spylog.getLastParams(p.discard, required=False)
        assert last
        assert last['msg'] == discardedMsg
        assert reasonRegexp in last['reason']


def countDiscarded(processor, reasonPat):
    c = 0
    for entry in processor.spylog.getAll(processor.discard):
        if 'reason' in entry.params and reasonPat in entry.params['reason']:
            c += 1
    return c


def filterNodeSet(nodeSet, exclude: List[Union[str, Node]]):
    """
    Return a set of nodes with the nodes in exclude removed.

    :param nodeSet: the set of nodes
    :param exclude: the list of nodes or node names to exclude
    :return: the filtered nodeSet
    """
    return [n for n in nodeSet
            if n not in
            [nodeSet[x] if isinstance(x, str) else x for x in exclude]]


def whitelistNode(toWhitelist: str, frm: Sequence[TestNode], *codes):
    for node in frm:
        node.whitelistNode(toWhitelist, *codes)


def whitelistClient(toWhitelist: str, frm: Sequence[TestNode], *codes):
    for node in frm:
        node.whitelistClient(toWhitelist, *codes)


def assertExp(condition):
    assert condition


def assertFunc(func):
    assert func()


def checkLedgerEquality(ledger1, ledger2):
    assertLength(ledger1, ledger2.size)
    assertEquality(ledger1.root_hash, ledger2.root_hash)


def checkAllLedgersEqual(*ledgers):
    for l1, l2 in combinations(ledgers, 2):
        checkLedgerEquality(l1, l2)


def checkStateEquality(state1, state2):
    assertEquality(state1.as_dict, state2.as_dict)
    assertEquality(state1.committedHeadHash, state2.committedHeadHash)
    assertEquality(state1.committedHead, state2.committedHead)


def check_seqno_db_equality(db1, db2):
    assert db1.size == db2.size
    assert {bytes(k): bytes(v) for k, v in db1._keyValueStorage.iter()} == \
           {bytes(k): bytes(v) for k, v in db2._keyValueStorage.iter()}


def randomText(size):
    return ''.join(random.choice(string.ascii_letters) for _ in range(size))


def mockGetInstalledDistributions(packages):
    ret = []
    for pkg in packages:
        obj = type('', (), {})()
        obj.key = pkg
        ret.append(obj)
    return ret


def mockImportModule(moduleName):
    obj = type(moduleName, (), {})()
    obj.send_message = lambda *args: None
    return obj


def initDirWithGenesisTxns(dirName, tconf, tdirWithPoolTxns=None,
                           tdirWithDomainTxns=None):
    os.makedirs(dirName, exist_ok=True)
    if tdirWithPoolTxns:
        copyfile(os.path.join(tdirWithPoolTxns, poolTransactionsFile),
                 os.path.join(dirName, tconf.poolTransactionsFile))
    if tdirWithDomainTxns:
        copyfile(os.path.join(tdirWithDomainTxns, domainTransactionsFile),
                 os.path.join(dirName, tconf.domainTransactionsFile))


def stopNodes(nodes: List[TestNode], looper=None, ensurePortsFreedUp=True):
    if ensurePortsFreedUp:
        assert looper, 'Need a looper to make sure ports are freed up'

    for node in nodes:
        node.stop()

    if ensurePortsFreedUp:
        ports = [[n.nodestack.ha[1], n.clientstack.ha[1]] for n in nodes]
        waitUntilPortIsAvailable(looper, ports)


def waitUntilPortIsAvailable(looper, ports, timeout=5):
    ports = itertools.chain(*ports)

    def chk():
        for port in ports:
            checkPortAvailable(("", port))

    looper.run(eventually(chk, retryWait=.5, timeout=timeout))


def run_script(script, *args):
    s = os.path.join(os.path.dirname(__file__), '../../scripts/' + script)
    command = [executable, s]
    command.extend(args)

    with Popen([executable, s]) as p:
        sleep(4)
        p.send_signal(SIGINT)
        p.wait(timeout=1)
        assert p.poll() == 0, 'script failed'


def viewNoForNodes(nodes):
    viewNos = {node.viewNo for node in nodes}
    assert 1 == len(viewNos)
    return next(iter(viewNos))


def primaryNodeNameForInstance(nodes, instanceId):
    primaryNames = {node.replicas[instanceId].primaryName for node in nodes}
    assert 1 == len(primaryNames)
    primaryReplicaName = next(iter(primaryNames))
    return primaryReplicaName[:-2]


def nodeByName(nodes, name):
    for node in nodes:
        if node.name == name:
            return node
    raise Exception("Node with the name '{}' has not been found.".format(name))


def chk_all_funcs(looper, funcs, acceptable_fails=0, retry_wait=None,
                  timeout=None, override_eventually_timeout=False):
    # TODO: Move this logic to eventuallyAll
    def chk():
        fails = 0
        for func in funcs:
            try:
                func()
            except Exception:
                fails += 1
        assert fails <= acceptable_fails

    kwargs = {}
    if retry_wait:
        kwargs['retryWait'] = retry_wait
    if timeout:
        kwargs['timeout'] = timeout
    if override_eventually_timeout:
        kwargs['override_timeout_limit'] = override_eventually_timeout

    looper.run(eventually(chk, **kwargs))<|MERGE_RESOLUTION|>--- conflicted
+++ resolved
@@ -138,17 +138,11 @@
                                         wallet: Wallet,
                                         client: TestClient,
                                         numReqs: int,
-<<<<<<< HEAD
-                                        fVal: int = None,
-                                        customTimeoutPerReq: float = None,
-                                        add_delay_to_timeout: float = 0):
-=======
                                         fVal: int=None,
                                         customTimeoutPerReq: float=None,
                                         add_delay_to_timeout: float=0,
                                         override_timeout_limit=False,
                                         total_timeout=None):
->>>>>>> 40472e05
     nodeCount = len(client.nodeReg)
     fVal = fVal or getMaxFailures(nodeCount)
     requests = sendRandomRequests(wallet, client, numReqs)

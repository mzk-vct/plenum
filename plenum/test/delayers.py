import random
from typing import Iterable

from plenum.common.types import f, Propagate, PrePrepare, \
    Prepare, Commit, InstanceChange, LedgerStatus, ConsistencyProof, CatchupReq, \
<<<<<<< HEAD
    Nomination, CatchupRep
=======
    Nomination, CatchupRep, Primary, Reelection
>>>>>>> bd760ad0
from plenum.common.constants import OP_FIELD_NAME
from plenum.common.util import getCallableName
from plenum.test.test_client import TestClient


def delayer(seconds, op, senderFilter=None, instFilter: int = None):
    def inner(rx):
        msg, frm = rx
        if msg[OP_FIELD_NAME] == op and \
                (not senderFilter or frm == senderFilter) and \
                (instFilter is None or (f.INST_ID.nm in msg and msg[
                    f.INST_ID.nm] == instFilter)):
            return seconds

    return inner


def delayerMsgTuple(seconds, opType, senderFilter=None, instFilter: int = None):
    """
    Used for nodeInBoxStasher

    :param seconds:
    :param opType:
    :param senderFilter:
    :param instFilter:
    :return:
    """

    def inner(wrappedMsg):
        msg, frm = wrappedMsg
        if isinstance(msg, opType) and \
                (not senderFilter or frm == senderFilter) and \
                (instFilter is None or
                     (f.INST_ID.nm in msg._fields and
                              getattr(msg, f.INST_ID.nm) == instFilter)):
            return seconds

    return inner


def delayerMsgDict(seconds, op, instFilter: int = None):
    def inner(msg):
        if op == msg[OP_FIELD_NAME] and \
                (instFilter is None or (f.INST_ID.nm in msg and msg[
                    f.INST_ID.nm] == instFilter)):
            return seconds

    return inner


def delayerMethod(method, delay):
    def inner(action_pair):
        action, actionId = action_pair
        actionName = getCallableName(action)
        if actionName == method.__name__:
            return delay

    return inner


<<<<<<< HEAD
def nom_delay(delay: float):
    # Delayer of NOMINATE requests
    return delayerMsgTuple(delay, Nomination)


def ppgDelay(delay: float):
=======
def nom_delay(delay: float, inst_id=None, sender_filter: str=None):
    # Delayer of NOMINATE requests
    return delayerMsgTuple(delay, Nomination, instFilter=inst_id, senderFilter=sender_filter)


def prim_delay(delay: float, inst_id=None, sender_filter: str=None):
    # Delayer of PRIMARY requests
    return delayerMsgTuple(delay, Primary, instFilter=inst_id, senderFilter=sender_filter)


def rel_delay(delay: float, inst_id=None, sender_filter: str=None):
    # Delayer of REELECTION requests
    return delayerMsgTuple(delay, Reelection, instFilter=inst_id, senderFilter=sender_filter)


def ppgDelay(delay: float, sender_filter: str=None):
>>>>>>> bd760ad0
    # Delayer of PROPAGATE requests
    return delayerMsgTuple(delay, Propagate, senderFilter=sender_filter)


def ppDelay(delay: float, instId: int=None, sender_filter: str=None):
    # Delayer of PRE-PREPARE requests from a particular instance
    return delayerMsgTuple(delay, PrePrepare, instFilter=instId, senderFilter=sender_filter)


def pDelay(delay: float, instId: int=None, sender_filter: str=None):
    # Delayer of PREPARE requests from a particular instance
    return delayerMsgTuple(delay, Prepare, instFilter=instId, senderFilter=sender_filter)


def cDelay(delay: float, instId: int=None, sender_filter: str=None):
    # Delayer of COMMIT requests from a particular instance
    return delayerMsgTuple(delay, Commit, instFilter=instId, senderFilter=sender_filter)


def icDelay(delay: float):
    # Delayer of INSTANCE-CHANGE requests
    return delayerMsgTuple(delay, InstanceChange)


def lsDelay(delay: float):
    # Delayer of LEDGER_STATUSES requests
    return delayerMsgTuple(delay, LedgerStatus)


def cpDelay(delay: float):
    # Delayer of CONSISTENCY_PROOFS requests
    return delayerMsgTuple(delay, ConsistencyProof)


def cqDelay(delay: float):
    # Delayer of CATCHUP_REQ requests
    return delayerMsgTuple(delay, CatchupReq)


def cr_delay(delay: float):
    # Delayer of CATCHUP_REP requests
    return delayerMsgTuple(delay, CatchupRep)


def delay(what, frm, to, howlong):
    from plenum.test.test_node import TestNode

    if not isinstance(frm, Iterable):
        frm = [frm]
    if not isinstance(to, Iterable):
        to = [to]
    for f in frm:
        for t in to:
            if isinstance(t, TestNode):
                if isinstance(f, TestNode):
                    stasher = t.nodeIbStasher
                elif isinstance(f, TestClient):
                    stasher = t.clientIbStasher
                else:
                    raise TypeError(
                            "from type {} for {} not supported".format(type(f),
                                                                       f))
                stasher.delay(delayerMsgTuple(howlong, what, f.name))
            else:
                raise TypeError(
                        "to type {} for {} not supported".format(type(t), t))


def delayNonPrimaries(nodeSet, instId, delay):
    from plenum.test.test_node import getNonPrimaryReplicas
    nonPrimReps = getNonPrimaryReplicas(nodeSet, instId)
    for r in nonPrimReps:
        r.node.nodeIbStasher.delay(ppDelay(delay, instId))
    return nonPrimReps


def delay_messages(typ, nodes, inst_id, delay=None, min_delay=None, max_delay=None):
    if typ == 'election':
        delay_meths = (nom_delay, prim_delay, rel_delay)
    elif typ == '3pc':
        delay_meths = (ppDelay, pDelay, cDelay)
    else:
        RuntimeError('Unknown type')
    assert delay is not None or (min_delay is not None and max_delay is not None)
    for node in nodes:
        if delay:
            d = delay
        else:
            d = min_delay + random.randint(0, max_delay - min_delay)
        for meth in delay_meths:
            node.nodeIbStasher.delay(meth(d, inst_id))
            for other_node in [n for n in nodes if n != node]:
                other_node.nodeIbStasher.delay(meth(d, inst_id, node.name))


def delay_election_messages(nodes, inst_id, delay=None, min_delay=None,
                            max_delay=None):
    # Delay election message
    delay_messages('election', nodes, inst_id, delay, min_delay, max_delay)


def delay_3pc_messages(nodes, inst_id, delay=None, min_delay=None,
                       max_delay=None):
    # Delay 3 phase commit message
    delay_messages('3pc', nodes, inst_id, delay, min_delay, max_delay)<|MERGE_RESOLUTION|>--- conflicted
+++ resolved
@@ -3,11 +3,7 @@
 
 from plenum.common.types import f, Propagate, PrePrepare, \
     Prepare, Commit, InstanceChange, LedgerStatus, ConsistencyProof, CatchupReq, \
-<<<<<<< HEAD
-    Nomination, CatchupRep
-=======
     Nomination, CatchupRep, Primary, Reelection
->>>>>>> bd760ad0
 from plenum.common.constants import OP_FIELD_NAME
 from plenum.common.util import getCallableName
 from plenum.test.test_client import TestClient
@@ -68,14 +64,6 @@
     return inner
 
 
-<<<<<<< HEAD
-def nom_delay(delay: float):
-    # Delayer of NOMINATE requests
-    return delayerMsgTuple(delay, Nomination)
-
-
-def ppgDelay(delay: float):
-=======
 def nom_delay(delay: float, inst_id=None, sender_filter: str=None):
     # Delayer of NOMINATE requests
     return delayerMsgTuple(delay, Nomination, instFilter=inst_id, senderFilter=sender_filter)
@@ -92,7 +80,6 @@
 
 
 def ppgDelay(delay: float, sender_filter: str=None):
->>>>>>> bd760ad0
     # Delayer of PROPAGATE requests
     return delayerMsgTuple(delay, Propagate, senderFilter=sender_filter)
 

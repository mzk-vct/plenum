--- conflicted
+++ resolved
@@ -12,13 +12,7 @@
              'conflicting address', 'unable to send message',
              'got error while verifying message']
 
-<<<<<<< HEAD
-@pytest.mark.skip(reason='SOV-972')
-=======
-
 @pytest.mark.skipif('sys.platform == "win32"', reason='SOV-330')
-# @pytest.mark.skip(reason="SOV-972")
->>>>>>> 9035066f
 def testChangeNodeHaForPrimary(looper, txnPoolNodeSet, tdirWithPoolTxns,
                                poolTxnData, poolTxnStewardNames, tconf):
     changeNodeHa(looper,

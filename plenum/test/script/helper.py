import filecmp
import os

import pytest

from plenum.client.wallet import Wallet
from stp_core.loop.eventually import eventually
from stp_core.common.log import getlogger
from plenum.common.script_helper import changeHA
from plenum.common.signer_simple import SimpleSigner
from plenum.common.util import getMaxFailures
from plenum.test import waits
from plenum.test.helper import waitForSufficientRepliesForRequests, \
    sendReqsToNodesAndVerifySuffReplies
from plenum.test.test_client import genTestClient
from plenum.test.test_node import TestNode, checkNodesConnected, \
    ensureElectionsDone
from stp_core.network.port_dispenser import genHa

logger = getlogger()


@pytest.fixture(scope="module")
def tconf(tconf, request):
    oldVal = tconf.UpdateGenesisPoolTxnFile
    tconf.UpdateGenesisPoolTxnFile = True

    def reset():
        tconf.UpdateGenesisPoolTxnFile = oldVal

    request.addfinalizer(reset)
    return tconf


@pytest.yield_fixture(scope="module")
def looper(txnPoolNodesLooper):
    yield txnPoolNodesLooper


def checkIfGenesisPoolTxnFileUpdated(*nodesAndClients):
    for item in nodesAndClients:
        poolTxnFileName = item.poolManager.ledgerFile if \
            isinstance(item, TestNode) else item.ledgerFile
        genFile = os.path.join(item.basedirpath, poolTxnFileName)
        ledgerFile = os.path.join(item.dataLocation, poolTxnFileName)
        assert filecmp.cmp(genFile, ledgerFile, shallow=False)


def changeNodeHa(looper, txnPoolNodeSet, tdirWithPoolTxns,
                 poolTxnData, poolTxnStewardNames, tconf, shouldBePrimary):

    # prepare new ha for node and client stack
    subjectedNode = None
    stewardName = None
    stewardsSeed = None

    for nodeIndex, n in enumerate(txnPoolNodeSet):
        if (shouldBePrimary and n.primaryReplicaNo == 0) or \
                (not shouldBePrimary and n.primaryReplicaNo != 0):
            subjectedNode = n
            stewardName = poolTxnStewardNames[nodeIndex]
            stewardsSeed = poolTxnData["seeds"][stewardName].encode()
            break

    nodeStackNewHA, clientStackNewHA = genHa(2)
    logger.debug("change HA for node: {} to {}".
                 format(subjectedNode.name, (nodeStackNewHA, clientStackNewHA)))

    nodeSeed = poolTxnData["seeds"][subjectedNode.name].encode()

    # change HA
    stewardClient, req = changeHA(looper, tconf, subjectedNode.name, nodeSeed,
                                  nodeStackNewHA, stewardName, stewardsSeed)

    waitForSufficientRepliesForRequests(looper, stewardClient,
                                        requests=[req])

    # stop node for which HA will be changed
    subjectedNode.stop()
    looper.removeProdable(subjectedNode)

    # start node with new HA
    restartedNode = TestNode(subjectedNode.name, basedirpath=tdirWithPoolTxns,
                             config=tconf, ha=nodeStackNewHA,
                             cliha=clientStackNewHA)
    looper.add(restartedNode)

    txnPoolNodeSet[nodeIndex] = restartedNode
<<<<<<< HEAD
    looper.run(checkNodesConnected(txnPoolNodeSet))
    ensureElectionsDone(looper, txnPoolNodeSet)
=======
    looper.run(checkNodesConnected(txnPoolNodeSet, overrideTimeout=70))
    ensureElectionsDone(looper, txnPoolNodeSet, retryWait=1, timeout=20)
>>>>>>> c7b656c5

    # start client and check the node HA
    anotherClient, _ = genTestClient(tmpdir=tdirWithPoolTxns,
                                     usePoolLedger=True)
    looper.add(anotherClient)
    looper.run(eventually(anotherClient.ensureConnectedToNodes))
    stewardWallet = Wallet(stewardName)
    stewardWallet.addIdentifier(signer=SimpleSigner(seed=stewardsSeed))
    sendReqsToNodesAndVerifySuffReplies(looper, stewardWallet, stewardClient, 8)
    timeout = waits.expectedPoolLedgerCheck(len(txnPoolNodeSet) + 1)
    looper.run(eventually(checkIfGenesisPoolTxnFileUpdated, *txnPoolNodeSet,
                          stewardClient, anotherClient, retryWait=1,
                          timeout=timeout))<|MERGE_RESOLUTION|>--- conflicted
+++ resolved
@@ -86,13 +86,9 @@
     looper.add(restartedNode)
 
     txnPoolNodeSet[nodeIndex] = restartedNode
-<<<<<<< HEAD
-    looper.run(checkNodesConnected(txnPoolNodeSet))
-    ensureElectionsDone(looper, txnPoolNodeSet)
-=======
-    looper.run(checkNodesConnected(txnPoolNodeSet, overrideTimeout=70))
+
+    looper.run(checkNodesConnected(txnPoolNodeSet, customTimeout=70))
     ensureElectionsDone(looper, txnPoolNodeSet, retryWait=1, timeout=20)
->>>>>>> c7b656c5
 
     # start client and check the node HA
     anotherClient, _ = genTestClient(tmpdir=tdirWithPoolTxns,

from functools import partial

import pytest

from plenum.common.util import getNoInstances, adict
from plenum.test.node_request.node_request_helper import checkCommitted
from plenum.test.malicious_behaviors_node import makeNodeFaulty, \
    delaysPrePrepareProcessing, \
    changesRequest

nodeCount = 7
# f + 1 faults, i.e, num of faults greater than system can tolerate
faultyNodes = 3

whitelist = ['InvalidSignature',
             'cannot process incoming PREPARE']


@pytest.fixture(scope="module")
def setup(startedNodes):
    A = startedNodes.Alpha
    B = startedNodes.Beta
    G = startedNodes.Gamma
    for node in A, B, G:
        makeNodeFaulty(node, changesRequest, partial(delaysPrePrepareProcessing,
                                                     delay=90))
        node.delaySelfNomination(10)
    return adict(faulties=(A, B, G))


@pytest.fixture(scope="module")
def afterElection(setup, up):
    for n in setup.faulties:
        for r in n.replicas:
            assert not r.isPrimary


def testNumOfCommitMsgsWithFPlusOneFaults(afterElection, looper,
                                          nodeSet, prepared1, noRetryReq):
    with pytest.raises(AssertionError):
<<<<<<< HEAD
=======
        # To raise an error pass less than the actual number of faults
>>>>>>> bd760ad0
        checkCommitted(looper,
                       nodeSet,
                       prepared1,
                       range(getNoInstances(len(nodeSet))),
<<<<<<< HEAD
                       faultyNodes)
=======
                       faultyNodes-1)
>>>>>>> bd760ad0
<|MERGE_RESOLUTION|>--- conflicted
+++ resolved
@@ -38,16 +38,9 @@
 def testNumOfCommitMsgsWithFPlusOneFaults(afterElection, looper,
                                           nodeSet, prepared1, noRetryReq):
     with pytest.raises(AssertionError):
-<<<<<<< HEAD
-=======
         # To raise an error pass less than the actual number of faults
->>>>>>> bd760ad0
         checkCommitted(looper,
                        nodeSet,
                        prepared1,
                        range(getNoInstances(len(nodeSet))),
-<<<<<<< HEAD
-                       faultyNodes)
-=======
-                       faultyNodes-1)
->>>>>>> bd760ad0
+                       faultyNodes-1)
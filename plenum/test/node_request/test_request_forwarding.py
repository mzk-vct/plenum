--- conflicted
+++ resolved
@@ -48,13 +48,6 @@
     for node in txnPoolNodeSet:
         node.nodeIbStasher.delay(nom_delay(delay))
 
-<<<<<<< HEAD
-    ensure_view_change(looper, txnPoolNodeSet)
-    reqs = sendRandomRequests(wallet1, client1, 2*tconf.Max3PCBatchSize)
-    looper.run(eventually(chk, 2*tconf.Max3PCBatchSize))
-    ensureElectionsDone(looper, txnPoolNodeSet)
-    waitForSufficientRepliesForRequests(looper, client1, requests=reqs)
-=======
     ensure_view_change(looper, txnPoolNodeSet, client1, wallet1)
     reqs = sendRandomRequests(wallet1, client1, 2 * tconf.Max3PCBatchSize)
     looper.run(eventually(chk, 2 * tconf.Max3PCBatchSize))
@@ -66,5 +59,4 @@
     ensureElectionsDone(looper, txnPoolNodeSet, customTimeout=timeout)
     waitForSufficientRepliesForRequests(looper, client1, requests=reqs,
                                         add_delay_to_timeout=2)
->>>>>>> 746398f7
     looper.run(eventually(chk, 0))
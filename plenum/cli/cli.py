from __future__ import unicode_literals

# noinspection PyUnresolvedReferences
import glob
from typing import Dict, Iterable

import pyorient
import random
import shutil
from hashlib import sha256
from jsonpickle import json, encode, decode
from ledger.compact_merkle_tree import CompactMerkleTree
from ledger.ledger import Ledger
from ledger.stores.file_hash_store import FileHashStore
from os.path import basename, dirname

from plenum.cli.command import helpCmd, statusNodeCmd, statusClientCmd, \
    keyShareCmd, loadPluginsCmd, clientSendCmd, clientShowCmd, newKeyCmd, \
    newKeyringCmd, renameKeyringCmd, useKeyringCmd, saveKeyringCmd, \
    listKeyringCmd, listIdsCmd, useIdCmd, addGenesisTxnCmd, \
    createGenesisTxnFileCmd, changePromptCmd, exitCmd, quitCmd, Command
from plenum.cli.command import licenseCmd
from plenum.cli.command import listCmd
from plenum.cli.command import newClientCmd
from plenum.cli.command import newNodeCmd
from plenum.cli.command import statusCmd
from plenum.cli.constants import SIMPLE_CMDS, CLI_CMDS, NODE_OR_CLI, NODE_CMDS, \
    PROMPT_ENV_SEPARATOR, WALLET_FILE_EXTENSION, NO_ENV
from plenum.cli.helper import getUtilGrams, getNodeGrams, getClientGrams, \
    getAllGrams
from plenum.client.wallet import Wallet
from plenum.common.exceptions import NameAlreadyExists, GraphStorageNotAvailable
from plenum.common.plugin_helper import loadPlugins
from plenum.common.port_dispenser import genHa
from plenum.common.raet import getLocalEstateData, isPortUsed
from plenum.common.raet import isLocalKeepSetup
from plenum.common.signer_simple import SimpleSigner
from plenum.common.stack_manager import TxnStackManager
from plenum.common.txn import TXN_TYPE, TARGET_NYM, TXN_ID, DATA, IDENTIFIER, \
    NODE, ALIAS, NODE_IP, NODE_PORT, CLIENT_PORT, CLIENT_IP, VERKEY, BY
from prompt_toolkit.utils import is_windows, is_conemu_ansi

if is_windows():
    from prompt_toolkit.terminal.win32_output import Win32Output
    from prompt_toolkit.terminal.conemu_output import ConEmuOutput
else:
    from prompt_toolkit.terminal.vt100_output import Vt100_Output

import configparser
import os
from configparser import ConfigParser
from collections import OrderedDict
import time
import ast

from functools import reduce, partial
import logging
import sys
from collections import defaultdict

from prompt_toolkit.history import FileHistory
from ioflo.aid.consoling import Console
from prompt_toolkit.contrib.completers import WordCompleter
from prompt_toolkit.contrib.regular_languages.compiler import compile
from prompt_toolkit.contrib.regular_languages.completion import GrammarCompleter
from prompt_toolkit.contrib.regular_languages.lexer import GrammarLexer
from prompt_toolkit.interface import CommandLineInterface
from prompt_toolkit.shortcuts import create_prompt_application, \
    create_asyncio_eventloop
from prompt_toolkit.layout.lexers import SimpleLexer
from prompt_toolkit.styles import PygmentsStyle
from prompt_toolkit.terminal.vt100_output import Vt100_Output
from pygments.token import Token
from plenum.client.client import Client
from plenum.common.util import getMaxFailures, checkPortAvailable, \
    firstValue, randomString, cleanSeed, bootstrapClientKeys, \
<<<<<<< HEAD
    createDirIfNotExists
from plenum.common.log import CliHandler, getlogger, \
    getRAETLogLevelFromConfig, getRAETLogFilePath, TRACE_LOG_LEVEL, Logger
=======
    createDirIfNotExists, getFriendlyIdentifier
from plenum.common.log import CliHandler, getlogger, setupLogging, \
    getRAETLogLevelFromConfig, getRAETLogFilePath, TRACE_LOG_LEVEL
>>>>>>> 978e21b4
from plenum.server.node import Node
from plenum.common.types import CLIENT_STACK_SUFFIX, NodeDetail, HA
from plenum.server.plugin_loader import PluginLoader
from plenum.server.replica import Replica
from plenum.common.util import hexToFriendly
from plenum.common.config_util import getConfig
from plenum.__metadata__ import __version__


class CustomOutput(Vt100_Output):
    """
    Subclassing Vt100 just to override the `ask_for_cpr` method which prints
    an escape character on the console. Not printing the escape character
    """

    def ask_for_cpr(self):
        """
        Asks for a cursor position report (CPR).
        """
        self.flush()


class Cli:
    isElectionStarted = False
    primariesSelected = 0
    electedPrimaries = set()
    name = 'plenum'
    properName = 'Plenum'
    fullName = 'Plenum protocol'
    githubUrl = 'https://github.com/evernym/plenum'

    NodeClass = Node
    ClientClass = Client
    defaultWalletName = 'Default'

    _genesisTransactions = []

    # noinspection PyPep8
    def __init__(self, looper, basedirpath, nodeReg=None, cliNodeReg=None,
                 output=None, debug=False, logFileName=None, config=None,
                 useNodeReg=False, withNode=True, unique_name=None):
        self.unique_name = unique_name
        self.curClientPort = None
        Logger().enableCliLogging(self.out)
        self.looper = looper
        self.basedirpath = os.path.expanduser(basedirpath)
        self.nodeRegLoadedFromFile = False
        self._config = config or getConfig(self.basedirpath)
        if not (useNodeReg and nodeReg and len(nodeReg) and cliNodeReg
                and len(cliNodeReg)):
            self.nodeRegLoadedFromFile = True
            dataDir = self.basedirpath
            ledger = Ledger(CompactMerkleTree(hashStore=FileHashStore(
                dataDir=dataDir)),
                dataDir=dataDir,
                fileName=self.config.poolTransactionsFile)
            nodeReg, cliNodeReg, _ = TxnStackManager.parseLedgerForHaAndKeys(
                ledger)

        self.withNode = withNode
        self.nodeReg = nodeReg
        self.cliNodeReg = cliNodeReg
        self.nodeRegistry = {}
        for nStkNm, nha in self.nodeReg.items():
            cStkNm = nStkNm + CLIENT_STACK_SUFFIX
            self.nodeRegistry[nStkNm] = NodeDetail(HA(*nha), cStkNm,
                                                   HA(*self.cliNodeReg[cStkNm]))
        # Used to store created clients
        self.clients = {}  # clientName -> Client
        # To store the created requests
        self.requests = {}
        # To store the nodes created
        self.nodes = {}
        self.externalClientKeys = {}  # type: Dict[str,str]

        self.cliCmds = CLI_CMDS
        self.nodeCmds = NODE_CMDS
        self.helpablesCommands = self.cliCmds | self.nodeCmds
        self.simpleCmds = SIMPLE_CMDS
        self.commands = {'list', 'help'} | self.simpleCmds
        self.cliActions = {'send', 'show'}
        self.commands.update(self.cliCmds)
        self.commands.update(self.nodeCmds)
        self.node_or_cli = NODE_OR_CLI
        self.nodeNames = list(self.nodeReg.keys()) + ["all"]
        self.debug = debug
        self.plugins = {}
        self.pluginPaths = []
        self.defaultClient = None
        self.activeIdentifier = None
        # Wallet and Client are the same from user perspective for now
        self._activeClient = None
        self._wallets = {}  # type: Dict[str, Wallet]
        self._activeWallet = None  # type: Wallet
        self.keyPairs = {}
        '''
        examples:
        status

        new node Alpha
        new node all
        new client Joe
        client Joe send <Cmd>
        client Joe show 1
        '''

        self.utilGrams = getUtilGrams()

        self.nodeGrams = getNodeGrams()

        self.clientGrams = getClientGrams()

        self._allGrams = []

        self._lexers = {}

        self.clientWC = WordCompleter([])

        self._completers = {}

        self.initializeInputParser()

        self.style = PygmentsStyle.from_defaults({
            Token.Operator: '#33aa33 bold',
            Token.Gray: '#424242',
            Token.Number: '#aa3333 bold',
            Token.Name: '#ffff00 bold',
            Token.Heading: 'bold',
            Token.TrailingInput: 'bg:#662222 #ffffff',
            Token.BoldGreen: '#33aa33 bold',
            Token.BoldOrange: '#ff4f2f bold',
            Token.BoldBlue: '#095cab bold'})

        self.voidMsg = "<none>"

        # Create an asyncio `EventLoop` object. This is a wrapper around the
        # asyncio loop that can be passed into prompt_toolkit.
        eventloop = create_asyncio_eventloop(looper.loop)

        self.pers_hist = FileHistory('.{}-cli-history'.format(self.name))

        # Create interface.
        app = create_prompt_application('{}> '.format(self.name),
                                        lexer=self.grammarLexer,
                                        completer=self.grammarCompleter,
                                        style=self.style,
                                        history=self.pers_hist)
        self.currPromptText = self.name

        if output:
            out = output
        else:
            if is_windows():
                if is_conemu_ansi():
                    out = ConEmuOutput(sys.__stdout__)
                else:
                    out = Win32Output(sys.__stdout__)
            else:
                out = CustomOutput.from_pty(sys.__stdout__, true_color=True)

        self.cli = CommandLineInterface(
            application=app,
            eventloop=eventloop,
            output=out)

        RAETVerbosity = getRAETLogLevelFromConfig("RAETLogLevelCli",
                                                  Console.Wordage.mute,
                                                  self.config)
        RAETLogFile = getRAETLogFilePath("RAETLogFilePathCli", self.config)

        # Patch stdout in something that will always print *above* the prompt
        # when something is written to stdout.
        sys.stdout = self.cli.stdout_proxy()

        if logFileName:
            Logger().enableFileLogging(logFileName)
        Logger().setupRaet(RAETVerbosity, RAETLogFile)

        self.logger = getlogger("cli")
        self.print("\n{}-CLI (c) 2016 Evernym, Inc.".format(self.properName))
        self._actions = []

        if nodeReg:
            self.print("Node registry loaded.")
            self.showNodeRegistry()

        self.print("Type 'help' for more information.")
        self.print("Running {} {}\n".format(self.properName,
                                            self.getCliVersion()))

        tp = loadPlugins(self.basedirpath)
        self.logger.debug("total plugins loaded in cli: {}".format(tp))

        self.restoreLastActiveWallet()

        self.checkIfHelpMsgExistsForAllCmds()

    def checkIfHelpMsgExistsForAllCmds(self):
        for cmdHandlerFunc in self.actions:
            funcName = cmdHandlerFunc.__name__.replace("_","")
            if funcName not in self.cmdHandlerToCmdMappings().keys():
                raise Exception("\n************\nHelp msg not provided for "
                                "'{}' command handler. Please add proper "
                                "mapping for related help msg in function "
                                "'helpMsgMappings'\n************\n".
                                format(funcName))

    @staticmethod
    def getCliVersion():
        return __version__

    @property
    def genesisTransactions(self):
        return self._genesisTransactions

    def reset(self):
        self._genesisTransactions = []

    @property
    def actions(self):
        if not self._actions:
            self._actions = [self._simpleAction, self._helpAction,
                             self._listAction,
                             self._newNodeAction, self._newClientAction,
                             self._statusNodeAction, self._statusClientAction,
                             self._keyShareAction, self._loadPluginDirAction,
                             self._clientCommand, self._addKeyAction,
                             self._newKeyAction, self._listIdsAction,
                             self._useIdentifierAction, self._addGenesisAction,
                             self._createGenTxnFileAction, self._changePrompt,
                             self._newKeyring, self._renameKeyring,
                             self._useKeyringAction, self._saveKeyringAction,
                             self._listKeyringsAction ]
        return self._actions

    @property
    def config(self):
        if self._config:
            return self._config
        else:
            self._config = getConfig()
            return self._config

    @property
    def allGrams(self):
        if not self._allGrams:
            self._allGrams = [self.utilGrams, self.nodeGrams, self.clientGrams]
        return self._allGrams

    @property
    def completers(self):
        if not self._completers:
            self._completers = {
                'node_command': WordCompleter(self.nodeCmds),
                'client_command': WordCompleter(self.cliCmds),
                'client': WordCompleter(['client']),
                'command': WordCompleter(self.commands),
                'node_or_cli': WordCompleter(self.node_or_cli),
                'node_name': WordCompleter(self.nodeNames),
                'more_nodes': WordCompleter(self.nodeNames),
                'helpable': WordCompleter(self.helpablesCommands),
                'load_plugins': WordCompleter(['load plugins from']),
                'client_name': self.clientWC,
                'second_client_name': self.clientWC,
                'cli_action': WordCompleter(self.cliActions),
                'simple': WordCompleter(self.simpleCmds),
                'add_key': WordCompleter(['add key']),
                'for_client': WordCompleter(['for client']),
                'new_key': WordCompleter(['new', 'key']),
                'new_keyring': WordCompleter(['new', 'keyring']),
                'rename_keyring': WordCompleter(['rename', 'keyring']),
                'list_ids': WordCompleter(['list', 'ids']),
                'list_krs': WordCompleter(['list', 'keyrings']),
                'become': WordCompleter(['become']),
                'use_id': WordCompleter(['use', 'identifier']),
                'use_kr': WordCompleter(['use', 'keyring']),
                'save_kr': WordCompleter(['save', 'keyring']),
                'add_gen_txn': WordCompleter(['add', 'genesis', 'transaction']),
                'prompt': WordCompleter(['prompt']),
                'create_gen_txn_file': WordCompleter(
                    ['create', 'genesis', 'transaction', 'file'])
            }
        return self._completers

    @property
    def lexers(self):
        if not self._lexers:
            lexerNames = {
                'node_command',
                'command',
                'helpable',
                'load_plugins',
                'load',
                'node_or_cli',
                'node_name',
                'more_nodes',
                'simple',
                'client_command',
                'add_key',
                'verkey',
                'for_client',
                'identifier',
                'new_key',
                'list_ids',
                'list_krs',
                'become',
                'use_id',
                'prompt',
                'new_keyring',
                'use_kr',
                'save_kr',
                'rename_keyring',
                'add_genesis',
                'create_gen_txn_file'
            }
            lexers = {n: SimpleLexer(Token.Keyword) for n in lexerNames}
            self._lexers = {**lexers}
        return self._lexers

    def _renameWalletFile(self, oldWalletName, newWalletName):
        keyringsDir = self.getContextBasedKeyringsBaseDir()
        oldWalletFilePath = Cli.getWalletFilePath(
            keyringsDir, Cli._normalizedWalletFileName(oldWalletName))
        if os.path.exists(oldWalletFilePath):
            newWalletFilePath = Cli.getWalletFilePath(
            keyringsDir, Cli._normalizedWalletFileName(newWalletName))
            if os.path.exists(newWalletFilePath):
                self.print("A persistent wallet file already exists for new wallet name. Please choose new wallet name.")
                return False
            os.rename(oldWalletFilePath, newWalletFilePath)
        return True

    def _renameKeyring(self, matchedVars):
        if matchedVars.get('rename_keyring'):
            fromName = matchedVars.get('from')
            toName = matchedVars.get('to')
            conflictFound = self._checkIfIdentifierConflicts(
                toName, checkInAliases=False, checkInSigners=False)
            if not conflictFound:
                fromWallet = self.wallets.get(fromName) if fromName \
                    else self.activeWallet
                if not fromWallet:
                    self.print('Keyring {} not found'.format(fromName))
                    return True

                if not self._renameWalletFile(fromName, toName):
                    return True

                fromWallet.name = toName
                del self.wallets[fromName]
                self.wallets[toName] = fromWallet

                self.print('Keyring {} renamed to {}'.format(fromName, toName))
            return True

    def _newKeyring(self, matchedVars):
        if matchedVars.get('new_keyring'):
            name = matchedVars.get('name')
            conflictFound = self._checkIfIdentifierConflicts(
                name, checkInAliases=False, checkInSigners=False)
            if not conflictFound:
                self._saveActiveWallet()
                self._newWallet(name)
            return True

    def _changePrompt(self, matchedVars):
        if matchedVars.get('prompt'):
            promptText = matchedVars.get('name')
            self._setPrompt(promptText)
            return True

    def _createGenTxnFileAction(self, matchedVars):
        if matchedVars.get('create_gen_txn_file'):
            ledger = Ledger(CompactMerkleTree(),
                            dataDir=self.basedirpath,
                            fileName=self.config.poolTransactionsFile)
            ledger.reset()
            for item in self.genesisTransactions:
                ledger.add(item)
            self.print('Genesis transaction file created at {} '
                       .format(ledger._transactionLog.dbPath))
            return True

    def _addGenesisAction(self, matchedVars):
        if matchedVars.get('add_gen_txn'):
            if matchedVars.get(TARGET_NYM):
                return self._addOldGenesisCommand(matchedVars)
            else:
                return self._addNewGenesisCommand(matchedVars)

    def _addNewGenesisCommand(self, matchedVars):
        typ = matchedVars.get(TXN_TYPE)

        nodeName, nodeData, identifier = None, None, None
        jsonNodeData = json.loads(matchedVars.get(DATA))
        for key, value in jsonNodeData.items():
            if key == BY:
                identifier = value
            else:
                nodeName, nodeData = key, value

        withData = {ALIAS: nodeName}

        if typ == NODE:
            nodeIp, nodePort = nodeData.get('node_address').split(':')
            clientIp, clientPort = nodeData.get('client_address').split(':')
            withData[NODE_IP] = nodeIp
            withData[NODE_PORT] = int(nodePort)
            withData[CLIENT_IP] = clientIp
            withData[CLIENT_PORT] = int(clientPort)

        newMatchedVars = {TXN_TYPE: typ, DATA: json.dumps(withData),
                          TARGET_NYM: nodeData.get(VERKEY),
                          IDENTIFIER: identifier}
        return self._addOldGenesisCommand(newMatchedVars)

    def _addOldGenesisCommand(self, matchedVars):
        destId = getFriendlyIdentifier(matchedVars.get(TARGET_NYM))
        typ = matchedVars.get(TXN_TYPE)
        txn = {
            TXN_TYPE: typ,
            TARGET_NYM: destId,
            TXN_ID: sha256(randomString(6).encode()).hexdigest(),
        }
        if matchedVars.get(IDENTIFIER):
            txn[IDENTIFIER] = getFriendlyIdentifier(matchedVars.get(IDENTIFIER))

        if matchedVars.get(DATA):
            txn[DATA] = json.loads(matchedVars.get(DATA))

        self.genesisTransactions.append(txn)
        self.print('Genesis transaction added')
        return True

    def _buildClientIfNotExists(self, config=None):
        if not self._activeClient:
            if not self.activeWallet:
                print("Keyring is not initialized")
                return
            # Need a unique name so nodes can differentiate
            name = self.name + randomString(6)
            self.newClient(clientName=name, config=config)

    @property
    def wallets(self):
        return self._wallets

    @property
    def activeWallet(self) -> Wallet:
        if not self._activeWallet:
            if self.wallets:
                return firstValue(self.wallets)
            else:
                self._activeWallet = self._newWallet()
                return self._activeWallet
        return self._activeWallet

    @activeWallet.setter
    def activeWallet(self, wallet):
        self._activeWallet = wallet
        self.print('Active keyring set to "{}"'.format(wallet.name))

    @property
    def activeClient(self):
        self._buildClientIfNotExists()
        return self._activeClient

    @activeClient.setter
    def activeClient(self, client):
        self._activeClient = client
        self.print("Active client set to " + client.name)

    @staticmethod
    def relist(seq):
        return '(' + '|'.join(seq) + ')'

    def initializeInputParser(self):
        self.initializeGrammar()
        self.initializeGrammarLexer()
        self.initializeGrammarCompleter()

    def initializeGrammar(self):
        # TODO Do we really need both self.allGrams and self.grams
        self.grams = getAllGrams(*self.allGrams)
        self.grammar = compile("".join(self.grams))

    def initializeGrammarLexer(self):
        self.grammarLexer = GrammarLexer(self.grammar, lexers=self.lexers)

    def initializeGrammarCompleter(self):
        self.grammarCompleter = GrammarCompleter(self.grammar, self.completers)

    def print(self, msg, token=None, newline=True):
        if newline:
            msg += "\n"
        part = partial(self.cli.print_tokens, [(token, msg)])
        if self.debug:
            part()
        else:
            self.cli.run_in_terminal(part)

    def printVoid(self):
        self.print(self.voidMsg)

    def out(self, record, extra_cli_value=None):
        """
        Callback so that this cli can manage colors

        :param record: a log record served up from a custom handler
        :param extra_cli_value: the "cli" value in the extra dictionary
        :return:
        """
        if extra_cli_value in ("IMPORTANT", "ANNOUNCE"):
            self.print(record.msg, Token.BoldGreen)  # green
        elif extra_cli_value in ("WARNING",):
            self.print(record.msg, Token.BoldOrange)  # orange
        elif extra_cli_value in ("STATUS",):
            self.print(record.msg, Token.BoldBlue)  # blue
        elif extra_cli_value in ("PLAIN", "LOW_STATUS"):
            self.print(record.msg, Token)  # white
        else:
            self.print(record.msg, Token)

    def cmdHandlerToCmdMappings(self):

        # The 'key' of 'mappings' dictionary is action handler function name
        # without leading underscore sign. Each such funcation name should be
        # mapped here, its other thing that if you don't want to display it
        # in help, map it to None, but mapping should be present, that way it
        # will force developer to either write help message for those cli
        # commands or make a decision to not show it in help message.

        mappings = OrderedDict()
        mappings['helpAction'] = helpCmd
        mappings['listAction'] = listCmd
        mappings['licenseAction'] = licenseCmd
        mappings['statusAction'] = statusCmd
        mappings['newNodeAction'] = newNodeCmd
        mappings['newClientAction'] = newClientCmd
        mappings['statusNodeAction'] = statusNodeCmd
        mappings['statusClientAction'] = statusClientCmd
        mappings['keyShareAction'] = keyShareCmd
        mappings['loadPluginDirAction'] = loadPluginsCmd
        mappings['clientSendMsgCommand'] = clientSendCmd
        mappings['clientShowMsgCommand'] = clientShowCmd
        mappings['newKeyAction'] = newKeyCmd
        mappings['newKeyring'] = newKeyringCmd
        mappings['renameKeyring'] = renameKeyringCmd
        mappings['useKeyringAction'] = useKeyringCmd
        mappings['saveKeyringAction'] = saveKeyringCmd
        mappings['listKeyringsAction'] = listKeyringCmd
        mappings['listIdsAction'] = listIdsCmd
        mappings['useIdentifierAction'] = useIdCmd
        mappings['addGenesisAction'] = addGenesisTxnCmd
        mappings['createGenTxnFileAction'] = createGenesisTxnFileCmd
        mappings['changePrompt'] = changePromptCmd
        mappings['exitAction'] = exitCmd
        mappings['quitAction'] = quitCmd

        # below action handlers are those who handles multiple commands and so
        # these will point to 'None' and specific commands will point to their
        # corresponding help msgs.
        mappings['clientCommand'] = None
        mappings['simpleAction'] = None

        # TODO: These seems to be obsolete, so either we need to remove these
        # command handlers or let it point to None
        mappings['addKeyAction'] = None         # obsolete command


        return mappings

    def getBasicHelpCmdKeys(self):
        return ["helpAction", "listAction", "licenseAction",
         "statusAction", "exitAction"]

    def getBasicHelpCmds(self):
        basicMsgKeys = self.getBasicHelpCmdKeys()
        basicMsgs = []
        for bmk in basicMsgKeys:
            helpMsg = self.cmdHandlerToCmdMappings().get(bmk)
            if helpMsg:
                basicMsgs.append(helpMsg)
        return basicMsgs

    def getDefaultOrderedCmds(self):
        topCmdKeys = ['helpAction', 'listAction',
                           'statusAction', 'licenseAction']
        bottomCmdsKeys = ['exitAction', 'quitAction']

        topCmds = []
        middleCmds = []
        bottomCmds = []

        for k, cmd in self.cmdHandlerToCmdMappings().items():
            if cmd:
                if k in topCmdKeys:
                    topCmds.append(cmd)
                elif k in bottomCmdsKeys:
                    bottomCmds.append(cmd)
                else:
                    middleCmds.append(cmd)

        return topCmds + middleCmds + bottomCmds

    def _printGivenCmdsHelpMsgs(self, cmds: Iterable[Command], gapsInLines=1,
                                sort=False, printHeader=True, showUsageFor=[]):
        helpMsgStr = ""
        if printHeader:
            helpMsgStr += "{}-CLI, a simple command-line interface for a {}.".\
                format(self.properName, self.fullName)

        helpMsgStr += "\n   Commands:"

        if sort:
            cmds = sorted(cmds, key=lambda hm: hm.id)

        for cmd in cmds:
            helpMsgLines = cmd.title.split("\n")
            helpMsgFormattedLine = "\n         ".join(helpMsgLines)

            helpMsgStr += "{}       {} - {}".format(
                '\n'*gapsInLines, cmd.id, helpMsgFormattedLine)

            if cmd.id in showUsageFor:
                helpMsgStr += "\n         Usage:\n            {}".\
                    format(cmd.usage)

        self.print("\n{}\n".format(helpMsgStr))

    def getHelpCmdIdsToShowUsage(self):
        return ["help", "list"]

    def printHelp(self):
        self._printGivenCmdsHelpMsgs(self.getBasicHelpCmds(),
                                     gapsInLines = 2,
                                     showUsageFor= self.getHelpCmdIdsToShowUsage())

    @staticmethod
    def joinTokens(tokens, separator=None, begin=None, end=None):
        if separator is None:
            separator = (Token, ', ')
        elif isinstance(separator, str):
            separator = (Token, separator)
        r = reduce(lambda x, y: x + [separator, y] if x else [y], tokens, [])
        if begin is not None:
            b = (Token, begin) if isinstance(begin, str) else begin
            r = [b] + r
        if end:
            if isinstance(end, str):
                r.append((Token, end))
        return r

    def printTokens(self, tokens, separator=None, begin=None, end=None):
        x = self.joinTokens(tokens, separator, begin, end)
        self.cli.print_tokens(x, style=self.style)

    def printNames(self, names, newline=False):
        tokens = [(Token.Name, n) for n in names]
        self.printTokens(tokens)
        if newline:
            self.printTokens([(Token, "\n")])

    def showValidNodes(self):
        self.printTokens([(Token, "Valid node names are: ")])
        self.printNames(self.nodeReg.keys(), newline=True)

    def showNodeRegistry(self):
        t = []
        for name in self.nodeReg:
            ip, port = self.nodeReg[name]
            t.append((Token.Name, "    " + name))
            t.append((Token, ": {}:{}\n".format(ip, port)))
        self.cli.print_tokens(t, style=self.style)

    def loadFromFile(self, file: str) -> None:
        cfg = ConfigParser()
        cfg.read(file)
        self.nodeReg = Cli.loadNodeReg(cfg)
        self.cliNodeReg = Cli.loadCliNodeReg(cfg)

    @classmethod
    def loadNodeReg(cls, cfg: ConfigParser) -> OrderedDict:
        return cls._loadRegistry(cfg, 'node_reg')

    @classmethod
    def loadCliNodeReg(cls, cfg: ConfigParser) -> OrderedDict:
        try:
            return cls._loadRegistry(cfg, 'client_node_reg')
        except configparser.NoSectionError:
            return OrderedDict()

    @classmethod
    def _loadRegistry(cls, cfg: ConfigParser, reg: str):
        registry = OrderedDict()
        for n in cfg.items(reg):
            host, port = n[1].split()
            registry.update({n[0]: (host, int(port))})
        return registry

    def getStatus(self):
        self.print('Nodes: ', newline=False)
        if not self.nodes:
            self.print("No nodes are running. Try typing 'new node <name>'.")
        else:
            self.printNames(self.nodes, newline=True)
        if not self.clients:
            clients = "No clients are running. Try typing 'new client <name>'."
        else:
            clients = ",".join(self.clients.keys())
        self.print("Clients: " + clients)
        f = getMaxFailures(len(self.nodes))
        self.print("f-value (number of possible faulty nodes): {}".format(f))
        if f != 0 and len(self.nodes) >= 2 * f + 1:
            node = list(self.nodes.values())[0]
            mPrimary = node.replicas[node.instances.masterId].primaryName
            bPrimary = node.replicas[node.instances.backupIds[0]].primaryName
            self.print("Instances: {}".format(f + 1))
            if mPrimary:
                self.print("   Master (primary is on {})".
                           format(Replica.getNodeName(mPrimary)))
            if bPrimary:
                self.print("   Backup (primary is on {})".
                           format(Replica.getNodeName(bPrimary)))
        else:
            self.print("Instances: "
                       "Not enough nodes to create protocol instances")

    def keyshare(self, nodeName):
        node = self.nodes.get(nodeName, None)
        if node is not None:
            node = self.nodes[nodeName]
            node.startKeySharing()
        elif nodeName not in self.nodeReg:
            tokens = [(Token.Error, "Invalid node name '{}'.".format(nodeName))]
            self.printTokens(tokens)
            self.showValidNodes()
            return
        else:
            tokens = [(Token.Error, "Node '{}' not started.".format(nodeName))]
            self.printTokens(tokens)
            self.showStartedNodes()
            return

    def showStartedNodes(self):
        self.printTokens([(Token, "Started nodes are: ")])
        startedNodes = self.nodes.keys()
        if startedNodes:
            self.printNames(self.nodes.keys(), newline=True)
        else:
            self.print("None", newline=True)

    def isOkToRunNodeDependentCommands(self):
        if not self.withNode:
            self.print("This command is only available if you start "
                       "this cli with command line argument --with-node "
                       "(and it assumes you have installed sovrin-node "
                       "dependency)")
            return False
        if not self.NodeClass:
            self.print("This command requires sovrin-node dependency, "
                       "please install it and then resume.")
            return False

        return True

    def newNode(self, nodeName: str):
        if not self.isOkToRunNodeDependentCommands():
            return

        if len(self.clients) > 0 and not self.hasAnyKey:
            return

        if nodeName in self.nodes:
            self.print("Node {} already exists.".format(nodeName))
            return

        if nodeName == "all":
            names = set(self.nodeReg.keys()) - set(self.nodes.keys())
        elif nodeName not in self.nodeReg:
            tokens = [
                (Token.Error, "Invalid node name '{}'. ".format(nodeName))]
            self.printTokens(tokens)
            self.showValidNodes()
            return
        else:
            names = [nodeName]

        nodes = []
        for name in names:
            try:
                node = self.NodeClass(name,
                                  nodeRegistry=None if self.nodeRegLoadedFromFile
                                  else self.nodeRegistry,
                                  basedirpath=self.basedirpath,
                                  pluginPaths=self.pluginPaths,
                                  config=self.config)
            except GraphStorageNotAvailable as e:
                self.print("Graph storage is not available, detailed error: {}".format(str(e)))
                return
            self.nodes[name] = node
            self.looper.add(node)
            if not self.nodeRegLoadedFromFile:
                node.startKeySharing()

            if len(self.clients) > 0:
                self.bootstrapKey(self.activeWallet, node)

            for identifier, verkey in self.externalClientKeys.items():
                node.clientAuthNr.addClient(identifier, verkey)
            nodes.append(node)
        return nodes

    def ensureValidClientId(self, clientName):
        """
        Ensures client id is not already used or is not starting with node
        names.

        :param clientName:
        :return:
        """
        if clientName in self.clients:
            raise ValueError("Client {} already exists.".format(clientName))

        if any([clientName.startswith(nm) for nm in self.nodeNames]):
            raise ValueError("Client name cannot start with node names, "
                             "which are {}."
                             .format(', '.join(self.nodeReg.keys())))

    def statusClient(self, clientName):
        if clientName == "all":
            for nm in self.clients:
                self.statusClient(nm)
            return
        if clientName not in self.clients:
            self.print("client not found", Token.Error)
        else:
            self.print("    Name: " + clientName)
            client = self.clients[clientName]  # type: Client

            self.printTokens([(Token.Heading, 'Status for client:'),
                              (Token.Name, client.name)],
                             separator=' ', end='\n')
            self.print("    age (seconds): {:.0f}".format(
                time.perf_counter() - client.created))
            self.print("    status: {}".format(client.status.name))
            self.print("    connected to: ", newline=False)
            if client.nodestack.conns:
                self.printNames(client.nodestack.conns, newline=True)
            else:
                self.printVoid()
            if self.activeWallet and self.activeWallet.defaultId:
                wallet = self.activeWallet
                idr = wallet.defaultId
                self.print("    Identifier: {}".format(idr))
                self.print(
                    "    Verification key: {}".format(wallet.getVerkey(idr)))

    def statusNode(self, nodeName):
        if nodeName == "all":
            for nm in self.nodes:
                self.statusNode(nm)
            return
        if nodeName not in self.nodes:
            self.print("Node {} not found".format(nodeName), Token.Error)
        else:
            self.print("\n    Name: " + nodeName)
            node = self.nodes[nodeName]  # type: Node
            ip, port = self.nodeReg.get(nodeName)
            nha = "0.0.0.0:{}".format(port)
            self.print("    Node listener: " + nha)
            ip, port = self.cliNodeReg.get(nodeName + CLIENT_STACK_SUFFIX)
            cha = "0.0.0.0:{}".format(port)
            self.print("    Client listener: " + cha)
            self.print("    Status: {}".format(node.status.name))
            self.print('    Connections: ', newline=False)
            connecteds = node.nodestack.connecteds
            if connecteds:
                self.printNames(connecteds, newline=True)
            else:
                self.printVoid()
            notConnecteds = list({r for r in self.nodes.keys()
                                  if r not in connecteds
                                  and r != nodeName})
            if notConnecteds:
                self.print('    Not connected: ', newline=False)
                self.printNames(notConnecteds, newline=True)
            self.print("    Replicas: {}".format(len(node.replicas)),
                       newline=False)
            if node.hasPrimary:
                if node.primaryReplicaNo == 0:
                    self.print("  (primary of Master)")
                else:
                    self.print("  (primary of Backup)")
            else:
                self.print("   (no primary replicas)")
            self.print("    Up time (seconds): {:.0f}".
                       format(time.perf_counter() - node.created))
            self.print("    Clients: ", newline=False)
            clients = node.clientstack.connecteds
            if clients:
                self.printNames(clients, newline=True)
            else:
                self.printVoid()

    def newClient(self, clientName,
                  config=None):
        try:
            self.ensureValidClientId(clientName)
            if not isLocalKeepSetup(clientName, self.basedirpath):
                client_addr = genHa()
            else:
                client_addr = tuple(getLocalEstateData(clientName,
                                                       self.basedirpath)['ha'])
            nodeReg = None if self.nodeRegLoadedFromFile else self.cliNodeReg
            client = self.ClientClass(clientName,
                                      ha=client_addr,
                                      nodeReg=nodeReg,
                                      basedirpath=self.basedirpath,
                                      config=config)
            self.activeClient = client
            self.looper.add(client)
            self.clients[clientName] = client
            self.clientWC.words = list(self.clients.keys())
            return client
        except ValueError as ve:
            self.print(ve.args[0], Token.Error)

    @staticmethod
    def bootstrapKey(wallet, node, identifier=None):
        identifier = identifier or wallet.defaultId
        assert identifier, "Client has no identifier"
        node.clientAuthNr.addClient(identifier, wallet.getVerkey(identifier))

    def clientExists(self, clientName):
        return clientName in self.clients

    def printMsgForUnknownClient(self):
        self.print("No such client. See: 'help new client' for more details")

    def printMsgForUnknownWallet(self, walletName):
        self.print("No such wallet {}.".format(walletName))

    def sendMsg(self, clientName, msg):
        client = self.clients.get(clientName, None)
        wallet = self.wallets.get(clientName, None)  # type: Wallet
        if client:
            if wallet:
                req = wallet.signOp(msg)
                request, = client.submitReqs(req)
                self.requests[request.key] = request
                self.print("Request sent, request id: {}".format(req.reqId), Token.BoldBlue)
            else:
                try:
                    self._newWallet(clientName)
                    self.printNoKeyMsg()
                except NameAlreadyExists:
                    self.print("Keyring with name {} is not in use, please select it by using 'use keyring {}' command"
                               .format(clientName, clientName))

        else:
            self.printMsgForUnknownClient()

    def getReply(self, clientName, identifier, reqId):
        reqId = int(reqId)
        client = self.clients.get(clientName, None)
        if client and (identifier, reqId) in self.requests:
            reply, status = client.getReply(identifier, reqId)
            self.print("Reply for the request: {}".format(reply))
            self.print("Status: {}".format(status))
        elif not client:
            self.printMsgForUnknownClient()
        else:
            self.print("No such request. See: 'help client show request status' for more details")

    # def showDetails(self, clientName, identifier, reqId):
    #     client = self.clients.get(clientName, None)
    #     if client and (identifier, reqId) in self.requests:
    #         client.showReplyDetails(identifier, reqId)
    #     else:
    #         self.printMsgForUnknownClient()

    async def shell(self, *commands, interactive=True):
        """
        Coroutine that runs command, including those from an interactive
        command line.

        :param commands: an iterable of commands to run first
        :param interactive: when True, this coroutine will process commands
            entered on the command line.
        :return:
        """
        # First handle any commands passed in
        for command in commands:
            if not command.startswith("--"):
                self.print("\nRunning command: '{}'...\n".format(command))
                self.parse(command)

        # then handle commands from the prompt
        while interactive:
            try:
                result = await self.cli.run_async()
                cmd = result.text if result else ""
                cmds = cmd.strip().splitlines()
                for c in cmds:
                    self.parse(c)
            except Exit:
                break
            except (EOFError, KeyboardInterrupt):
                self._saveActiveWallet()
                break

        self.print('Goodbye.')

    def _simpleAction(self, matchedVars):
        if matchedVars.get('simple'):
            cmd = matchedVars.get('simple')
            if cmd == 'status':
                self.getStatus()
            elif cmd == 'license':
                self._showLicense()
            elif cmd in ['exit', 'quit']:
                self._saveActiveWallet()
                raise Exit
            return True

    def _showLicense(self):
        self.print("""
                                Copyright 2016 Evernym, Inc.
                Licensed under the Apache License, Version 2.0 (the "License");
                you may not use this file except in compliance with the License.
                You may obtain a copy of the License at

                    http://www.apache.org/licenses/LICENSE-2.0

                Unless required by applicable law or agreed to in writing, software
                distributed under the License is distributed on an "AS IS" BASIS,
                WITHOUT WARRANTIES OR CONDITIONS OF ANY KIND, either express or implied.
                See the License for the specific language governing permissions and
                limitations under the License.
                    """)

    def getMatchedHelpableMsg(self, helpable):
        matchedHelpMsgs = [hm for hm in self.cmdHandlerToCmdMappings().values() if hm and hm.id == helpable]
        if matchedHelpMsgs:
            return matchedHelpMsgs[0]
        return None

    def _helpAction(self, matchedVars):
        if matchedVars.get('command') == 'help':
            helpable = matchedVars.get('helpable')
            if helpable:
                matchedHelpMsg = self.getMatchedHelpableMsg(helpable)
                if matchedHelpMsg:
                    self.print(str(matchedHelpMsg))
                else:
                    self.print("No such command found: {}\nExecute 'list' to see all available commands\n".format(helpable))
                    self.printHelp()
            else:
                self.printHelp()
            return True

    def _listAction(self, matchedVars):
        if matchedVars.get('command') == 'list':
            sorted = True if matchedVars.get('sorted') else False
            self._printGivenCmdsHelpMsgs(self.getDefaultOrderedCmds(), sort=sorted,
                                         printHeader=False)
            return True

    def _newNodeAction(self, matchedVars):
        if matchedVars.get('node_command') == 'new':
            self.createEntities('node_name', 'more_nodes',
                                matchedVars, self.newNode)
            return True

    def _newClientAction(self, matchedVars):
        if matchedVars.get('client_command') == 'new':
            self.createEntities('client_name', 'more_clients',
                                matchedVars, self.newClient)
            return True

    def _statusNodeAction(self, matchedVars):
        if matchedVars.get('node_command') == 'status':
            node = matchedVars.get('node_name')
            self.statusNode(node)
            return True

    def _statusClientAction(self, matchedVars):
        if matchedVars.get('client_command') == 'status':
            client = matchedVars.get('client_name')
            self.statusClient(client)
            return True

    def _keyShareAction(self, matchedVars):
        if matchedVars.get('node_command') == 'keyshare':
            name = matchedVars.get('node_name')
            self.keyshare(name)
            return True

    def _clientCommand(self, matchedVars):
        if matchedVars.get('client') == 'client':
            client_name = matchedVars.get('client_name')
            client_action = matchedVars.get('cli_action')
            if client_action == 'send':
                msg = matchedVars.get('msg')
                try:
                    actualMsgRepr = ast.literal_eval(msg)
                except Exception as ex:
                    self.print("error evaluating msg expression: {}".
                               format(ex), Token.BoldOrange)
                    return True
                self.sendMsg(client_name, actualMsgRepr)
                return True
            elif client_action == 'show':
                req_id = matchedVars.get('req_id')
                self.getReply(client_name, self.activeWallet.defaultId, req_id)
                return True

    def _loadPluginDirAction(self, matchedVars):
        if matchedVars.get('load_plugins') == 'load plugins from':
            pluginsPath = matchedVars.get('plugin_dir')
            try:
                plugins = PluginLoader(
                    pluginsPath).plugins  # type: Dict[str, Set]
                for pluginSet in plugins.values():
                    for plugin in pluginSet:
                        if hasattr(plugin, "supportsCli") and plugin.supportsCli:
                            plugin.cli = self
                            parserReInitNeeded = False
                            if hasattr(plugin, "grams") and \
                                    isinstance(plugin.grams,
                                               list) and plugin.grams:
                                self._allGrams.append(plugin.grams)
                                parserReInitNeeded = True
                            # TODO Need to check if `plugin.cliActionNames`
                            #  conflicts with any of `self.cliActions`
                            if hasattr(plugin, "cliActionNames") and \
                                    isinstance(plugin.cliActionNames, set) and \
                                    plugin.cliActionNames:
                                self.cliActions.update(plugin.cliActionNames)
                                # TODO: Find better way to reinitialize completers
                                # , also might need to reinitialize lexers
                                self._completers = {}
                                parserReInitNeeded = True
                            if parserReInitNeeded:
                                self.initializeInputParser()
                                self.cli.application.buffer.completer = \
                                    self.grammarCompleter
                                self.cli.application.layout.children[
                                    1].children[
                                    1].content.content.lexer = self.grammarLexer
                            if hasattr(plugin, "actions") and \
                                    isinstance(plugin.actions, list):
                                self._actions.extend(plugin.actions)

                self.plugins.update(plugins)
                self.pluginPaths.append(pluginsPath)
            except FileNotFoundError as ex:
                _, err = ex.args
                self.print(err, Token.BoldOrange)
            return True

    def _addKeyAction(self, matchedVars):
        if matchedVars.get('add_key') == 'add key':
            verkey = matchedVars.get('verkey')
            # TODO make verkey case insensitive
            identifier = matchedVars.get('identifier')
            if identifier in self.externalClientKeys:
                self.print("identifier already added", Token.Error)
                return
            self.externalClientKeys[identifier] = verkey
            for n in self.nodes.values():
                n.clientAuthNr.addClient(identifier, verkey)
            return True

    def _addSignerToGivenWallet(self, signer, wallet: Wallet=None,
                                showMsg: bool=False):
        if not wallet:
            wallet = self._newWallet()
        wallet.addIdentifier(signer=signer)
        if showMsg:
            self.print("Key created in keyring " + wallet.name)

    def _newSigner(self,
                   wallet=None,
                   identifier=None,
                   seed=None,
                   alias=None):

        cseed = cleanSeed(seed)

        signer = SimpleSigner(identifier=identifier, seed=cseed, alias=alias)
        self._addSignerToGivenWallet(signer, wallet, showMsg=True)
        self.print("Identifier for key is {}".format(signer.identifier))
        if alias:
            self.print("Alias for identifier is {}".format(signer.alias))
        self._setActiveIdentifier(signer.identifier)
        self.bootstrapClientKeys(signer.identifier, signer.verkey,
                                 self.nodes.values())
        return signer

    @staticmethod
    def bootstrapClientKeys(idr, verkey, nodes):
        bootstrapClientKeys(idr, verkey, nodes)

    def isValidSeedForNewKey(self, seed):
        if seed:
            seed = seed.strip()
            if len(seed) != 32:
                self.print('Seed needs to be 32 characters long but is {} '
                           'characters long'.format(len(seed)), Token.Error)
                return False

        return True

    def _newKeyAction(self, matchedVars):
        if matchedVars.get('new_key') == 'new key':
            seed = matchedVars.get('seed')
            if not self.isValidSeedForNewKey(seed):
                return True
            alias = matchedVars.get('alias')
            if alias:
                alias = alias.strip()
            self._newSigner(seed=seed, alias=alias, wallet=self.activeWallet)
            return True

    def _buildWalletClass(self, nm):
        return self.walletClass(nm)

    @property
    def walletClass(self):
        return Wallet

    def _newWallet(self, walletName=None):
        nm = walletName or self.defaultWalletName

        while True:
            conflictFound = self._checkIfIdentifierConflicts(
                nm, checkInAliases=False, checkInSigners=False,
                printAppropriateMsg=False)
            if not conflictFound:
                break

            if walletName and conflictFound:
                raise NameAlreadyExists
            nm = "{}_{}".format(nm, randomString(5))

        if nm in self.wallets:
            self.print("Keyring {} already exists".format(nm))
            wallet = self._wallets[nm]
            self.activeWallet = wallet  # type: Wallet
            return wallet

        wallet = self._buildWalletClass(nm)
        self._wallets[nm] = wallet
        self.print("New keyring {} created".format(nm))
        self.activeWallet = wallet
        # TODO when the command is implemented
        # if nm == self.defaultWalletName:
        #     self.print("Note, you can rename this wallet by:")
        #     self.print("    rename wallet {} to NewName".format(nm))
        return wallet

    def _listKeyringsAction(self, matchedVars):
        if matchedVars.get('list_krs') == 'list keyrings':
            envs = self.getAllEnvDirNamesForKeyrings()
            contextDirPath = self.getContextBasedKeyringsBaseDir()
            envPaths = [os.path.join(self.getKeyringsBaseDir(), e) for e in envs]
            anyWalletFound = False
            for e in envPaths:
                fe = e.rstrip(os.sep)
                envName = basename(fe)
                files = glob.glob("{}/*.{}".format(fe, WALLET_FILE_EXTENSION))
                persistedWalletNames = []
                unpersistedWalletNames = []

                if len(files) > 0:
                    for f in files:
                        walletName = Cli.getWalletKeyName(basename(f))
                        persistedWalletNames.append(walletName)

                if contextDirPath == fe:
                    unpersistedWalletNames = [
                        n for n in self.wallets.keys()
                        if n.lower() not in persistedWalletNames]

                if len(persistedWalletNames) > 0 or \
                                len(unpersistedWalletNames) > 0:
                    anyWalletFound = True
                    self.print("\nEnvironment: {}".format(envName))

                if len(persistedWalletNames) > 0:
                    self.print("    Persisted wallets:")
                    for pwn in persistedWalletNames:
                        f = os.path.join(fe, Cli._normalizedWalletFileName(pwn))
                        lastModifiedTime = time.ctime(os.path.getmtime(f))
                        isThisActiveWallet = True if contextDirPath == fe and \
                               self._activeWallet is not None and \
                               self._activeWallet.name.lower() == pwn.lower() \
                            else False
                        activeKeyringMsg = " [Active keyring, may have some unsaved changes]" \
                            if isThisActiveWallet else ""
                        activeWalletSign = "*  " if isThisActiveWallet \
                            else "   "

                        self.print("    {}{}{}".format(
                            activeWalletSign, pwn, activeKeyringMsg), newline=False)
                        self.print(" (last modified at: {})".
                                   format(lastModifiedTime), Token.Gray)

                if len(unpersistedWalletNames) > 0:
                    self.print("    Un-persisted wallets:")
                    for n in unpersistedWalletNames:
                        self.print("        {}".format(n))

            if not anyWalletFound:
                self.print("No keyrings exists")

            return True

    def _listIdsAction(self, matchedVars):
        if matchedVars.get('list_ids') == 'list ids':
            if self._activeWallet:
                self.print("Active keyring: {}".
                           format(self._activeWallet.name), newline=False)
                if self._activeWallet.defaultId:
                    self.print(" (active identifier: {})\n".
                           format(self._activeWallet.defaultId), Token.Gray)
                if len(self._activeWallet.listIds()) > 0:
                    self.print("Identifiers:")
                    withVerkeys = matchedVars.get('with_verkeys') == 'with verkeys'
                    for id in self._activeWallet.listIds():
                        verKey = ""
                        if withVerkeys:
                            aliasId = self._activeWallet.aliasesToIds.get(id)
                            actualId = aliasId if aliasId else id
                            signer = self._activeWallet.idsToSigners.get(actualId)
                            verKey = ", verkey: {}".format(signer.verkey)

                        self.print("  {}{}".format(id, verKey))
                else:
                    self.print("\nNo identifiers")

            else:
                self.print("No active keyring found.")
            return True

    def _checkIfIdentifierConflicts(self, origName, checkInWallets=True,
                                    checkInAliases=True, checkInSigners=True,
                                    printAppropriateMsg=True,
                                    checkPersistedFile=True):

        def _checkIfWalletExists(origName, checkInWallets=True,
                                 checkInAliases=True, checkInSigners=True,
                                 checkPersistedFile=True):
            if origName:
                name = origName.lower()
                allAliases = []
                allSigners = []
                allWallets = []

                for wk, wv in self.wallets.items():
                    if checkInAliases:
                        allAliases.extend(
                            [k.lower() for k in wv.aliasesToIds.keys()])
                    if checkInSigners:
                        allSigners.extend(list(wv.listIds()))
                    if checkInWallets:
                        allWallets.append(wk.lower())

                if name in allWallets:
                    return True, 'keyring'
                if name in allAliases:
                    return True, 'alias'
                if name in allSigners:
                    return True, 'identifier'

                if checkPersistedFile:
                    toBeWalletFileName = Cli._normalizedWalletFileName(origName)
                    toBeWalletFilePath = Cli.getWalletFilePath(
                        self.getContextBasedKeyringsBaseDir(), toBeWalletFileName)
                    if os.path.exists(toBeWalletFilePath):
                        return True, 'keyring (stored at: {})'.\
                            format(toBeWalletFilePath)

                return False, None
            else:
                return False, None

        status, foundIn = _checkIfWalletExists(origName, checkInWallets,
                                               checkInAliases, checkInSigners,
                                               checkPersistedFile)
        if foundIn and printAppropriateMsg:
            self.print('"{}" conflicts with an existing {}. '
                       'Please choose a new name.'.
                       format(origName, foundIn), Token.Warning)
        return status

    def _loadWalletIfExistsAndNotLoaded(self, name, copyAs=None, override=False):
        wallet = self._getWalletByName(name)
        if not wallet:
            walletFileName = Cli._normalizedWalletFileName(name)
            self.restoreWalletByName(walletFileName, copyAs=copyAs,
                                     override=override)

    def _loadFromPath(self, path, copyAs=None, override=False):
        if os.path.exists(path):
            self.restoreWalletByPath(path, copyAs=copyAs, override=override)

    def _getWalletByName(self, name) -> Wallet:
        wallets = {k.lower(): v for k, v in self.wallets.items()}
        return wallets.get(name.lower())

    def checkIfWalletBelongsToCurrentContext(self, wallet):
        self.logger.debug("wallet context check: {}".format(wallet.name))
        self.logger.debug("  wallet.getEnvName: {}".format(wallet.getEnvName))
        self.logger.debug("  active env: {}".format(self.getActiveEnv))

        if wallet.getEnvName and wallet.getEnvName != self.getActiveEnv:
            self.logger.debug("  doesn't belong to the context")
            return False

        return True

    def _isWalletFilePathBelongsToCurrentContext(self, filePath):
        contextBasedKeyringsBaseDir = self.getContextBasedKeyringsBaseDir()
        fileBaseDir = dirname(filePath)

        self.logger.debug("wallet file path: {}".format(filePath))
        self.logger.debug("  contextBasedKeyringsBaseDir: {}".
                          format(contextBasedKeyringsBaseDir))
        self.logger.debug("  fileBaseDir: {}".format(fileBaseDir))

        if contextBasedKeyringsBaseDir != fileBaseDir:
            self.logger.debug("  doesn't belong to the context")
            return False

        return True

    def getAllEnvDirNamesForKeyrings(self):
        return [NO_ENV]

    def checkIfWalletPathBelongsToCurrentContext(self, filePath):
        keyringsBaseDir = self.getKeyringsBaseDir()
        baseWalletDirName = dirname(filePath)
        if not self._isWalletFilePathBelongsToCurrentContext(filePath):
            self.print("\nKeyring base directory is: {}"
                       "\nGiven keyring file {} "
                       "should be in one of it's sub directories "
                       "(you can create it if it doesn't exists) "
                       "according to the environment it belongs to."
                       "\nPossible sub directory names are: {}".
                       format(keyringsBaseDir, filePath,
                              self.getAllEnvDirNamesForKeyrings()))
            return False

        curContextDirName = self.getContextBasedKeyringsBaseDir()
        if baseWalletDirName != curContextDirName:
            self.print(
                self.getWalletFileIncompatibleForGivenContextMsg(filePath))
            return False

        return True

    def getWalletFileIncompatibleForGivenContextMsg(self, filePath):
        noEnvKeyringsBaseDir = self.getNoEnvKeyringsBaseDir()
        baseWalletDirName = dirname(filePath)
        msg = "Given wallet file ({}) doesn't belong to current context.".\
                format(filePath)
        if baseWalletDirName == noEnvKeyringsBaseDir:
            msg += "\nPlease disconnect and try again."
        else:
            msg += "\nPlease connect to '{}' environment and try again.".\
                format(basename(baseWalletDirName))
        return msg

    def _searchAndSetWallet(self, name, copyAs=None, override=False):
        if self._activeWallet and self._activeWallet.name.lower() == name.lower():
            self.print("Keyring already in use.")
            return True

        if os.path.isabs(name) and os.path.exists(name):
            self._loadFromPath(name, copyAs=copyAs, override=override)
        else:
            self._loadWalletIfExistsAndNotLoaded(name, copyAs=copyAs,
                                                 override=override)
            wallet = self._getWalletByName(name)
            if wallet and self._activeWallet.name != wallet.name:
                self._saveActiveWallet()
                self.activeWallet = wallet
            if not wallet:
                self.print("No such keyring found in current context.")
        return True

    def _saveKeyringAction(self, matchedVars):
        if matchedVars.get('save_kr') == 'save keyring':
            name = matchedVars.get('keyring')
            if not self._activeWallet:
                self.print("No active wallet to be saved.\n")
                return True

            if name:
                wallet = self._getWalletByName(name)
                if not wallet:
                    self.print("No such keyring loaded or exists.")
                    return True
                elif wallet.name != self._activeWallet.name:
                    self.print("Given keyring is not active "
                               "and it must be already saved.")
                    return True

            self._saveActiveWallet()
            return True

    def _useKeyringAction(self, matchedVars):
        if matchedVars.get('use_kr') == 'use keyring':
            name = matchedVars.get('keyring')
            override = True if matchedVars.get('override') else False
            copyAs = matchedVars.get('copy_as_name')
            self._searchAndSetWallet(name, copyAs=copyAs, override=override)
            return True

    def _setActiveIdentifier(self, idrOrAlias):
        if self.activeWallet:
            wallet = self.activeWallet
            if idrOrAlias not in wallet.aliasesToIds and \
                            idrOrAlias not in wallet.idsToSigners:
                return False
            idrFromAlias = wallet.aliasesToIds.get(idrOrAlias)
            # If alias found
            if idrFromAlias:
                self.activeIdentifier = idrFromAlias
                self.activeAlias = idrOrAlias
            else:
                alias = [k for k, v
                         in wallet.aliasesToIds.items()
                         if v == idrOrAlias]
                self.activeAlias = alias[0] if alias else None
                self.activeIdentifier = idrOrAlias
            wallet.defaultId = self.activeIdentifier
            self.print("Current identifier set to {}".
                       format(self.activeAlias or self.activeIdentifier))
            return True
        return False

    def _useIdentifierAction(self, matchedVars):
        if matchedVars.get('use_id') == 'use identifier':
            nymOrAlias = matchedVars.get('identifier')
            found = self._setActiveIdentifier(nymOrAlias)
            if not found:
                self.print("No such identifier found in current keyring")
            return True

    def _setPrompt(self, promptText):
        app = create_prompt_application('{}> '.format(promptText),
                                        lexer=self.grammarLexer,
                                        completer=self.grammarCompleter,
                                        style=self.style,
                                        history=self.pers_hist)
        self.cli.application = app
        self.currPromptText = promptText
        # getTokens = lambda _: [(Token.Prompt, promptText + "> ")]
        # self.cli.application.layout.children[1].children[0]\
        #     .content.content.get_tokens = getTokens

    def performEnvCompatibilityCheck(self, wallet, walletFilePath):
        if not self.checkIfWalletBelongsToCurrentContext(wallet):
            self.print(self.getWalletFileIncompatibleForGivenContextMsg(
                walletFilePath))
            return False

        if not self.checkIfWalletPathBelongsToCurrentContext(walletFilePath):
            return False

        return True

    @property
    def getWalletContextMistmatchMsg(self):
        return "The active keyring '{}' doesn't belong to current " \
               "environment. \nBefore you perform any transaction signing, " \
               "please create or activate compatible keyring.".\
            format(self._activeWallet.name)

    def printWarningIfIncompatibleWalletIsRestored(self, walletFilePath):
        if not self.checkIfWalletBelongsToCurrentContext(self._activeWallet) \
                or not self._isWalletFilePathBelongsToCurrentContext(walletFilePath):
            self.print(self.getWalletContextMistmatchMsg)
            self.print("Any changes made to this keyring won't be persisted.",
                       Token.BoldOrange)

    def performValidationCheck(self, wallet, walletFilePath, override=False):

        if not self.performEnvCompatibilityCheck(wallet, walletFilePath):
            return False

        conflictFound = self._checkIfIdentifierConflicts(
            wallet.name, checkInAliases=False, checkInSigners=False,
            checkPersistedFile=False, printAppropriateMsg=False)

        if conflictFound and not override:
            self.print(
                "A keyring with given name already loaded, "
                "here are few options:\n"
                "1. If you still want to load given persisted keyring at the "
                "risk of overriding the already loaded keyring, then add this "
                "clause to same command and retry: override\n"
                "2. If you want to create a copy of persisted keyring with "
                "different name, then, add this clause to "
                "same command and retry: copy-as <new-wallet-name>")
            return False

        return True

    def restoreWalletByPath(self, walletFilePath, copyAs=None, override=False):
        try:

            with open(walletFilePath) as walletFile:
                try:
                    # if wallet already exists, deserialize it
                    # and set as active wallet
                    wallet = decode(walletFile.read())
                    if copyAs:
                        wallet.name=copyAs

                    if not self.performValidationCheck(wallet, walletFilePath,
                                                       override):
                        return False

                    # As the persisted wallet restored and validated successfully,
                    # before we restore it, lets save active wallet (if exists)
                    if self._activeWallet:
                        self._saveActiveWallet()

                    self._wallets[wallet.name] = wallet
                    self.print('\nSaved keyring "{}" restored'.
                               format(wallet.name), newline=False)
                    self.print(" ({})".format(walletFilePath)
                               , Token.Gray)
                    self.activeWallet = wallet
                    self.activeIdentifier = wallet.defaultId

                    self.printWarningIfIncompatibleWalletIsRestored(walletFilePath)

                except (ValueError, AttributeError) as e:
                    self.logger.info(
                        "error occurred while restoring wallet {}: {}".
                            format(walletFilePath, e), Token.BoldOrange)
        except IOError:
            self.logger.debug("No such keyring file exists ({})".
                              format(walletFilePath))

    def restoreLastActiveWallet(self):
        filePattern = "*.{}".format(WALLET_FILE_EXTENSION)
        baseFileName=None
        try:
            def getLastModifiedTime(file):
                return os.stat(file).st_mtime_ns

            keyringPath = self.getContextBasedKeyringsBaseDir()
            newest = max(glob.iglob('{}/{}'.format(keyringPath, filePattern)),
                         key=getLastModifiedTime)
            baseFileName = basename(newest)
            self._searchAndSetWallet(os.path.join(keyringPath, baseFileName))
        except ValueError as e:
            if not str(e) == "max() arg is an empty sequence":
               self.errorDuringRestoringLastActiveWallet(baseFileName, e)
        except Exception as e:
            self.errorDuringRestoringLastActiveWallet(baseFileName, e)

    def errorDuringRestoringLastActiveWallet(self, baseFileName, e):
        self.logger.warning("Error occurred during restoring last "
                            "active wallet ({}), error: {}".
                            format(baseFileName, str(e)))
        raise e

    def restoreWalletByName(self, walletFileName, copyAs=None, override=False):
        walletFilePath = self.getWalletFilePath(
            self.getContextBasedKeyringsBaseDir(), walletFileName)
        self.restoreWalletByPath(walletFilePath, copyAs=copyAs, override=override)

    @staticmethod
    def getWalletKeyName(walletFileName):
        return walletFileName.replace(
            ".{}".format(WALLET_FILE_EXTENSION), "")

    @staticmethod
    def _normalizedWalletFileName(walletName):
        return "{}.{}".format(walletName.lower(), WALLET_FILE_EXTENSION)

    @staticmethod
    def getPromptAndEnv(cliName, currPromptText):
        if PROMPT_ENV_SEPARATOR not in currPromptText:
            return cliName, NO_ENV
        else:
            return currPromptText.rsplit(PROMPT_ENV_SEPARATOR, 1)

    def getActiveWalletPersitentFileName(self):
        fileName = self._activeWallet.name if self._activeWallet \
            else self.name
        return Cli._normalizedWalletFileName(fileName)


    @property
    def walletFileName(self):
        return self.getActiveWalletPersitentFileName()

    def getNoEnvKeyringsBaseDir(self):
        return os.path.expanduser(
            os.path.join(self.getKeyringsBaseDir(), NO_ENV))

    def getKeyringsBaseDir(self):
        return os.path.expanduser(os.path.join(self.config.baseDir,
                                        self.config.keyringsDir))

    def getContextBasedKeyringsBaseDir(self):
        keyringsBaseDir = self.getKeyringsBaseDir()
        prompt, envName = Cli.getPromptAndEnv(self.name,
                                              self.currPromptText)
        envKeyringsDir = keyringsBaseDir
        if envName != "":
            envKeyringsDir = os.path.join(keyringsBaseDir, envName)

        return envKeyringsDir

    def isAnyWalletFileExistsForGivenEnv(self, env):
        keyringPath = self.getKeyringsBaseDir()
        envKeyringPath = os.path.join(keyringPath, env)
        pattern = "{}/*.{}".format(envKeyringPath, WALLET_FILE_EXTENSION)
        return self.isAnyWalletFileExistsForGivenContext(pattern)

    def isAnyWalletFileExistsForGivenContext(self, pattern):
        files = glob.glob(pattern)
        if files:
            return True
        else:
            return False

    def isAnyWalletFileExistsForCurrentContext(self):
        keyringPath = self.getContextBasedKeyringsBaseDir()
        pattern = "{}/*.{}".format(keyringPath, WALLET_FILE_EXTENSION)
        return self.isAnyWalletFileExistsForGivenContext(pattern)

    @staticmethod
    def getWalletFilePath(basedir, walletFileName):
        return os.path.join(basedir, walletFileName)

    @property
    def getActiveEnv(self):
        return None

    def updateEnvNameInWallet(self):
        pass

    def performCompatibilityCheckBeforeSave(self):
        if self._activeWallet.getEnvName != self.getActiveEnv:
            walletEnvName = self._activeWallet.getEnvName \
                if self._activeWallet.getEnvName else "a different"
            currEnvName = " ({})".format(self.getActiveEnv) \
                if self.getActiveEnv else ""
            self.print("Active keyring belongs to '{}' environment and can't "
                       "be saved to the current environment{}.".
                       format(walletEnvName, currEnvName),
                       Token.BoldOrange)
            return False
        return True

    def _saveActiveWallet(self):
        if self._activeWallet:
            # We would save wallet only if user already has a wallet
            # otherwise our access for `activeWallet` property
            # will create a wallet
            self.updateEnvNameInWallet()

            if not self.performCompatibilityCheckBeforeSave():
                return False

            encodedWallet = encode(self._activeWallet)
            try:
                keyringsDir = self.getContextBasedKeyringsBaseDir()
                createDirIfNotExists(keyringsDir)
                walletFilePath = Cli.getWalletFilePath(
                        keyringsDir, self.walletFileName)
                with open(walletFilePath, "w+") as walletFile:
                    try:
                        walletFile.write(encodedWallet)
                        self.print('Active keyring "{}" saved'.format(
                            self._activeWallet.name), newline=False)
                        self.print(' ({})'.format(walletFilePath), Token.Gray)
                    except ValueError as ex:
                        self.logger.info("ValueError: " +
                                         "Could not save wallet while exiting\n {}"
                                         .format(ex))
                    except IOError:
                        self.logger.info(
                            "IOError while writing data to wallet file"
                        )
            except IOError as ex:
                self.logger.info("Error occurred while creating wallet. " +
                                 "error no.{}, error.{}"
                                 .format(ex.errno, ex.strerror))

    def parse(self, cmdText):
        cmdText = cmdText.strip()
        m = self.grammar.match(cmdText)
        # noinspection PyProtectedMember
        if m and len(m.variables()._tuples):
            matchedVars = m.variables()
            self.logger.info("CLI command entered: {}".format(cmdText),
                             extra={"cli": False})
            for action in self.actions:
                r = action(matchedVars)
                if r:
                    break
            else:
                self.invalidCmd(cmdText)
        else:
            if cmdText != "":
                self.invalidCmd(cmdText)

    @staticmethod
    def createEntities(name: str, moreNames: str, matchedVars, initializer):
        entity = matchedVars.get(name)
        more = matchedVars.get(moreNames)
        more = more.split(',') if more is not None and len(more) > 0 else []
        names = [n for n in [entity] + more if len(n) != 0]
        seed = matchedVars.get("seed")
        identifier = matchedVars.get("nym")
        if len(names) == 1 and (seed or identifier):
            initializer(names[0].strip(), seed=seed, identifier=identifier)
        else:
            for name in names:
                initializer(name.strip())

    def invalidCmd(self, cmdText):
        matchedHelpMsg = self.getMatchedHelpableMsg(cmdText)
        if matchedHelpMsg:
            self.print("Invalid syntax: '{}'".format(cmdText))
            self.print(str(matchedHelpMsg))
        else:
            self.print("Invalid command: '{}'".format(cmdText))
            self.print("Execute 'list' to see all available commands")
            self.printHelp()

    # def nextAvailableClientAddr(self, curClientPort=8100):
    #     self.curClientPort = self.curClientPort or curClientPort
    #     # TODO: Find a better way to do this
    #     self.curClientPort += random.randint(1, 200)
    #     host = "0.0.0.0"
    #     try:
    #         checkPortAvailable((host, self.curClientPort))
    #         assert not isPortUsed(self.basedirpath, self.curClientPort), \
    #             "Port used by a remote"
    #         return host, self.curClientPort
    #     except Exception as ex:
    #         tokens = [(Token.Error, "Cannot bind to port {}: {}, "
    #                                 "trying another port.\n".
    #                    format(self.curClientPort, ex))]
    #         self.printTokens(tokens)
    #         return self.nextAvailableClientAddr(self.curClientPort)

    @property
    def hasAnyKey(self):
        if not self._activeWallet or not self._activeWallet.defaultId:
            self.printNoKeyMsg()
            return False
        return True

    def printNoKeyMsg(self):
        self.print("No key present in keyring")
        self.printUsage(("new key [with seed <32 byte string>]", ))

    def printUsage(self, msgs):
        self.print("\nUsage:")
        for m in msgs:
            self.print('  {}'.format(m))
        self.print("\n")

    # TODO: Do we keep this? What happens when we allow the CLI to connect
    # to remote nodes?
    def cleanUp(self):
        dataPath = os.path.join(self.config.baseDir, "data")
        try:
            shutil.rmtree(dataPath, ignore_errors=True)
        except FileNotFoundError:
            pass

        client = pyorient.OrientDB(self.config.OrientDB["host"],
                                   self.config.OrientDB["port"])
        user = self.config.OrientDB["user"]
        password = self.config.OrientDB["password"]
        client.connect(user, password)

        def dropdbs():
            i = 0
            names = [n for n in
                     client.db_list().oRecordData['databases'].keys()]
            for nm in names:
                try:
                    client.db_drop(nm)
                    i += 1
                except:
                    continue
            return i

        dropdbs()

    def __hash__(self):
        return hash((self.name, self.unique_name, self.basedirpath))

    def __eq__(self, other):
        return (self.name, self.unique_name, self.basedirpath) == \
               (other.name, self.unique_name, other.basedirpath)


class Exit(Exception):
    pass
<|MERGE_RESOLUTION|>--- conflicted
+++ resolved
@@ -74,15 +74,9 @@
 from plenum.client.client import Client
 from plenum.common.util import getMaxFailures, checkPortAvailable, \
     firstValue, randomString, cleanSeed, bootstrapClientKeys, \
-<<<<<<< HEAD
-    createDirIfNotExists
+    createDirIfNotExists, getFriendlyIdentifier
 from plenum.common.log import CliHandler, getlogger, \
     getRAETLogLevelFromConfig, getRAETLogFilePath, TRACE_LOG_LEVEL, Logger
-=======
-    createDirIfNotExists, getFriendlyIdentifier
-from plenum.common.log import CliHandler, getlogger, setupLogging, \
-    getRAETLogLevelFromConfig, getRAETLogFilePath, TRACE_LOG_LEVEL
->>>>>>> 978e21b4
 from plenum.server.node import Node
 from plenum.common.types import CLIENT_STACK_SUFFIX, NodeDetail, HA
 from plenum.server.plugin_loader import PluginLoader

from __future__ import unicode_literals

import glob
import shutil
from hashlib import sha256
from os.path import basename, dirname
from typing import Dict, Iterable

import pyorient
<<<<<<< HEAD
from jsonpickle import json, encode, decode
from prompt_toolkit.utils import is_windows, is_conemu_ansi
=======
from jsonpickle import json
>>>>>>> a0a8cba4

from ledger.compact_merkle_tree import CompactMerkleTree
from ledger.ledger import Ledger
from ledger.stores.file_hash_store import FileHashStore
from plenum.cli.command import helpCmd, statusNodeCmd, statusClientCmd, \
    loadPluginsCmd, clientSendCmd, clientShowCmd, newKeyCmd, \
    newKeyringCmd, renameKeyringCmd, useKeyringCmd, saveKeyringCmd, \
    listKeyringCmd, listIdsCmd, useIdCmd, addGenesisTxnCmd, \
    createGenesisTxnFileCmd, changePromptCmd, exitCmd, quitCmd, Command
from plenum.cli.command import licenseCmd
from plenum.cli.command import newClientCmd
from plenum.cli.command import newNodeCmd
from plenum.cli.command import statusCmd
from plenum.cli.constants import SIMPLE_CMDS, CLI_CMDS, NODE_OR_CLI, NODE_CMDS, \
    PROMPT_ENV_SEPARATOR, WALLET_FILE_EXTENSION, NO_ENV
from plenum.cli.helper import getUtilGrams, getNodeGrams, getClientGrams, \
    getAllGrams
from plenum.cli.phrase_word_completer import PhraseWordCompleter
from plenum.client.wallet import Wallet
from plenum.common.exceptions import NameAlreadyExists, GraphStorageNotAvailable, \
    RaetKeysNotFoundException
from plenum.common.keygen_utils import learnKeysFromOthers, tellKeysToOthers, areKeysSetup
from plenum.common.plugin_helper import loadPlugins
<<<<<<< HEAD
from stp_core.crypto.util import cleanSeed
=======
from stp_core.crypto.util import cleanSeed, seedFromHex
>>>>>>> a0a8cba4
from stp_raet.util import getLocalEstateData
from plenum.common.signer_simple import SimpleSigner
from plenum.common.stack_manager import TxnStackManager
from plenum.common.constants import TXN_TYPE, TARGET_NYM, TXN_ID, DATA, IDENTIFIER, \
    NODE, ALIAS, NODE_IP, NODE_PORT, CLIENT_PORT, CLIENT_IP, VERKEY, BY, CLIENT_STACK_SUFFIX
from plenum.common.transactions import PlenumTransactions
from prompt_toolkit.utils import is_windows, is_conemu_ansi
from stp_core.network.port_dispenser import genHa
<<<<<<< HEAD
=======
from stp_core.types import HA
>>>>>>> a0a8cba4

if is_windows():
    from prompt_toolkit.terminal.win32_output import Win32Output
    from prompt_toolkit.terminal.conemu_output import ConEmuOutput
else:
    from prompt_toolkit.terminal.vt100_output import Vt100_Output

import configparser
import os
from configparser import ConfigParser
from collections import OrderedDict
import time
import ast

from functools import reduce, partial
import sys

from prompt_toolkit.history import FileHistory
from ioflo.aid.consoling import Console
from prompt_toolkit.contrib.completers import WordCompleter
from prompt_toolkit.contrib.regular_languages.compiler import compile
from prompt_toolkit.contrib.regular_languages.completion import GrammarCompleter
from prompt_toolkit.contrib.regular_languages.lexer import GrammarLexer
from prompt_toolkit.interface import CommandLineInterface
from prompt_toolkit.shortcuts import create_prompt_application, \
    create_asyncio_eventloop
from prompt_toolkit.layout.lexers import SimpleLexer
from prompt_toolkit.styles import PygmentsStyle
from prompt_toolkit.terminal.vt100_output import Vt100_Output
from pygments.token import Token
from plenum.client.client import Client
from plenum.common.util import getMaxFailures, \
    firstValue, randomString, bootstrapClientKeys, \
<<<<<<< HEAD
    createDirIfNotExists, getFriendlyIdentifier
from plenum.common.log import getlogger, Logger, \
    getRAETLogLevelFromConfig, getRAETLogFilePath
from plenum.server.node import Node
from plenum.common.types import NodeDetail, HA
from stp_core.types import HA
=======
    getFriendlyIdentifier, saveGivenWallet, \
    normalizedWalletFileName, getWalletFilePath, getWalletByPath, \
    getLastSavedWalletFileName
from plenum.common.log import getlogger, Logger, \
    getRAETLogLevelFromConfig, getRAETLogFilePath
from plenum.server.node import Node
from plenum.common.types import NodeDetail
>>>>>>> a0a8cba4
from plenum.server.plugin_loader import PluginLoader
from plenum.server.replica import Replica
from plenum.common.config_util import getConfig
from plenum.__metadata__ import __version__


class CustomOutput(Vt100_Output):
    """
    Subclassing Vt100 just to override the `ask_for_cpr` method which prints
    an escape character on the console. Not printing the escape character
    """

    def ask_for_cpr(self):
        """
        Asks for a cursor position report (CPR).
        """
        self.flush()


class Cli:
    isElectionStarted = False
    primariesSelected = 0
    electedPrimaries = set()
    name = 'plenum'
    properName = 'Plenum'
    fullName = 'Plenum protocol'
    githubUrl = 'https://github.com/evernym/plenum'

    NodeClass = Node
    ClientClass = Client
    defaultWalletName = 'Default'

    _genesisTransactions = []

    # noinspection PyPep8
    def __init__(self, looper, basedirpath, nodeReg=None, cliNodeReg=None,
                 output=None, debug=False, logFileName=None, config=None,
                 useNodeReg=False, withNode=True, unique_name=None,
                 override_tags=None):
        self.unique_name = unique_name
        self.curClientPort = None
        self.basedirpath = os.path.expanduser(basedirpath)
        self._config = config or getConfig(self.basedirpath)

        Logger().enableCliLogging(self.out,
                                  override_tags=override_tags)
        self.looper = looper
        self.nodeRegLoadedFromFile = False
        if not (useNodeReg and nodeReg and len(nodeReg) and cliNodeReg
                and len(cliNodeReg)):
            self.nodeRegLoadedFromFile = True
            dataDir = self.basedirpath
            ledger = Ledger(CompactMerkleTree(hashStore=FileHashStore(
                dataDir=dataDir)),
                dataDir=dataDir,
                fileName=self.config.poolTransactionsFile)
            nodeReg, cliNodeReg, _ = TxnStackManager.parseLedgerForHaAndKeys(
                ledger)

        self.withNode = withNode
        self.nodeReg = nodeReg
        self.cliNodeReg = cliNodeReg
        self.nodeRegistry = {}
        for nStkNm, nha in self.nodeReg.items():
            cStkNm = nStkNm + CLIENT_STACK_SUFFIX
            self.nodeRegistry[nStkNm] = NodeDetail(HA(*nha), cStkNm,
                                                   HA(*self.cliNodeReg[cStkNm]))
        # Used to store created clients
        self.clients = {}  # clientName -> Client
        # To store the created requests
        self.requests = {}
        # To store the nodes created
        self.nodes = {}
        self.externalClientKeys = {}  # type: Dict[str,str]

        self.cliCmds = CLI_CMDS
        self.nodeCmds = NODE_CMDS
        self.helpablesCommands = self.cliCmds | self.nodeCmds
        self.simpleCmds = SIMPLE_CMDS
        self.commands = {'list', 'help'} | self.simpleCmds
        self.cliActions = {'send', 'show'}
        self.commands.update(self.cliCmds)
        self.commands.update(self.nodeCmds)
        self.node_or_cli = NODE_OR_CLI
        self.nodeNames = list(self.nodeReg.keys()) + ["all"]
        self.debug = debug
        self.plugins = {}
        self.pluginPaths = []
        self.defaultClient = None
        self.activeIdentifier = None
        # Wallet and Client are the same from user perspective for now
        self._activeClient = None
        self._wallets = {}  # type: Dict[str, Wallet]
        self._activeWallet = None  # type: Wallet
        self.keyPairs = {}
        '''
        examples:
        status

        new node Alpha
        new node all
        new client Joe
        client Joe send <Cmd>
        client Joe show 1
        '''

        self.utilGrams = getUtilGrams()

        self.nodeGrams = getNodeGrams()

        self.clientGrams = getClientGrams()

        self._allGrams = []

        self._lexers = {}

        self.clientWC = WordCompleter([])

        self._completers = {}

        self.initializeInputParser()

        self.style = PygmentsStyle.from_defaults({
            Token.Operator: '#33aa33 bold',
            Token.Gray: '#424242',
            Token.Number: '#aa3333 bold',
            Token.Name: '#ffff00 bold',
            Token.Heading: 'bold',
            Token.TrailingInput: 'bg:#662222 #ffffff',
            Token.BoldGreen: '#33aa33 bold',
            Token.BoldOrange: '#ff4f2f bold',
            Token.BoldBlue: '#095cab bold'})

        self.voidMsg = "<none>"

        # Create an asyncio `EventLoop` object. This is a wrapper around the
        # asyncio loop that can be passed into prompt_toolkit.
        eventloop = create_asyncio_eventloop(looper.loop)

        self.pers_hist = FileHistory('.{}-cli-history'.format(self.name))

        # Create interface.
        app = create_prompt_application('{}> '.format(self.name),
                                        lexer=self.grammarLexer,
                                        completer=self.grammarCompleter,
                                        style=self.style,
                                        history=self.pers_hist)
        self.currPromptText = self.name

        if output:
            out = output
        else:
            if is_windows():
                if is_conemu_ansi():
                    out = ConEmuOutput(sys.__stdout__)
                else:
                    out = Win32Output(sys.__stdout__)
            else:
                out = CustomOutput.from_pty(sys.__stdout__, true_color=True)

        self.cli = CommandLineInterface(
            application=app,
            eventloop=eventloop,
            output=out)

        RAETVerbosity = getRAETLogLevelFromConfig("RAETLogLevelCli",
                                                  Console.Wordage.mute,
                                                  self.config)
        RAETLogFile = getRAETLogFilePath("RAETLogFilePathCli", self.config)
        # Patch stdout in something that will always print *above* the prompt
        # when something is written to stdout.
        sys.stdout = self.cli.stdout_proxy()

        if logFileName:
            Logger().enableFileLogging(logFileName)
        Logger().setupRaet(RAETVerbosity, RAETLogFile)

        self.logger = getlogger("cli")
        self.print("\n{}-CLI (c) 2017 Evernym, Inc.".format(self.properName))
        self._actions = []

        if nodeReg:
            self.print("Node registry loaded.")
            self.showNodeRegistry()

        self.print("Type 'help' for more information.")
        self.print("Running {} {}\n".format(self.properName,
                                            self.getCliVersion()))

        tp = loadPlugins(self.basedirpath)
        self.logger.debug("total plugins loaded in cli: {}".format(tp))

        self.restoreLastActiveWallet()

        self.checkIfCmdHandlerAndCmdMappingExists()

    def _getCmdMappingError(self, cmdHandlerFuncName, mappingFuncName):
        msg="Command mapping not provided for '{}' command handler. " \
            "\nPlease add proper mapping for that command handler " \
            "(in function '{}') with corresponding command object.".\
            format(cmdHandlerFuncName, mappingFuncName)

        sep = "\n" + "*"*125 + "\n"
        msg = sep + msg + sep
        return msg

    def checkIfCmdHandlerAndCmdMappingExists(self):
        for cmdHandlerFunc in self.actions:
            funcName = cmdHandlerFunc.__name__.replace("_","")
            if funcName not in self.cmdHandlerToCmdMappings().keys():
                raise Exception(self._getCmdMappingError(
                    cmdHandlerFunc.__name__,
                    self.cmdHandlerToCmdMappings.__name__))

    @staticmethod
    def getCliVersion():
        return __version__

    @property
    def genesisTransactions(self):
        return self._genesisTransactions

    def reset(self):
        self._genesisTransactions = []

    @property
    def actions(self):
        if not self._actions:
            self._actions = [self._simpleAction, self._helpAction,
                             self._newNodeAction, self._newClientAction,
                             self._statusNodeAction, self._statusClientAction,
                             self._loadPluginDirAction,
                             self._clientCommand, self._addKeyAction,
                             self._newKeyAction, self._listIdsAction,
                             self._useIdentifierAction, self._addGenesisAction,
                             self._createGenTxnFileAction, self._changePrompt,
                             self._newKeyring, self._renameKeyring,
                             self._useKeyringAction, self._saveKeyringAction,
                             self._listKeyringsAction]
        return self._actions

    @property
    def config(self):
        if self._config:
            return self._config
        else:
            self._config = getConfig()
            return self._config

    @property
    def allGrams(self):
        if not self._allGrams:
            self._allGrams = [self.utilGrams, self.nodeGrams, self.clientGrams]
        return self._allGrams

    @property
    def completers(self):
        if not self._completers:
            self._completers = {
                'node_command': WordCompleter(self.nodeCmds),
                'client_command': WordCompleter(self.cliCmds),
                'client': WordCompleter(['client']),
                'command': WordCompleter(self.commands),
                'node_or_cli': WordCompleter(self.node_or_cli),
                'node_name': WordCompleter(self.nodeNames),
                'more_nodes': WordCompleter(self.nodeNames),
                'helpable': WordCompleter(self.helpablesCommands),
                'load_plugins': PhraseWordCompleter('load plugins from'),
                'client_name': self.clientWC,
                'second_client_name': self.clientWC,
                'cli_action': WordCompleter(self.cliActions),
                'simple': WordCompleter(self.simpleCmds),
                'add_key': PhraseWordCompleter('add key'),
                'for_client': PhraseWordCompleter('for client'),
                'new_key': PhraseWordCompleter('new key'),
                'new_keyring': PhraseWordCompleter('new keyring'),
                'rename_keyring': PhraseWordCompleter('rename keyring'),
                'list_ids': PhraseWordCompleter('list ids'),
                'list_krs': PhraseWordCompleter('list keyrings'),
                'become': WordCompleter(['become']),
                'use_id': PhraseWordCompleter('use identifier'),
                'use_kr': PhraseWordCompleter('use keyring'),
                'save_kr': PhraseWordCompleter('save keyring'),
                'add_gen_txn': PhraseWordCompleter('add genesis transaction'),
                'prompt': WordCompleter(['prompt']),
                'create_gen_txn_file': PhraseWordCompleter(
                    'create genesis transaction file')
            }
        return self._completers

    @property
    def lexers(self):
        if not self._lexers:
            lexerNames = {
                'node_command',
                'command',
                'helpable',
                'load_plugins',
                'load',
                'node_or_cli',
                'node_name',
                'more_nodes',
                'simple',
                'client_command',
                'add_key',
                'verkey',
                'for_client',
                'identifier',
                'new_key',
                'list_ids',
                'list_krs',
                'become',
                'use_id',
                'prompt',
                'new_keyring',
                'use_kr',
                'save_kr',
                'rename_keyring',
                'add_genesis',
                'create_gen_txn_file'
            }
            lexers = {n: SimpleLexer(Token.Keyword) for n in lexerNames}
            self._lexers = {**lexers}
        return self._lexers

    def _renameWalletFile(self, oldWalletName, newWalletName):
        keyringsDir = self.getContextBasedKeyringsBaseDir()
        oldWalletFilePath = getWalletFilePath(
            keyringsDir, normalizedWalletFileName(oldWalletName))
        if os.path.exists(oldWalletFilePath):
            newWalletFilePath = getWalletFilePath(
            keyringsDir, normalizedWalletFileName(newWalletName))
            if os.path.exists(newWalletFilePath):
                self.print("A persistent wallet file already exists for "
                           "new wallet name. Please choose new wallet name.")
                return False
            os.rename(oldWalletFilePath, newWalletFilePath)
        return True

    def _renameKeyring(self, matchedVars):
        if matchedVars.get('rename_keyring'):
            fromName = matchedVars.get('from')
            toName = matchedVars.get('to')
            conflictFound = self._checkIfIdentifierConflicts(
                toName, checkInAliases=False, checkInSigners=False)
            if not conflictFound:
                fromWallet = self.wallets.get(fromName) if fromName \
                    else self.activeWallet
                if not fromWallet:
                    self.print('Keyring {} not found'.format(fromName))
                    return True

                if not self._renameWalletFile(fromName, toName):
                    return True

                fromWallet.name = toName
                del self.wallets[fromName]
                self.wallets[toName] = fromWallet

                self.print('Keyring {} renamed to {}'.format(fromName, toName))
            return True

    def _newKeyring(self, matchedVars):
        if matchedVars.get('new_keyring'):
            name = matchedVars.get('name')
            conflictFound = self._checkIfIdentifierConflicts(
                name, checkInAliases=False, checkInSigners=False)
            if not conflictFound:
                self._saveActiveWallet()
                self._newWallet(name)
            return True

    def _changePrompt(self, matchedVars):
        if matchedVars.get('prompt'):
            promptText = matchedVars.get('name')
            self._setPrompt(promptText)
            return True

    def _createGenTxnFileAction(self, matchedVars):
        if matchedVars.get('create_gen_txn_file'):
            ledger = Ledger(CompactMerkleTree(),
                            dataDir=self.basedirpath,
                            fileName=self.config.poolTransactionsFile)
            ledger.reset()
            for item in self.genesisTransactions:
                ledger.add(item)
            self.print('Genesis transaction file created at {} '
                       .format(ledger._transactionLog.dbPath))
            return True

    def _addGenesisAction(self, matchedVars):
        if matchedVars.get('add_gen_txn'):
            if matchedVars.get(TARGET_NYM):
                return self._addOldGenesisCommand(matchedVars)
            else:
                return self._addNewGenesisCommand(matchedVars)

    def _addNewGenesisCommand(self, matchedVars):
        typ = self._getType(matchedVars)

        nodeName, nodeData, identifier = None, None, None
        jsonNodeData = json.loads(matchedVars.get(DATA))
        for key, value in jsonNodeData.items():
            if key == BY:
                identifier = value
            else:
                nodeName, nodeData = key, value

        withData = {ALIAS: nodeName}

        if typ == NODE:
            nodeIp, nodePort = nodeData.get('node_address').split(':')
            clientIp, clientPort = nodeData.get('client_address').split(':')
            withData[NODE_IP] = nodeIp
            withData[NODE_PORT] = int(nodePort)
            withData[CLIENT_IP] = clientIp
            withData[CLIENT_PORT] = int(clientPort)

        newMatchedVars = {TXN_TYPE: typ, DATA: json.dumps(withData),
                          TARGET_NYM: nodeData.get(VERKEY),
                          IDENTIFIER: identifier}
        return self._addOldGenesisCommand(newMatchedVars)

    def _addOldGenesisCommand(self, matchedVars):
        destId = getFriendlyIdentifier(matchedVars.get(TARGET_NYM))
        typ = self._getType(matchedVars)
        txn = {
            TXN_TYPE: typ,
            TARGET_NYM: destId,
            TXN_ID: sha256(randomString(6).encode()).hexdigest(),
        }
        if matchedVars.get(IDENTIFIER):
            txn[IDENTIFIER] = getFriendlyIdentifier(matchedVars.get(IDENTIFIER))

        if matchedVars.get(DATA):
            txn[DATA] = json.loads(matchedVars.get(DATA))

        self.genesisTransactions.append(txn)
        self.print('Genesis transaction added')
        return True

    def _buildClientIfNotExists(self, config=None):
        if not self._activeClient:
            if not self.activeWallet:
                print("Keyring is not initialized")
                return
            # Need a unique name so nodes can differentiate
            name = self.name + randomString(6)
            self.newClient(clientName=name, config=config)

    def _getType(self, matchedVars):
        typeVar = matchedVars.get(TXN_TYPE)

        try:
            type =  PlenumTransactions(typeVar)
            return type.value
        except ValueError:
            pass

        try:
            type = PlenumTransactions[typeVar]
            return type.value
        except KeyError:
            pass

        self.print("Invalid transaction type. Valid types are: {}".
                   format(", ".join(map(lambda r: r.name, PlenumTransactions))),
                   Token.Error)
        return None

    @property
    def wallets(self):
        return self._wallets

    @property
    def activeWallet(self) -> Wallet:
        if not self._activeWallet:
            if self.wallets:
                self.activeWallet = firstValue(self.wallets)
            else:
                self.activeWallet = self._newWallet()
        return self._activeWallet

    @activeWallet.setter
    def activeWallet(self, wallet):
        self._activeWallet = wallet
        self.print('Active keyring set to "{}"'.format(wallet.name))

    @property
    def activeClient(self):
        self._buildClientIfNotExists()
        return self._activeClient

    @activeClient.setter
    def activeClient(self, client):
        self._activeClient = client
        self.print("Active client set to " + client.alias)

    @staticmethod
    def relist(seq):
        return '(' + '|'.join(seq) + ')'

    def initializeInputParser(self):
        self.initializeGrammar()
        self.initializeGrammarLexer()
        self.initializeGrammarCompleter()

    def initializeGrammar(self):
        # TODO Do we really need both self.allGrams and self.grams
        self.grams = getAllGrams(*self.allGrams)
        self.grammar = compile("".join(self.grams))

    def initializeGrammarLexer(self):
        self.grammarLexer = GrammarLexer(self.grammar, lexers=self.lexers)

    def initializeGrammarCompleter(self):
        self.grammarCompleter = GrammarCompleter(self.grammar, self.completers)

    def print(self, msg, token=None, newline=True):
        if newline:
            msg += "\n"
        part = partial(self.cli.print_tokens, [(token, msg)])
        if self.debug:
            part()
        else:
            self.cli.run_in_terminal(part)

    def printVoid(self):
        self.print(self.voidMsg)

    def out(self, record, extra_cli_value=None):
        """
        Callback so that this cli can manage colors

        :param record: a log record served up from a custom handler
        :param extra_cli_value: the "cli" value in the extra dictionary
        :return:
        """
        if extra_cli_value in ("IMPORTANT", "ANNOUNCE"):
            self.print(record.msg, Token.BoldGreen)  # green
        elif extra_cli_value in ("WARNING",):
            self.print(record.msg, Token.BoldOrange)  # orange
        elif extra_cli_value in ("STATUS",):
            self.print(record.msg, Token.BoldBlue)  # blue
        elif extra_cli_value in ("PLAIN", "LOW_STATUS"):
            self.print(record.msg, Token)  # white
        else:
            self.print(record.msg, Token)

    def cmdHandlerToCmdMappings(self):
        # The 'key' of 'mappings' dictionary is action handler function name
        # without leading underscore sign. Each such funcation name should be
        # mapped here, its other thing that if you don't want to display it
        # in help, map it to None, but mapping should be present, that way it
        # will force developer to either write help message for those cli
        # commands or make a decision to not show it in help message.

        mappings = OrderedDict()
        mappings['helpAction'] = helpCmd
        mappings['statusAction'] = statusCmd
        mappings['changePrompt'] = changePromptCmd
        mappings['newNodeAction'] = newNodeCmd
        mappings['newClientAction'] = newClientCmd
        mappings['statusNodeAction'] = statusNodeCmd
        mappings['statusClientAction'] = statusClientCmd
        # mappings['keyShareAction'] = keyShareCmd
        mappings['loadPluginDirAction'] = loadPluginsCmd

        mappings['newKeyring'] = newKeyringCmd
        mappings['renameKeyring'] = renameKeyringCmd
        mappings['useKeyringAction'] = useKeyringCmd
        mappings['saveKeyringAction'] = saveKeyringCmd
        mappings['listKeyringsAction'] = listKeyringCmd

        mappings['newKeyAction'] = newKeyCmd
        mappings['useIdentifierAction'] = useIdCmd
        mappings['listIdsAction'] = listIdsCmd

        mappings['newNodeAction'] = newNodeCmd
        mappings['newClientAction'] = newClientCmd
        mappings['statusNodeAction'] = statusNodeCmd
        mappings['statusClientAction'] = statusClientCmd
        mappings['clientSendMsgCommand'] = clientSendCmd
        mappings['clientShowMsgCommand'] = clientShowCmd

        mappings['addGenesisAction'] = addGenesisTxnCmd
        mappings['createGenTxnFileAction'] = createGenesisTxnFileCmd
        mappings['licenseAction'] = licenseCmd
        mappings['quitAction'] = quitCmd
        mappings['exitAction'] = exitCmd

        # below action handlers are those who handles multiple commands and so
        # these will point to 'None' and specific commands will point to their
        # corresponding help msgs.
        mappings['clientCommand'] = None
        mappings['simpleAction'] = None

        # TODO: These seems to be obsolete, so either we need to remove these
        # command handlers or let it point to None
        mappings['addKeyAction'] = None         # obsolete command


        return mappings

    def getTopComdMappingKeysForHelp(self):
        return ['helpAction', 'statusAction']

    def getComdMappingKeysToNotShowInHelp(self):
        return ['quitAction']

    def getBottomComdMappingKeysForHelp(self):
        return ['licenseAction', 'exitAction']

    def getDefaultOrderedCmds(self):
        topCmdKeys = self.getTopComdMappingKeysForHelp()
        removeCmdKeys = self.getComdMappingKeysToNotShowInHelp()
        bottomCmdsKeys = self.getBottomComdMappingKeysForHelp()

        topCmds = [self.cmdHandlerToCmdMappings().get(k) for k in topCmdKeys]
        bottomCmds = [self.cmdHandlerToCmdMappings().get(k) for k in bottomCmdsKeys]
        middleCmds = [v for k, v in self.cmdHandlerToCmdMappings().items()
                      if k not in topCmdKeys
                      and k not in bottomCmdsKeys
                      and k not in removeCmdKeys]
        return [c for c in (topCmds + middleCmds + bottomCmds) if c is not None]

    def _printGivenCmdsHelpMsgs(self, cmds: Iterable[Command], gapsInLines=1,
                                sort=False, printHeader=True, showUsageFor=[]):
        helpMsgStr = ""
        if printHeader:
            helpMsgStr += "{}-CLI, a simple command-line interface for a {}.".\
                format(self.properName, self.fullName)

        helpMsgStr += "\n   Commands:"

        if sort:
            cmds = sorted(cmds, key=lambda hm: hm.id)

        for cmd in cmds:
            helpMsgLines = cmd.title.split("\n")
            helpMsgFormattedLine = "\n         ".join(helpMsgLines)

            helpMsgStr += "{}       {} - {}".format(
                '\n'*gapsInLines, cmd.id, helpMsgFormattedLine)

            if cmd.id in showUsageFor:
                helpMsgStr += "\n         Usage:\n            {}".\
                    format(cmd.usage)

        self.print("\n{}\n".format(helpMsgStr))

    def getHelpCmdIdsToShowUsage(self):
        return ["help"]

    def printHelp(self):
        self._printGivenCmdsHelpMsgs(self.getDefaultOrderedCmds(),
                                     sort=False, printHeader=True,
                                     showUsageFor=self.getHelpCmdIdsToShowUsage())

    @staticmethod
    def joinTokens(tokens, separator=None, begin=None, end=None):
        if separator is None:
            separator = (Token, ', ')
        elif isinstance(separator, str):
            separator = (Token, separator)
        r = reduce(lambda x, y: x + [separator, y] if x else [y], tokens, [])
        if begin is not None:
            b = (Token, begin) if isinstance(begin, str) else begin
            r = [b] + r
        if end:
            if isinstance(end, str):
                r.append((Token, end))
        return r

    def printTokens(self, tokens, separator=None, begin=None, end=None):
        x = self.joinTokens(tokens, separator, begin, end)
        self.cli.print_tokens(x, style=self.style)

    def printNames(self, names, newline=False):
        tokens = [(Token.Name, n) for n in names]
        self.printTokens(tokens)
        if newline:
            self.printTokens([(Token, "\n")])

    def showValidNodes(self):
        self.printTokens([(Token, "Valid node names are: ")])
        self.printNames(self.nodeReg.keys(), newline=True)

    def showNodeRegistry(self):
        t = []
        for name in self.nodeReg:
            ip, port = self.nodeReg[name]
            t.append((Token.Name, "    " + name))
            t.append((Token, ": {}:{}\n".format(ip, port)))
        self.cli.print_tokens(t, style=self.style)

    def loadFromFile(self, file: str) -> None:
        cfg = ConfigParser()
        cfg.read(file)
        self.nodeReg = Cli.loadNodeReg(cfg)
        self.cliNodeReg = Cli.loadCliNodeReg(cfg)

    @classmethod
    def loadNodeReg(cls, cfg: ConfigParser) -> OrderedDict:
        return cls._loadRegistry(cfg, 'node_reg')

    @classmethod
    def loadCliNodeReg(cls, cfg: ConfigParser) -> OrderedDict:
        try:
            return cls._loadRegistry(cfg, 'client_node_reg')
        except configparser.NoSectionError:
            return OrderedDict()

    @classmethod
    def _loadRegistry(cls, cfg: ConfigParser, reg: str):
        registry = OrderedDict()
        for n in cfg.items(reg):
            host, port = n[1].split()
            registry.update({n[0]: (host, int(port))})
        return registry

    def getStatus(self):
        self.print('Nodes: ', newline=False)
        if not self.nodes:
            self.print("No nodes are running. Try typing 'new node <name>'.")
        else:
            self.printNames(self.nodes, newline=True)
        if not self.clients:
            clients = "No clients are running. Try typing 'new client <name>'."
        else:
            clients = ",".join(self.clients.keys())
        self.print("Clients: " + clients)
        f = getMaxFailures(len(self.nodes))
        self.print("f-value (number of possible faulty nodes): {}".format(f))
        if f != 0 and len(self.nodes) >= 2 * f + 1:
            node = list(self.nodes.values())[0]
            mPrimary = node.replicas[node.instances.masterId].primaryName
            bPrimary = node.replicas[node.instances.backupIds[0]].primaryName
            self.print("Instances: {}".format(f + 1))
            if mPrimary:
                self.print("   Master (primary is on {})".
                           format(Replica.getNodeName(mPrimary)))
            if bPrimary:
                self.print("   Backup (primary is on {})".
                           format(Replica.getNodeName(bPrimary)))
        else:
            self.print("Instances: "
                       "Not enough nodes to create protocol instances")

    # def keyshare(self, nodeName):
    #     node = self.nodes.get(nodeName, None)
    #     if node is not None:
    #         node = self.nodes[nodeName]
    #         node.startKeySharing()
    #     elif nodeName not in self.nodeReg:
    #         tokens = [(Token.Error, "Invalid node name '{}'.".format(nodeName))]
    #         self.printTokens(tokens)
    #         self.showValidNodes()
    #         return
    #     else:
    #         tokens = [(Token.Error, "Node '{}' not started.".format(nodeName))]
    #         self.printTokens(tokens)
    #         self.showStartedNodes()
    #         return

    def showStartedNodes(self):
        self.printTokens([(Token, "Started nodes are: ")])
        startedNodes = self.nodes.keys()
        if startedNodes:
            self.printNames(self.nodes.keys(), newline=True)
        else:
            self.print("None", newline=True)

    def isOkToRunNodeDependentCommands(self):
        if not self.withNode:
            self.print("This command is only available if you start "
                       "this cli with command line argument --with-node "
                       "(and it assumes you have installed sovrin-node "
                       "dependency)")
            return False
        if not self.NodeClass:
            self.print("This command requires sovrin-node dependency, "
                       "please install it and then resume.")
            return False

        return True

    def newNode(self, nodeName: str):
        if not self.isOkToRunNodeDependentCommands():
            return

        if len(self.clients) > 0 and not self.hasAnyKey:
            return

        if nodeName in self.nodes:
            self.print("Node {} already exists.".format(nodeName))
            return

        if nodeName == "all":
            names = set(self.nodeReg.keys()) - set(self.nodes.keys())
        elif nodeName not in self.nodeReg:
            tokens = [
                (Token.Error, "Invalid node name '{}'. ".format(nodeName))]
            self.printTokens(tokens)
            self.showValidNodes()
            return
        else:
            names = [nodeName]

        nodes = []
        for name in names:
            try:
                nodeRegistry = None if self.nodeRegLoadedFromFile \
                    else self.nodeRegistry
                learnKeysFromOthers(self.basedirpath, name, self.nodes.values())
                node = self.NodeClass(name,
                                      nodeRegistry=nodeRegistry,
                                      basedirpath=self.basedirpath,
                                      pluginPaths=self.pluginPaths,
                                      config=self.config)
            except (GraphStorageNotAvailable, RaetKeysNotFoundException) as e:
                self.print(str(e), Token.BoldOrange)
                return
            self.nodes[name] = node
            self.looper.add(node)
            if not self.nodeRegLoadedFromFile:
                # node.startKeySharing()
                tellKeysToOthers(node, self.nodes.values())

            if len(self.clients) > 0:
                self.bootstrapKey(self.activeWallet, node)

            for identifier, verkey in self.externalClientKeys.items():
                node.clientAuthNr.addClient(identifier, verkey)
            nodes.append(node)
        return nodes

    def ensureValidClientId(self, clientName):
        """
        Ensures client id is not already used or is not starting with node
        names.

        :param clientName:
        :return:
        """
        if clientName in self.clients:
            raise ValueError("Client {} already exists.".format(clientName))

        if any([clientName.startswith(nm) for nm in self.nodeNames]):
            raise ValueError("Client name cannot start with node names, "
                             "which are {}."
                             .format(', '.join(self.nodeReg.keys())))

    def statusClient(self, clientName):
        if clientName == "all":
            for nm in self.clients:
                self.statusClient(nm)
            return
        if clientName not in self.clients:
            self.print("client not found", Token.Error)
        else:
            self.print("    Name: " + clientName)
            client = self.clients[clientName]  # type: Client

            self.printTokens([(Token.Heading, 'Status for client:'),
                              (Token.Name, client.name)],
                             separator=' ', end='\n')
            self.print("    age (seconds): {:.0f}".format(
                time.perf_counter() - client.created))
            self.print("    status: {}".format(client.status.name))
            self.print("    connected to: ", newline=False)
            if client.nodestack.conns:
                self.printNames(client.nodestack.conns, newline=True)
            else:
                self.printVoid()
            if self.activeWallet and self.activeWallet.defaultId:
                wallet = self.activeWallet
                idr = wallet.defaultId
                self.print("    Identifier: {}".format(idr))
                self.print(
                    "    Verification key: {}".format(wallet.getVerkey(idr)))

    def statusNode(self, nodeName):
        if nodeName == "all":
            for nm in self.nodes:
                self.statusNode(nm)
            return
        if nodeName not in self.nodes:
            self.print("Node {} not found".format(nodeName), Token.Error)
        else:
            self.print("\n    Name: " + nodeName)
            node = self.nodes[nodeName]  # type: Node
            ip, port = self.nodeReg.get(nodeName)
            nha = "0.0.0.0:{}".format(port)
            self.print("    Node listener: " + nha)
            ip, port = self.cliNodeReg.get(nodeName + CLIENT_STACK_SUFFIX)
            cha = "0.0.0.0:{}".format(port)
            self.print("    Client listener: " + cha)
            self.print("    Status: {}".format(node.status.name))
            self.print('    Connections: ', newline=False)
            connecteds = node.nodestack.connecteds
            if connecteds:
                self.printNames(connecteds, newline=True)
            else:
                self.printVoid()
            notConnecteds = list({r for r in self.nodes.keys()
                                  if r not in connecteds
                                  and r != nodeName})
            if notConnecteds:
                self.print('    Not connected: ', newline=False)
                self.printNames(notConnecteds, newline=True)
            self.print("    Replicas: {}".format(len(node.replicas)),
                       newline=False)
            if node.hasPrimary:
                if node.primaryReplicaNo == 0:
                    self.print("  (primary of Master)")
                else:
                    self.print("  (primary of Backup)")
            else:
                self.print("   (no primary replicas)")
            self.print("    Up time (seconds): {:.0f}".
                       format(time.perf_counter() - node.created))
            self.print("    Clients: ", newline=False)
            clients = node.clientstack.connecteds
            if clients:
                self.printNames(clients, newline=True)
            else:
                self.printVoid()

    def newClient(self, clientName,
                  config=None):
        try:
            self.ensureValidClientId(clientName)
            if not areKeysSetup(clientName, self.basedirpath):
                client_addr = genHa(ip='0.0.0.0')
            else:
                client_addr = tuple(getLocalEstateData(clientName,
                                                       self.basedirpath)['ha'])
            nodeReg = None if self.nodeRegLoadedFromFile else self.cliNodeReg
            client = self.ClientClass(clientName,
                                      ha=client_addr,
                                      nodeReg=nodeReg,
                                      basedirpath=self.basedirpath,
                                      config=config)
            self.activeClient = client
            self.looper.add(client)
            self.clients[clientName] = client
            self.clientWC.words = list(self.clients.keys())
            return client
        except ValueError as ve:
            self.print(ve.args[0], Token.Error)

    @staticmethod
    def bootstrapKey(wallet, node, identifier=None):
        identifier = identifier or wallet.defaultId
        assert identifier, "Client has no identifier"
        node.clientAuthNr.addClient(identifier, wallet.getVerkey(identifier))

    def clientExists(self, clientName):
        return clientName in self.clients

    def printMsgForUnknownClient(self):
        self.print("No such client. See: 'help new client' for more details")

    def printMsgForUnknownWallet(self, walletName):
        self.print("No such wallet {}.".format(walletName))

    def sendMsg(self, clientName, msg):
        client = self.clients.get(clientName, None)
        wallet = self.wallets.get(clientName, None)  # type: Wallet
        if client:
            if wallet:
                req = wallet.signOp(msg)
                request, = client.submitReqs(req)
                self.requests[request.key] = request
                self.print("Request sent, request id: {}".format(req.reqId), Token.BoldBlue)
            else:
                try:
                    self._newWallet(clientName)
                    self.printNoKeyMsg()
                except NameAlreadyExists:
                    self.print("Keyring with name {} is not in use, please select it by using 'use keyring {}' command"
                               .format(clientName, clientName))

        else:
            self.printMsgForUnknownClient()

    def getReply(self, clientName, identifier, reqId):
        reqId = int(reqId)
        client = self.clients.get(clientName, None)
        if client and (identifier, reqId) in self.requests:
            reply, status = client.getReply(identifier, reqId)
            self.print("Reply for the request: {}".format(reply))
            self.print("Status: {}".format(status))
        elif not client:
            self.printMsgForUnknownClient()
        else:
            self.print("No such request. See: 'help client show request status' for more details")


    async def shell(self, *commands, interactive=True):
        """
        Coroutine that runs command, including those from an interactive
        command line.

        :param commands: an iterable of commands to run first
        :param interactive: when True, this coroutine will process commands
            entered on the command line.
        :return:
        """
        # First handle any commands passed in
        for command in commands:
            if not command.startswith("--"):
                self.print("\nRunning command: '{}'...\n".format(command))
                self.parse(command)

        # then handle commands from the prompt
        while interactive:
            try:
                result = await self.cli.run_async()
                cmd = result.text if result else ""
                cmds = cmd.strip().splitlines()
                for c in cmds:
                    self.parse(c)
            except Exit:
                break
            except (EOFError, KeyboardInterrupt):
                self._saveActiveWallet()
                break

        self.print('Goodbye.')

    def _simpleAction(self, matchedVars):
        if matchedVars.get('simple'):
            cmd = matchedVars.get('simple')
            if cmd == 'status':
                self.getStatus()
            elif cmd == 'license':
                self._showLicense()
            elif cmd in ['exit', 'quit']:
                self._saveActiveWallet()
                raise Exit
            return True

    def _showLicense(self):
        self.print("""
                                Copyright 2016 Evernym, Inc.
                Licensed under the Apache License, Version 2.0 (the "License");
                you may not use this file except in compliance with the License.
                You may obtain a copy of the License at

                    http://www.apache.org/licenses/LICENSE-2.0

                Unless required by applicable law or agreed to in writing, software
                distributed under the License is distributed on an "AS IS" BASIS,
                WITHOUT WARRANTIES OR CONDITIONS OF ANY KIND, either express or implied.
                See the License for the specific language governing permissions and
                limitations under the License.
                    """)

    def getMatchedHelpableMsg(self, helpable):
        matchedHelpMsgs = [hm for hm in self.cmdHandlerToCmdMappings().values() if hm and hm.id == helpable]
        if matchedHelpMsgs:
            return matchedHelpMsgs[0]
        return None

    def _helpAction(self, matchedVars):
        if matchedVars.get('command') == 'help':
            helpable = matchedVars.get('helpable')
            if helpable:
                matchedHelpMsg = self.getMatchedHelpableMsg(helpable)
                if matchedHelpMsg:
                    self.print(str(matchedHelpMsg))
                else:
                    self.print("No such command found: {}\n".format(helpable))
                    self.printHelp()
            else:
                self.printHelp()
            return True

    def _newNodeAction(self, matchedVars):
        if matchedVars.get('node_command') == 'new':
            self.createEntities('node_name', 'more_nodes',
                                matchedVars, self.newNode)
            return True

    def _newClientAction(self, matchedVars):
        if matchedVars.get('client_command') == 'new':
            self.createEntities('client_name', 'more_clients',
                                matchedVars, self.newClient)
            return True

    def _statusNodeAction(self, matchedVars):
        if matchedVars.get('node_command') == 'status':
            node = matchedVars.get('node_name')
            self.statusNode(node)
            return True

    def _statusClientAction(self, matchedVars):
        if matchedVars.get('client_command') == 'status':
            client = matchedVars.get('client_name')
            self.statusClient(client)
            return True

    # def _keyShareAction(self, matchedVars):
    #     if matchedVars.get('node_command') == 'keyshare':
    #         name = matchedVars.get('node_name')
    #         self.keyshare(name)
    #         return True

    def _clientCommand(self, matchedVars):
        if matchedVars.get('client') == 'client':
            client_name = matchedVars.get('client_name')
            client_action = matchedVars.get('cli_action')
            if client_action == 'send':
                msg = matchedVars.get('msg')
                try:
                    actualMsgRepr = ast.literal_eval(msg)
                except Exception as ex:
                    self.print("error evaluating msg expression: {}".
                               format(ex), Token.BoldOrange)
                    return True
                self.sendMsg(client_name, actualMsgRepr)
                return True
            elif client_action == 'show':
                req_id = matchedVars.get('req_id')
                self.getReply(client_name, self.activeWallet.defaultId, req_id)
                return True

    def _loadPluginDirAction(self, matchedVars):
        if matchedVars.get('load_plugins') == 'load plugins from':
            pluginsPath = matchedVars.get('plugin_dir')
            try:
                plugins = PluginLoader(
                    pluginsPath).plugins  # type: Dict[str, Set]
                for pluginSet in plugins.values():
                    for plugin in pluginSet:
                        if hasattr(plugin, "supportsCli") and plugin.supportsCli:
                            plugin.cli = self
                            parserReInitNeeded = False
                            if hasattr(plugin, "grams") and \
                                    isinstance(plugin.grams,
                                               list) and plugin.grams:
                                self._allGrams.append(plugin.grams)
                                parserReInitNeeded = True
                            # TODO Need to check if `plugin.cliActionNames`
                            #  conflicts with any of `self.cliActions`
                            if hasattr(plugin, "cliActionNames") and \
                                    isinstance(plugin.cliActionNames, set) and \
                                    plugin.cliActionNames:
                                self.cliActions.update(plugin.cliActionNames)
                                # TODO: Find better way to reinitialize completers
                                # , also might need to reinitialize lexers
                                self._completers = {}
                                parserReInitNeeded = True
                            if parserReInitNeeded:
                                self.initializeInputParser()
                                self.cli.application.buffer.completer = \
                                    self.grammarCompleter
                                self.cli.application.layout.children[
                                    1].children[
                                    1].content.content.lexer = self.grammarLexer
                            if hasattr(plugin, "actions") and \
                                    isinstance(plugin.actions, list):
                                self._actions.extend(plugin.actions)

                self.plugins.update(plugins)
                self.pluginPaths.append(pluginsPath)
            except FileNotFoundError as ex:
                _, err = ex.args
                self.print(err, Token.BoldOrange)
            return True

    def _addKeyAction(self, matchedVars):
        if matchedVars.get('add_key') == 'add key':
            verkey = matchedVars.get('verkey')
            # TODO make verkey case insensitive
            identifier = matchedVars.get('identifier')
            if identifier in self.externalClientKeys:
                self.print("identifier already added", Token.Error)
                return
            self.externalClientKeys[identifier] = verkey
            for n in self.nodes.values():
                n.clientAuthNr.addClient(identifier, verkey)
            return True

    def _addSignerToGivenWallet(self, signer, wallet: Wallet=None,
                                showMsg: bool=False):
        if not wallet:
            wallet = self._newWallet()
        wallet.addIdentifier(signer=signer)
        if showMsg:
            self.print("Key created in keyring " + wallet.name)

    def _newSigner(self,
                   wallet=None,
                   identifier=None,
                   seed=None,
                   alias=None):

        cseed = cleanSeed(seed)

        signer = SimpleSigner(identifier=identifier, seed=cseed, alias=alias)
        self._addSignerToGivenWallet(signer, wallet, showMsg=True)
        self.print("Identifier for key is {}".format(signer.identifier))
        if alias:
            self.print("Alias for identifier is {}".format(signer.alias))
        self._setActiveIdentifier(signer.identifier)
        self.bootstrapClientKeys(signer.identifier, signer.verkey,
                                 self.nodes.values())
        return signer

    @staticmethod
    def bootstrapClientKeys(idr, verkey, nodes):
        bootstrapClientKeys(idr, verkey, nodes)

    def isValidSeedForNewKey(self, seed):
        if seed:
            seed = seed.strip()
            if len(seed) != 32 and not seedFromHex(seed):
                self.print('Seed needs to be 32 or 64 characters (if hex) long '
                           'but is {} characters long'.format(len(seed)),
                           Token.Error)
                return False

        return True

    def _newKeyAction(self, matchedVars):
        if matchedVars.get('new_key') == 'new key':
            seed = matchedVars.get('seed')
            if not self.isValidSeedForNewKey(seed):
                return True
            alias = matchedVars.get('alias')
            if alias:
                alias = alias.strip()
            self._newSigner(seed=seed, alias=alias, wallet=self.activeWallet)
            return True

    def _buildWalletClass(self, nm):
        return self.walletClass(nm)

    @property
    def walletClass(self):
        return Wallet

    def _newWallet(self, walletName=None):
        nm = walletName or self.defaultWalletName

        while True:
            conflictFound = self._checkIfIdentifierConflicts(
                nm, checkInAliases=False, checkInSigners=False,
                printAppropriateMsg=False)
            if not conflictFound:
                break

            if walletName and conflictFound:
                raise NameAlreadyExists
            nm = "{}_{}".format(nm, randomString(5))

        if nm in self.wallets:
            self.print("Keyring {} already exists".format(nm))
            wallet = self._wallets[nm]
            self.activeWallet = wallet  # type: Wallet
            return wallet
        wallet = self._buildWalletClass(nm)
        self._wallets[nm] = wallet
        self.print("New keyring {} created".format(nm))
        self.activeWallet = wallet
        # TODO when the command is implemented
        # if nm == self.defaultWalletName:
        #     self.print("Note, you can rename this wallet by:")
        #     self.print("    rename wallet {} to NewName".format(nm))
        return wallet

    def _listKeyringsAction(self, matchedVars):
        if matchedVars.get('list_krs') == 'list keyrings':
            envs = self.getAllEnvDirNamesForKeyrings()
            contextDirPath = self.getContextBasedKeyringsBaseDir()
            keyringBaseDir = self.getKeyringsBaseDir()
            envPaths = [os.path.join(keyringBaseDir, e) for e in envs]
            if len(envPaths) == 0:
                envPaths = [keyringBaseDir]

            anyWalletFound = False
            for e in envPaths:
                fe = e.rstrip(os.sep)
                envName = basename(fe)
                files = glob.glob("{}/*.{}".format(fe, WALLET_FILE_EXTENSION))
                persistedWalletNames = []
                unpersistedWalletNames = []

                if len(files) > 0:
                    for f in files:
                        walletName = Cli.getWalletKeyName(basename(f))
                        persistedWalletNames.append(walletName)

                if contextDirPath == fe:
                    unpersistedWalletNames = [
                        n for n in self.wallets.keys()
                        if n.lower() not in persistedWalletNames]

                if len(persistedWalletNames) > 0 or \
                                len(unpersistedWalletNames) > 0:
                    anyWalletFound = True
                    self.print("\nEnvironment: {}".format(envName))

                if len(persistedWalletNames) > 0:
                    self.print("    Persisted wallets:")
                    for pwn in persistedWalletNames:
                        f = os.path.join(fe, normalizedWalletFileName(pwn))
                        lastModifiedTime = time.ctime(os.path.getmtime(f))
                        isThisActiveWallet = True if contextDirPath == fe and \
                               self._activeWallet is not None and \
                               self._activeWallet.name.lower() == pwn.lower() \
                            else False
                        activeKeyringMsg = " [Active keyring, may have some unsaved changes]" \
                            if isThisActiveWallet else ""
                        activeWalletSign = "*  " if isThisActiveWallet \
                            else "   "

                        self.print("    {}{}{}".format(
                            activeWalletSign, pwn, activeKeyringMsg), newline=False)
                        self.print(" (last modified at: {})".
                                   format(lastModifiedTime), Token.Gray)

                if len(unpersistedWalletNames) > 0:
                    self.print("    Un-persisted wallets:")
                    for n in unpersistedWalletNames:
                        self.print("        {}".format(n))

            if not anyWalletFound:
                self.print("No keyrings exists")

            return True

    def _listIdsAction(self, matchedVars):
        if matchedVars.get('list_ids') == 'list ids':
            if self._activeWallet:
                self.print("Active keyring: {}".
                           format(self._activeWallet.name), newline=False)
                if self._activeWallet.defaultId:
                    self.print(" (active identifier: {})\n".
                           format(self._activeWallet.defaultId), Token.Gray)
                if len(self._activeWallet.listIds()) > 0:
                    self.print("Identifiers:")
                    withVerkeys = matchedVars.get('with_verkeys') == 'with verkeys'
                    for id in self._activeWallet.listIds():
                        verKey = ""
                        if withVerkeys:
                            aliasId = self._activeWallet.aliasesToIds.get(id)
                            actualId = aliasId if aliasId else id
                            signer = self._activeWallet.idsToSigners.get(actualId)
                            verKey = ", verkey: {}".format(signer.verkey)

                        self.print("  {}{}".format(id, verKey))
                else:
                    self.print("\nNo identifiers")

            else:
                self.print("No active keyring found.")
            return True

    def checkIfPersistentWalletExists(self, name, inContextDir=None):
        toBeWalletFileName = normalizedWalletFileName(name)
        contextDir = inContextDir or self.getContextBasedKeyringsBaseDir()
        toBeWalletFilePath = getWalletFilePath(
            contextDir, toBeWalletFileName)
        if os.path.exists(toBeWalletFilePath):
            return toBeWalletFilePath

    def _checkIfIdentifierConflicts(self, origName, checkInWallets=True,
                                    checkInAliases=True, checkInSigners=True,
                                    printAppropriateMsg=True,
                                    checkPersistedFile=True):

        def _checkIfWalletExists(origName, checkInWallets=True,
                                 checkInAliases=True, checkInSigners=True,
                                 checkPersistedFile=True):
            if origName:
                name = origName.lower()
                allAliases = []
                allSigners = []
                allWallets = []

                for wk, wv in self.wallets.items():
                    if checkInAliases:
                        allAliases.extend(
                            [k.lower() for k in wv.aliasesToIds.keys()])
                    if checkInSigners:
                        allSigners.extend(list(wv.listIds()))
                    if checkInWallets:
                        allWallets.append(wk.lower())

                if name in allWallets:
                    return True, 'keyring'
                if name in allAliases:
                    return True, 'alias'
                if name in allSigners:
                    return True, 'identifier'

                if checkPersistedFile:
                    toBeWalletFilePath = self.checkIfPersistentWalletExists(origName)
                    if toBeWalletFilePath:
                        return True, 'keyring (stored at: {})'.\
                            format(toBeWalletFilePath)

                return False, None
            else:
                return False, None

        status, foundIn = _checkIfWalletExists(origName, checkInWallets,
                                               checkInAliases, checkInSigners,
                                               checkPersistedFile)
        if foundIn and printAppropriateMsg:
            self.print('"{}" conflicts with an existing {}. '
                       'Please choose a new name.'.
                       format(origName, foundIn), Token.Warning)
        return status

    def _loadWalletIfExistsAndNotLoaded(self, name, copyAs=None, override=False):
        wallet = self._getWalletByName(name)
        if not wallet:
            walletFileName = normalizedWalletFileName(name)
            self.restoreWalletByName(walletFileName, copyAs=copyAs,
                                     override=override)

    def _loadFromPath(self, path, copyAs=None, override=False):
        if os.path.exists(path):
            self.restoreWalletByPath(path, copyAs=copyAs, override=override)

    def _getWalletByName(self, name) -> Wallet:
        wallets = {k.lower(): v for k, v in self.wallets.items()}
        return wallets.get(name.lower())

    def checkIfWalletBelongsToCurrentContext(self, wallet):
        self.logger.debug("wallet context check: {}".format(wallet.name))
        self.logger.debug("  wallet.getEnvName: {}".format(wallet.getEnvName))
        self.logger.debug("  active env: {}".format(self.getActiveEnv))

        if wallet.getEnvName and wallet.getEnvName != self.getActiveEnv:
            self.logger.debug("  doesn't belong to the context")
            return False

        return True

    def _isWalletFilePathBelongsToCurrentContext(self, filePath):
        contextBasedKeyringsBaseDir = self.getContextBasedKeyringsBaseDir()
        fileBaseDir = dirname(filePath)

        self.logger.debug("wallet file path: {}".format(filePath))
        self.logger.debug("  contextBasedKeyringsBaseDir: {}".
                          format(contextBasedKeyringsBaseDir))
        self.logger.debug("  fileBaseDir: {}".format(fileBaseDir))

        if contextBasedKeyringsBaseDir != fileBaseDir:
            self.logger.debug("  doesn't belong to the context")
            return False

        return True

    def getAllEnvDirNamesForKeyrings(self):
        return [NO_ENV]

    def checkIfWalletPathBelongsToCurrentContext(self, filePath):
        keyringsBaseDir = self.getKeyringsBaseDir()
        baseWalletDirName = dirname(filePath)
        if not self._isWalletFilePathBelongsToCurrentContext(filePath):
            self.print("\nKeyring base directory is: {}"
                       "\nGiven keyring file {} "
                       "should be in one of it's sub directories "
                       "(you can create it if it doesn't exists) "
                       "according to the environment it belongs to."
                       "\nPossible sub directory names are: {}".
                       format(keyringsBaseDir, filePath,
                              self.getAllEnvDirNamesForKeyrings()))
            return False

        curContextDirName = self.getContextBasedKeyringsBaseDir()
        if baseWalletDirName != curContextDirName:
            self.print(
                self.getWalletFileIncompatibleForGivenContextMsg(filePath))
            return False

        return True

    def getWalletFileIncompatibleForGivenContextMsg(self, filePath):
        noEnvKeyringsBaseDir = self.getNoEnvKeyringsBaseDir()
        baseWalletDirName = dirname(filePath)
        msg = "Given wallet file ({}) doesn't belong to current context.".\
                format(filePath)
        if baseWalletDirName == noEnvKeyringsBaseDir:
            msg += "\nPlease disconnect and try again."
        else:
            msg += "\nPlease connect to '{}' environment and try again.".\
                format(basename(baseWalletDirName))
        return msg

    def _searchAndSetWallet(self, name, copyAs=None, override=False):
        if self._activeWallet and self._activeWallet.name.lower() == name.lower():
            self.print("Keyring already in use.")
            return True

        if os.path.isabs(name) and os.path.exists(name):
            self._loadFromPath(name, copyAs=copyAs, override=override)
        else:
            self._loadWalletIfExistsAndNotLoaded(name, copyAs=copyAs,
                                                 override=override)
            wallet = self._getWalletByName(name)
            if wallet and self._activeWallet.name != wallet.name:
                self._saveActiveWallet()
                self.activeWallet = wallet
            if not wallet:
                self.print("No such keyring found in current context.")
        return True

    def _saveKeyringAction(self, matchedVars):
        if matchedVars.get('save_kr') == 'save keyring':
            name = matchedVars.get('keyring')
            if not self._activeWallet:
                self.print("No active wallet to be saved.\n")
                return True

            if name:
                wallet = self._getWalletByName(name)
                if not wallet:
                    self.print("No such keyring loaded or exists.")
                    return True
                elif wallet.name != self._activeWallet.name:
                    self.print("Given keyring is not active "
                               "and it must be already saved.")
                    return True

            self._saveActiveWallet()
            return True

    def _useKeyringAction(self, matchedVars):
        if matchedVars.get('use_kr') == 'use keyring':
            name = matchedVars.get('keyring')
            override = True if matchedVars.get('override') else False
            copyAs = matchedVars.get('copy_as_name')
            self._searchAndSetWallet(name, copyAs=copyAs, override=override)
            return True

    def _setActiveIdentifier(self, idrOrAlias):
        if self.activeWallet:
            wallet = self.activeWallet
            if idrOrAlias not in wallet.aliasesToIds and \
                            idrOrAlias not in wallet.idsToSigners:
                return False
            idrFromAlias = wallet.aliasesToIds.get(idrOrAlias)
            # If alias found
            if idrFromAlias:
                self.activeIdentifier = idrFromAlias
                self.activeAlias = idrOrAlias
            else:
                alias = [k for k, v
                         in wallet.aliasesToIds.items()
                         if v == idrOrAlias]
                self.activeAlias = alias[0] if alias else None
                self.activeIdentifier = idrOrAlias
            wallet.defaultId = self.activeIdentifier
            self.print("Current identifier set to {}".
                       format(self.activeAlias or self.activeIdentifier))
            return True
        return False

    def _useIdentifierAction(self, matchedVars):
        if matchedVars.get('use_id') == 'use identifier':
            nymOrAlias = matchedVars.get('identifier')
            found = self._setActiveIdentifier(nymOrAlias)
            if not found:
                self.print("No such identifier found in current keyring")
            return True

    def _setPrompt(self, promptText):
        app = create_prompt_application('{}> '.format(promptText),
                                        lexer=self.grammarLexer,
                                        completer=self.grammarCompleter,
                                        style=self.style,
                                        history=self.pers_hist)
        self.cli.application = app
        self.currPromptText = promptText
        # getTokens = lambda _: [(Token.Prompt, promptText + "> ")]
        # self.cli.application.layout.children[1].children[0]\
        #     .content.content.get_tokens = getTokens

    def performEnvCompatibilityCheck(self, wallet, walletFilePath):
        if not self.checkIfWalletBelongsToCurrentContext(wallet):
            self.print(self.getWalletFileIncompatibleForGivenContextMsg(
                walletFilePath))
            return False

        if not self.checkIfWalletPathBelongsToCurrentContext(walletFilePath):
            return False

        return True

    @property
    def getWalletContextMistmatchMsg(self):
        return "The active keyring '{}' doesn't belong to current " \
               "environment. \nBefore you perform any transaction signing, " \
               "please create or activate compatible keyring.".\
            format(self._activeWallet.name)

    def printWarningIfIncompatibleWalletIsRestored(self, walletFilePath):
        if not self.checkIfWalletBelongsToCurrentContext(self._activeWallet) \
                or not self._isWalletFilePathBelongsToCurrentContext(walletFilePath):
            self.print(self.getWalletContextMistmatchMsg)
            self.print("Any changes made to this keyring won't be persisted.",
                       Token.BoldOrange)

    def performValidationCheck(self, wallet, walletFilePath, override=False):

        if not self.performEnvCompatibilityCheck(wallet, walletFilePath):
            return False

        conflictFound = self._checkIfIdentifierConflicts(
            wallet.name, checkInAliases=False, checkInSigners=False,
            checkPersistedFile=False, printAppropriateMsg=False)

        if conflictFound and not override:
            self.print(
                "A keyring with given name already loaded, "
                "here are few options:\n"
                "1. If you still want to load given persisted keyring at the "
                "risk of overriding the already loaded keyring, then add this "
                "clause to same command and retry: override\n"
                "2. If you want to create a copy of persisted keyring with "
                "different name, then, add this clause to "
                "same command and retry: copy-as <new-wallet-name>")
            return False

        return True

    def restoreWalletByPath(self, walletFilePath, copyAs=None, override=False):
        try:
            wallet = getWalletByPath(walletFilePath)

<<<<<<< HEAD
            with open(walletFilePath) as walletFile:
                try:
                    # if wallet already exists, deserialize it
                    # and set as active wallet
                    wallet = decode(walletFile.read())
                    if copyAs:
                        wallet.name=copyAs

                    if not self.performValidationCheck(wallet, walletFilePath,
                                                       override):
                        return False

                    # As the persisted wallet restored and validated successfully,
                    # before we restore it, lets save active wallet (if exists)
                    if self._activeWallet:
                        self._saveActiveWallet()

                    self._wallets[wallet.name] = wallet
                    self.print('\nSaved keyring "{}" restored'.
                               format(wallet.name), newline=False)
                    self.print(" ({})".format(walletFilePath)
                               , Token.Gray)
                    self.activeWallet = wallet
                    self.activeIdentifier = wallet.defaultId

                    self.printWarningIfIncompatibleWalletIsRestored(walletFilePath)

                    return True

                except (ValueError, AttributeError) as e:
                    self.logger.info(
                        "error occurred while restoring wallet {}: {}".
                            format(walletFilePath, e), Token.BoldOrange)
        except IOError:
=======
            if copyAs:
                wallet.name=copyAs

            if not self.performValidationCheck(wallet, walletFilePath,
                                               override):
                return False

            # As the persisted wallet restored and validated successfully,
            # before we restore it, lets save active wallet (if exists)
            if self._activeWallet:
                self._saveActiveWallet()

            self._wallets[wallet.name] = wallet
            self.print('\nSaved keyring "{}" restored'.
                       format(wallet.name), newline=False)
            self.print(" ({})".format(walletFilePath)
                       , Token.Gray)
            self.activeWallet = wallet
            self.activeIdentifier = wallet.defaultId

            self.printWarningIfIncompatibleWalletIsRestored(walletFilePath)

            return True
        except (ValueError, AttributeError) as e:
            self.logger.info(
                "error occurred while restoring wallet {}: {}".
                    format(walletFilePath, e), Token.BoldOrange)
        except IOError as e:
>>>>>>> a0a8cba4
            self.logger.debug("No such keyring file exists ({})".
                              format(walletFilePath))

    def restoreLastActiveWallet(self):
        baseFileName=None
        try:
            keyringPath = self.getContextBasedKeyringsBaseDir()
            baseFileName = getLastSavedWalletFileName(keyringPath)
            self._searchAndSetWallet(os.path.join(keyringPath, baseFileName))
        except ValueError as e:
            if not str(e) == "max() arg is an empty sequence":
               self.errorDuringRestoringLastActiveWallet(baseFileName, e)
        except Exception as e:
            self.errorDuringRestoringLastActiveWallet(baseFileName, e)

    def errorDuringRestoringLastActiveWallet(self, baseFileName, e):
        self.logger.warning("Error occurred during restoring last "
                            "active wallet ({}), error: {}".
                            format(baseFileName, str(e)))
        raise e

    def restoreWalletByName(self, walletFileName, copyAs=None, override=False):
        walletFilePath = getWalletFilePath(
            self.getContextBasedKeyringsBaseDir(), walletFileName)
        self.restoreWalletByPath(walletFilePath, copyAs=copyAs, override=override)

    @staticmethod
    def getWalletKeyName(walletFileName):
        return walletFileName.replace(
            ".{}".format(WALLET_FILE_EXTENSION), "")

    @staticmethod
    def getPromptAndEnv(cliName, currPromptText):
        if PROMPT_ENV_SEPARATOR not in currPromptText:
            return cliName, NO_ENV
        else:
            return currPromptText.rsplit(PROMPT_ENV_SEPARATOR, 1)

    def getActiveWalletPersitentFileName(self):
        fileName = self._activeWallet.name if self._activeWallet \
            else self.name
        return normalizedWalletFileName(fileName)


    @property
    def walletFileName(self):
        return self.getActiveWalletPersitentFileName()

    def getNoEnvKeyringsBaseDir(self):
        return os.path.expanduser(
            os.path.join(self.getKeyringsBaseDir(), NO_ENV))

    def getKeyringsBaseDir(self):
        return os.path.expanduser(os.path.join(self.config.baseDir,
                                        self.config.keyringsDir))

    def getContextBasedKeyringsBaseDir(self):
        keyringsBaseDir = self.getKeyringsBaseDir()
        prompt, envName = Cli.getPromptAndEnv(self.name,
                                              self.currPromptText)
        envKeyringsDir = keyringsBaseDir
        if envName != "":
            envKeyringsDir = os.path.join(keyringsBaseDir, envName)

        return envKeyringsDir

    def isAnyWalletFileExistsForGivenEnv(self, env):
        keyringPath = self.getKeyringsBaseDir()
        envKeyringPath = os.path.join(keyringPath, env)
        pattern = "{}/*.{}".format(envKeyringPath, WALLET_FILE_EXTENSION)
        return self.isAnyWalletFileExistsForGivenContext(pattern)

    def isAnyWalletFileExistsForGivenContext(self, pattern):
        files = glob.glob(pattern)
        if files:
            return True
        else:
            return False

    def isAnyWalletFileExistsForCurrentContext(self):
        keyringPath = self.getContextBasedKeyringsBaseDir()
        pattern = "{}/*.{}".format(keyringPath, WALLET_FILE_EXTENSION)
        return self.isAnyWalletFileExistsForGivenContext(pattern)

    @property
    def getActiveEnv(self):
        return None

    def updateEnvNameInWallet(self):
        pass

    def performCompatibilityCheckBeforeSave(self):
        if self._activeWallet.getEnvName != self.getActiveEnv:
            walletEnvName = self._activeWallet.getEnvName \
                if self._activeWallet.getEnvName else "a different"
            currEnvName = " ({})".format(self.getActiveEnv) \
                if self.getActiveEnv else ""
            self.print("Active keyring belongs to '{}' environment and can't "
                       "be saved to the current environment{}.".
                       format(walletEnvName, currEnvName),
                       Token.BoldOrange)
            return False
        return True

    def _saveActiveWalletInDir(self, contextDir, printMsgs=True):
        try:
            walletFilePath = saveGivenWallet(self._activeWallet,
                                             self.walletFileName, contextDir)
            if printMsgs:
                self.print('Active keyring "{}" saved'.format(
                    self._activeWallet.name), newline=False)
                self.print(' ({})'.format(walletFilePath), Token.Gray)

        except IOError as ex:
            self.logger.info("Error occurred while saving wallet. " +
                             "error no.{}, error.{}"
                             .format(ex.errno, ex.strerror))

    def _saveActiveWallet(self):
        if self._activeWallet:
            # We would save wallet only if user already has a wallet
            # otherwise our access for `activeWallet` property
            # will create a wallet
            self.updateEnvNameInWallet()
            if not self.performCompatibilityCheckBeforeSave():
                return False
            keyringsDir = self.getContextBasedKeyringsBaseDir()
            self._saveActiveWalletInDir(keyringsDir, printMsgs=True)

    def parse(self, cmdText):
        cmdText = cmdText.strip()
        m = self.grammar.match(cmdText)
        # noinspection PyProtectedMember
        if m and len(m.variables()._tuples):
            matchedVars = m.variables()
            self.logger.info("CLI command entered: {}".format(cmdText),
                             extra={"cli": False})
            for action in self.actions:
                r = action(matchedVars)
                if r:
                    break
            else:
                self.invalidCmd(cmdText)
        else:
            if cmdText != "":
                self.invalidCmd(cmdText)

    @staticmethod
    def createEntities(name: str, moreNames: str, matchedVars, initializer):
        entity = matchedVars.get(name)
        more = matchedVars.get(moreNames)
        more = more.split(',') if more is not None and len(more) > 0 else []
        names = [n for n in [entity] + more if len(n) != 0]
        seed = matchedVars.get("seed")
        identifier = matchedVars.get("nym")
        if len(names) == 1 and (seed or identifier):
            initializer(names[0].strip(), seed=seed, identifier=identifier)
        else:
            for name in names:
                initializer(name.strip())

    def invalidCmd(self, cmdText):
        matchedHelpMsg = self.getMatchedHelpableMsg(cmdText)
        if matchedHelpMsg:
            self.print("Invalid syntax: '{}'".format(cmdText))
            self.print(str(matchedHelpMsg))
        else:
            self.print("Invalid command: '{}'".format(cmdText))
            self.printHelp()

    # def nextAvailableClientAddr(self, curClientPort=8100):
    #     self.curClientPort = self.curClientPort or curClientPort
    #     # TODO: Find a better way to do this
    #     self.curClientPort += random.randint(1, 200)
    #     host = "0.0.0.0"
    #     try:
    #         checkPortAvailable((host, self.curClientPort))
    #         assert not isPortUsed(self.basedirpath, self.curClientPort), \
    #             "Port used by a remote"
    #         return host, self.curClientPort
    #     except Exception as ex:
    #         tokens = [(Token.Error, "Cannot bind to port {}: {}, "
    #                                 "trying another port.\n".
    #                    format(self.curClientPort, ex))]
    #         self.printTokens(tokens)
    #         return self.nextAvailableClientAddr(self.curClientPort)

    @property
    def hasAnyKey(self):
        if not self._activeWallet or not self._activeWallet.defaultId:
            self.printNoKeyMsg()
            return False
        return True

    def printNoKeyMsg(self):
        self.print("No key present in keyring")
        self.printUsage(("new key [with seed <32 byte string>]", ))

    def printUsage(self, msgs):
        self.print("\nUsage:")
        for m in msgs:
            self.print('  {}'.format(m))
        self.print("\n")

    # TODO: Do we keep this? What happens when we allow the CLI to connect
    # to remote nodes?
    def cleanUp(self):
        dataPath = os.path.join(self.config.baseDir, "data")
        try:
            shutil.rmtree(dataPath, ignore_errors=True)
        except FileNotFoundError:
            pass

        client = pyorient.OrientDB(self.config.OrientDB["host"],
                                   self.config.OrientDB["port"])
        user = self.config.OrientDB["user"]
        password = self.config.OrientDB["password"]
        client.connect(user, password)

        def dropdbs():
            i = 0
            names = [n for n in
                     client.db_list().oRecordData['databases'].keys()]
            for nm in names:
                try:
                    client.db_drop(nm)
                    i += 1
                except:
                    continue
            return i

        dropdbs()

    def __hash__(self):
        return hash((self.name, self.unique_name, self.basedirpath))

    def __eq__(self, other):
        return (self.name, self.unique_name, self.basedirpath) == \
               (other.name, self.unique_name, other.basedirpath)


class Exit(Exception):
    pass
<|MERGE_RESOLUTION|>--- conflicted
+++ resolved
@@ -7,12 +7,7 @@
 from typing import Dict, Iterable
 
 import pyorient
-<<<<<<< HEAD
-from jsonpickle import json, encode, decode
-from prompt_toolkit.utils import is_windows, is_conemu_ansi
-=======
 from jsonpickle import json
->>>>>>> a0a8cba4
 
 from ledger.compact_merkle_tree import CompactMerkleTree
 from ledger.ledger import Ledger
@@ -36,11 +31,7 @@
     RaetKeysNotFoundException
 from plenum.common.keygen_utils import learnKeysFromOthers, tellKeysToOthers, areKeysSetup
 from plenum.common.plugin_helper import loadPlugins
-<<<<<<< HEAD
-from stp_core.crypto.util import cleanSeed
-=======
 from stp_core.crypto.util import cleanSeed, seedFromHex
->>>>>>> a0a8cba4
 from stp_raet.util import getLocalEstateData
 from plenum.common.signer_simple import SimpleSigner
 from plenum.common.stack_manager import TxnStackManager
@@ -49,10 +40,7 @@
 from plenum.common.transactions import PlenumTransactions
 from prompt_toolkit.utils import is_windows, is_conemu_ansi
 from stp_core.network.port_dispenser import genHa
-<<<<<<< HEAD
-=======
 from stp_core.types import HA
->>>>>>> a0a8cba4
 
 if is_windows():
     from prompt_toolkit.terminal.win32_output import Win32Output
@@ -86,14 +74,6 @@
 from plenum.client.client import Client
 from plenum.common.util import getMaxFailures, \
     firstValue, randomString, bootstrapClientKeys, \
-<<<<<<< HEAD
-    createDirIfNotExists, getFriendlyIdentifier
-from plenum.common.log import getlogger, Logger, \
-    getRAETLogLevelFromConfig, getRAETLogFilePath
-from plenum.server.node import Node
-from plenum.common.types import NodeDetail, HA
-from stp_core.types import HA
-=======
     getFriendlyIdentifier, saveGivenWallet, \
     normalizedWalletFileName, getWalletFilePath, getWalletByPath, \
     getLastSavedWalletFileName
@@ -101,7 +81,6 @@
     getRAETLogLevelFromConfig, getRAETLogFilePath
 from plenum.server.node import Node
 from plenum.common.types import NodeDetail
->>>>>>> a0a8cba4
 from plenum.server.plugin_loader import PluginLoader
 from plenum.server.replica import Replica
 from plenum.common.config_util import getConfig
@@ -1740,42 +1719,6 @@
         try:
             wallet = getWalletByPath(walletFilePath)
 
-<<<<<<< HEAD
-            with open(walletFilePath) as walletFile:
-                try:
-                    # if wallet already exists, deserialize it
-                    # and set as active wallet
-                    wallet = decode(walletFile.read())
-                    if copyAs:
-                        wallet.name=copyAs
-
-                    if not self.performValidationCheck(wallet, walletFilePath,
-                                                       override):
-                        return False
-
-                    # As the persisted wallet restored and validated successfully,
-                    # before we restore it, lets save active wallet (if exists)
-                    if self._activeWallet:
-                        self._saveActiveWallet()
-
-                    self._wallets[wallet.name] = wallet
-                    self.print('\nSaved keyring "{}" restored'.
-                               format(wallet.name), newline=False)
-                    self.print(" ({})".format(walletFilePath)
-                               , Token.Gray)
-                    self.activeWallet = wallet
-                    self.activeIdentifier = wallet.defaultId
-
-                    self.printWarningIfIncompatibleWalletIsRestored(walletFilePath)
-
-                    return True
-
-                except (ValueError, AttributeError) as e:
-                    self.logger.info(
-                        "error occurred while restoring wallet {}: {}".
-                            format(walletFilePath, e), Token.BoldOrange)
-        except IOError:
-=======
             if copyAs:
                 wallet.name=copyAs
 
@@ -1804,7 +1747,6 @@
                 "error occurred while restoring wallet {}: {}".
                     format(walletFilePath, e), Token.BoldOrange)
         except IOError as e:
->>>>>>> a0a8cba4
             self.logger.debug("No such keyring file exists ({})".
                               format(walletFilePath))
 

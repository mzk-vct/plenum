from __future__ import unicode_literals

# noinspection PyUnresolvedReferences
import random
from hashlib import sha256
from typing import Set, Dict
import shutil

from jsonpickle import json

from prompt_toolkit.utils import is_windows, is_conemu_ansi
import pyorient
from ledger.compact_merkle_tree import CompactMerkleTree
from ledger.stores.file_hash_store import FileHashStore
from ledger.ledger import Ledger

from plenum.cli.helper import getUtilGrams, getNodeGrams, getClientGrams, \
    getAllGrams
from plenum.cli.constants import SIMPLE_CMDS, CLI_CMDS, NODE_OR_CLI, NODE_CMDS
from plenum.client.signer import SimpleSigner
from plenum.client.wallet import Wallet
from plenum.common.plugin_helper import loadPlugins
from plenum.common.raet import getLocalEstateData
from plenum.common.raet import isLocalKeepSetup
from plenum.common.txn import TXN_TYPE, TARGET_NYM, TXN_ID, DATA, IDENTIFIER, \
    NEW_NODE, ALIAS, NODE_IP, NODE_PORT, CLIENT_PORT, CLIENT_IP, VERKEY, BY

if is_windows():
    from prompt_toolkit.terminal.win32_output import Win32Output
    from prompt_toolkit.terminal.conemu_output import ConEmuOutput
else:
    from prompt_toolkit.terminal.vt100_output import Vt100_Output

import configparser
import os
from configparser import ConfigParser
from collections import OrderedDict
import time
import ast

from functools import reduce, partial
import logging
import sys
from collections import defaultdict

from prompt_toolkit.history import FileHistory
from ioflo.aid.consoling import Console
from prompt_toolkit.contrib.completers import WordCompleter
from prompt_toolkit.contrib.regular_languages.compiler import compile
from prompt_toolkit.contrib.regular_languages.completion import GrammarCompleter
from prompt_toolkit.contrib.regular_languages.lexer import GrammarLexer
from prompt_toolkit.interface import CommandLineInterface
from prompt_toolkit.shortcuts import create_prompt_application, \
    create_asyncio_eventloop
from prompt_toolkit.layout.lexers import SimpleLexer
from prompt_toolkit.styles import PygmentsStyle
from prompt_toolkit.terminal.vt100_output import Vt100_Output
from pygments.token import Token
from plenum.client.client import Client
<<<<<<< HEAD
from plenum.common.util import setupLogging, getlogger, CliHandler, \
    TRACE_LOG_LEVEL, getMaxFailures, checkPortAvailable, firstValue, \
    randomString, error, cleanSeed, getRAETLogLevelFromConfig, hexToCryptonym
=======
from plenum.common.util import getMaxFailures, checkPortAvailable, \
    firstValue, randomString, cleanSeed, bootstrapClientKeys
from plenum.common.log import CliHandler, getlogger, setupLogging, \
    getRAETLogLevelFromConfig, getRAETLogFilePath, TRACE_LOG_LEVEL
>>>>>>> e8dc4d1c
from plenum.server.node import Node
from plenum.common.types import CLIENT_STACK_SUFFIX, NodeDetail, HA
from plenum.server.plugin_loader import PluginLoader
from plenum.server.replica import Replica
from plenum.common.util import getConfig


class CustomOutput(Vt100_Output):
    """
    Subclassing Vt100 just to override the `ask_for_cpr` method which prints
    an escape character on the console. Not printing the escape character
    """

    def ask_for_cpr(self):
        """
        Asks for a cursor position report (CPR).
        """
        self.flush()


class Cli:
    isElectionStarted = False
    primariesSelected = 0
    electedPrimaries = set()
    name = 'plenum'
    properName = 'Plenum'
    fullName = 'Plenum protocol'

    NodeClass = Node
    ClientClass = Client
    defaultWalletName = 'Default'

    _genesisTransactions = []

    # noinspection PyPep8
    def __init__(self, looper, basedirpath, nodeReg=None, cliNodeReg=None,
                 output=None, debug=False, logFileName=None, config=None,
                 useNodeReg=False):
        self.curClientPort = None
        logging.root.addHandler(CliHandler(self.out))
        self.looper = looper
        self.basedirpath = os.path.expanduser(basedirpath)
        self.nodeRegLoadedFromFile = False
        self.config = config or getConfig(self.basedirpath)
        if not (useNodeReg and
                    nodeReg and len(nodeReg) and cliNodeReg and len(cliNodeReg)):
            self.nodeRegLoadedFromFile = True
            nodeReg = {}
            cliNodeReg = {}
            dataDir = self.basedirpath
            ledger = Ledger(CompactMerkleTree(hashStore=FileHashStore(
                dataDir=dataDir)),
                dataDir=dataDir,
                fileName=self.config.poolTransactionsFile)
            for _, txn in ledger.getAllTxn().items():
                if txn[TXN_TYPE] == NEW_NODE:
                    nodeName = txn[DATA][ALIAS]
                    nHa = (txn[DATA][NODE_IP], txn[DATA][NODE_PORT]) \
                        if (NODE_IP in txn[DATA] and NODE_PORT in txn[DATA]) \
                        else None
                    cHa = (txn[DATA][CLIENT_IP], txn[DATA][CLIENT_PORT]) \
                        if (CLIENT_IP in txn[DATA] and CLIENT_PORT in txn[DATA]) \
                        else None
                    if nHa:
                        nodeReg[nodeName] = HA(*nHa)
                    if cHa:
                        cliNodeReg[nodeName + CLIENT_STACK_SUFFIX] = HA(*cHa)
        self.nodeReg = nodeReg
        self.cliNodeReg = cliNodeReg
        self.nodeRegistry = {}
        for nStkNm, nha in self.nodeReg.items():
            cStkNm = nStkNm + CLIENT_STACK_SUFFIX
            self.nodeRegistry[nStkNm] = NodeDetail(HA(*nha), cStkNm,
                                                   HA(*self.cliNodeReg[cStkNm]))
        # Used to store created clients
        self.clients = {}  # clientName -> Client
        # To store the created requests
        self.requests = {}
        # To store the nodes created
        self.nodes = {}
        self.externalClientKeys = {}  # type: Dict[str,str]

        self.cliCmds = CLI_CMDS
        self.nodeCmds = NODE_CMDS
        self.helpablesCommands = self.cliCmds | self.nodeCmds
        self.simpleCmds = SIMPLE_CMDS
        self.commands = {'list', 'help'} | self.simpleCmds
        self.cliActions = {'send', 'show'}
        self.commands.update(self.cliCmds)
        self.commands.update(self.nodeCmds)
        self.node_or_cli = NODE_OR_CLI
        self.nodeNames = list(self.nodeReg.keys()) + ["all"]
        self.debug = debug
        self.plugins = {}
        self.pluginPaths = []
        self.defaultClient = None
        self.activeIdentifier = None
        # Wallet and Client are the same from user perspective for now
        self._activeClient = None
        self._wallets = {}  # type: Dict[str, Wallet]
        self._activeWallet = None  # type: Wallet
        self.keyPairs = {}
        '''
        examples:
        status

        new node Alpha
        new node all
        new client Joe
        client Joe send <msg>
        client Joe show 1
        '''

        self.utilGrams = getUtilGrams()

        self.nodeGrams = getNodeGrams()

        self.clientGrams = getClientGrams()

        self._allGrams = []

        self._lexers = {}

        self.clientWC = WordCompleter([])

        self._completers = {}

        self.initializeInputParser()

        self.style = PygmentsStyle.from_defaults({
            Token.Operator: '#33aa33 bold',
            Token.Number: '#aa3333 bold',
            Token.Name: '#ffff00 bold',
            Token.Heading: 'bold',
            Token.TrailingInput: 'bg:#662222 #ffffff',
            Token.BoldGreen: '#33aa33 bold',
            Token.BoldOrange: '#ff4f2f bold',
            Token.BoldBlue: '#095cab bold'})

        self.functionMappings = self.createFunctionMappings()

        self.voidMsg = "<none>"

        # Create an asyncio `EventLoop` object. This is a wrapper around the
        # asyncio loop that can be passed into prompt_toolkit.
        eventloop = create_asyncio_eventloop(looper.loop)

        self.pers_hist = FileHistory('.{}-cli-history'.format(self.name))

        # Create interface.
        app = create_prompt_application('{}> '.format(self.name),
                                        lexer=self.grammarLexer,
                                        completer=self.grammarCompleter,
                                        style=self.style,
                                        history=self.pers_hist)
        self.currPromptText = self.name

        if output:
            out = output
        else:
            if is_windows():
                if is_conemu_ansi():
                    out = ConEmuOutput(sys.__stdout__)
                else:
                    out = Win32Output(sys.__stdout__)
            else:
                out = CustomOutput.from_pty(sys.__stdout__, true_color=True)

        self.cli = CommandLineInterface(
            application=app,
            eventloop=eventloop,
            output=out)

        RAETVerbosity = getRAETLogLevelFromConfig("RAETLogLevelCli",
                                                  Console.Wordage.mute,
                                                  self.config)
        RAETLogFile = getRAETLogFilePath("RAETLogFilePathCli", self.config)
        # Patch stdout in something that will always print *above* the prompt
        # when something is written to stdout.
        sys.stdout = self.cli.stdout_proxy()
        setupLogging(TRACE_LOG_LEVEL,
                     RAETVerbosity,
                     filename=logFileName,
                     raet_log_file=RAETLogFile)

        self.logger = getlogger("cli")
        self.print("\n{}-CLI (c) 2016 Evernym, Inc.".format(self.properName))
        if nodeReg:
            self.print("Node registry loaded.")
            # self.print("None of these are created or running yet.")

            self.showNodeRegistry()
        self.print("Type 'help' for more information.")
        self._actions = []

        tp = loadPlugins(self.basedirpath)
        self.logger.debug("total plugins loaded in cli: {}".format(tp))

        # TODO commented out by JAL, DON'T COMMIT
        # uncommented by JN.
        # self.ensureDefaultClientCreated()
        # self.print("Current wallet set to {}".format(self.defaultClient.name))
        # alias, signer = next(iter(self.defaultClient.wallet.signers.items()))
        # self.print("Current identifier set to {alias} ({cryptonym})".format(
        #     alias=alias, cryptonym=signer.verstr))

    @property
    def genesisTransactions(self):
        return self._genesisTransactions

    def reset(self):
        self._genesisTransactions = []

    @property
    def actions(self):
        if not self._actions:
            self._actions = [self._simpleAction, self._helpAction,
                             self._listAction,
                             self._newNodeAction, self._newClientAction,
                             self._statusNodeAction, self._statusClientAction,
                             self._keyShareAction, self._loadPluginDirAction,
                             self._clientCommand, self._addKeyAction,
                             self._newKeyAction, self._listIdsAction,
                             self._useIdentifierAction, self._addGenesisAction,
                             self._createGenTxnFileAction, self._changePrompt,
                             self._newKeyring, self._renameKeyring,
                             self._useKeyringAction]
        return self._actions

    @property
    def allGrams(self):
        if not self._allGrams:
            self._allGrams = [self.utilGrams, self.nodeGrams, self.clientGrams]
        return self._allGrams

    @property
    def completers(self):
        if not self._completers:
            self._completers = {
                'node_command': WordCompleter(self.nodeCmds),
                'client_command': WordCompleter(self.cliCmds),
                'client': WordCompleter(['client']),
                'command': WordCompleter(self.commands),
                'node_or_cli': WordCompleter(self.node_or_cli),
                'node_name': WordCompleter(self.nodeNames),
                'more_nodes': WordCompleter(self.nodeNames),
                'helpable': WordCompleter(self.helpablesCommands),
                'load_plugins': WordCompleter(['load plugins from']),
                'client_name': self.clientWC,
                'second_client_name': self.clientWC,
                'cli_action': WordCompleter(self.cliActions),
                'simple': WordCompleter(self.simpleCmds),
                'add_key': WordCompleter(['add key']),
                'for_client': WordCompleter(['for client']),
                'new_key': WordCompleter(['new', 'key']),
                'new_keyring': WordCompleter(['new', 'keyring']),
                'rename_keyring': WordCompleter(['rename', 'keyring']),
                'list_ids': WordCompleter(['list', 'ids']),
                'become': WordCompleter(['become']),
                'use_id': WordCompleter(['use', 'identifier']),
                'use_kr': WordCompleter(['use', 'keyring']),
                'add_gen_txn': WordCompleter(['add', 'genesis', 'transaction']),
                'prompt': WordCompleter(['prompt']),
                'create_gen_txn_file': WordCompleter(
                    ['create', 'genesis', 'transaction', 'file'])
            }
        return self._completers

    @property
    def lexers(self):
        if not self._lexers:
            lexerNames = {
                'node_command',
                'command',
                'helpable',
                'load_plugins',
                'load',
                'node_or_cli',
                'arg1',
                'node_name',
                'more_nodes',
                'simple',
                'client_command',
                'add_key',
                'verkey',
                'for_client',
                'identifier',
                'new_key',
                'list_ids',
                'become',
                'use_id',
                'prompt',
                'new_keyring',
                'rename_keyring',
                'add_genesis',
                'create_gen_txn_file'
            }
            lexers = {n: SimpleLexer(Token.Keyword) for n in lexerNames}
            self._lexers = {**lexers}
        return self._lexers

    def _renameKeyring(self, matchedVars):
        if matchedVars.get('rename_keyring'):
            fromName = matchedVars.get('from')
            toName = matchedVars.get('to')
            conflictFound = self._checkIfIdentifierConflicts(toName)
            if not conflictFound:
                fromWallet = self.wallets.get(fromName) if fromName \
                    else self.activeWallet
                if not fromWallet:
                    self.print('Keyring {} not found'.format(fromName))
                    return True
                fromWallet.name = toName
                del self.wallets[fromName]
                self.wallets[toName] = fromWallet
                self.print('Keyring {} renamed to {}'.format(fromName, toName))
            return True

    def _newKeyring(self, matchedVars):
        if matchedVars.get('new_keyring'):
            name = matchedVars.get('name')
            conflictFound = self._checkIfIdentifierConflicts(
                name, checkInAliases=False, checkInSigners=False)
            if not conflictFound:
                self._newWallet(name)
            return True

    def _changePrompt(self, matchedVars):
        if matchedVars.get('prompt'):
            promptText = matchedVars.get('name')
            self._setPrompt(promptText)
            return True

    def _createGenTxnFileAction(self, matchedVars):
        if matchedVars.get('create_gen_txn_file'):
            ledger = Ledger(CompactMerkleTree(),
                            dataDir=self.basedirpath,
                            fileName=self.config.poolTransactionsFile)
            ledger.reset()
            for item in self.genesisTransactions:
                ledger.add(item)
            self.print('Genesis transaction file created at {} '
                       .format(ledger._transactionLog.dbPath))
            return True

    def _addGenesisAction(self, matchedVars):
        if matchedVars.get('add_gen_txn'):
            if matchedVars.get(TARGET_NYM):
                return self._addOldGenesisCommand(matchedVars)
            else:
                return self._addNewGenesisCommand(matchedVars)

    def _addNewGenesisCommand(self, matchedVars):
        typ = matchedVars.get(TXN_TYPE)

        nodeName, nodeData, identifier = None, None, None
        jsonNodeData = json.loads(matchedVars.get(DATA))
        for key, value in jsonNodeData.items():
            if key == BY:
                identifier = value
            else:
                nodeName, nodeData = key, value

        withData = {ALIAS: nodeName}

        if typ == NEW_NODE:
            nodeIp, nodePort = nodeData.get('node_address').split(':')
            clientIp, clientPort = nodeData.get('client_address').split(':')
            withData[NODE_IP] = nodeIp
            withData[NODE_PORT] = int(nodePort)
            withData[CLIENT_IP] = clientIp
            withData[CLIENT_PORT] = int(clientPort)

        newMatchedVars = {TXN_TYPE: typ, DATA: json.dumps(withData),
                          TARGET_NYM: nodeData.get(VERKEY),
                          IDENTIFIER: identifier}
        return self._addOldGenesisCommand(newMatchedVars)

    def _addOldGenesisCommand(self, matchedVars):
        destId = hexToCryptonym(matchedVars.get(TARGET_NYM))
        typ = matchedVars.get(TXN_TYPE)
        txn = {
            TXN_TYPE: typ,
            TARGET_NYM: destId,
            TXN_ID: sha256(randomString(6).encode()).hexdigest(),
        }
        if matchedVars.get(IDENTIFIER):
            txn[IDENTIFIER] = hexToCryptonym(matchedVars.get(IDENTIFIER))

        if matchedVars.get(DATA):
            txn[DATA] = json.loads(matchedVars.get(DATA))

        self.genesisTransactions.append(txn)
        self.print('Genesis transaction added')
        return True

    def _buildClientIfNotExists(self, config=None):
        if not self._activeClient:
            if not self.activeWallet:
                print("Keyring is not initialized")
                return
            # Need a unique name so nodes can differentiate
            name = self.name + randomString(6)
            self.newClient(clientName=name, config=config)

    @property
    def wallets(self):
        return self._wallets

    @property
    def activeWallet(self) -> Wallet:
        if not self._activeWallet:
            if self.wallets:
                return firstValue(self.wallets)
            else:
                return self._newWallet()
        return self._activeWallet

    @activeWallet.setter
    def activeWallet(self, wallet):
        self._activeWallet = wallet
        self.print('Active keyring set to "{}"'.format(wallet.name))

    @property
    def activeClient(self):
        self._buildClientIfNotExists()
        return self._activeClient

    @activeClient.setter
    def activeClient(self, client):
        self._activeClient = client
        self.print("Active client set to " + client.name)

    @staticmethod
    def relist(seq):
        return '(' + '|'.join(seq) + ')'

    def initializeInputParser(self):
        self.initializeGrammar()
        self.initializeGrammarLexer()
        self.initializeGrammarCompleter()

    def initializeGrammar(self):
        # TODO Do we really need both self.allGrams and self.grams
        self.grams = getAllGrams(*self.allGrams)
        self.grammar = compile("".join(self.grams))

    def initializeGrammarLexer(self):
        self.grammarLexer = GrammarLexer(self.grammar, lexers=self.lexers)

    def initializeGrammarCompleter(self):
        self.grammarCompleter = GrammarCompleter(self.grammar, self.completers)

    def createFunctionMappings(self):

        def newHelper():
            self.print("""Is used to create a new node or a client.
                     Usage: new <node/client> <nodeName/clientName>""")

        def statusHelper():
            self.print("status command helper")

        def nodeHelper():
            self.print("It is used to create a new node")

        def clientHelper():
            self.print("It is used to create a new client")

        def statusNodeHelper():
            self.print("It is used to check status of a created node")

        def statusClientHelper():
            self.print("It is used to check status of a created client")

        def listHelper():
            self.print("List all the commands, you can use in this CLI.")

        def exitHelper():
            self.print("Exits the CLI")

        def licenseHelper():
            self.print("""
                        Copyright 2016 Evernym, Inc.
        Licensed under the Apache License, Version 2.0 (the "License");
        you may not use this file except in compliance with the License.
        You may obtain a copy of the License at

            http://www.apache.org/licenses/LICENSE-2.0

        Unless required by applicable law or agreed to in writing, software
        distributed under the License is distributed on an "AS IS" BASIS,
        WITHOUT WARRANTIES OR CONDITIONS OF ANY KIND, either express or implied.
        See the License for the specific language governing permissions and
        limitations under the License.
            """)

        def sendHelper():
            self.print("""Used to send a message from a client to nodes"
                     Usage: client <clientName> send <{Message}>""")

        def showHelper():
            self.print("""Used to show status of request sent by the client"
                     Usage: client <clientName> show <reqID>""")

        def defaultHelper():
            self.printHelp()

        def pluginHelper():
            self.print("""Used to load a plugin from a given directory
                        Usage: load plugins from <dir>""")

        mappings = {
            'new': newHelper,
            'status': statusHelper,
            'list': listHelper,
            'newnode': nodeHelper,
            'newclient': clientHelper,
            'statusnode': statusNodeHelper,
            'statusclient': statusClientHelper,
            'license': licenseHelper,
            'send': sendHelper,
            'show': showHelper,
            'exit': exitHelper,
            'plugins': pluginHelper
        }

        return defaultdict(lambda: defaultHelper, **mappings)

    def print(self, msg, token=None, newline=True):
        if newline:
            msg += "\n"
        part = partial(self.cli.print_tokens, [(token, msg)])
        if self.debug:
            part()
        else:
            self.cli.run_in_terminal(part)

    def printVoid(self):
        self.print(self.voidMsg)

    def out(self, record, extra_cli_value=None):
        """
        Callback so that this cli can manage colors

        :param record: a log record served up from a custom handler
        :param extra_cli_value: the "cli" value in the extra dictionary
        :return:
        """
        if extra_cli_value in ("IMPORTANT", "ANNOUNCE"):
            self.print(record.msg, Token.BoldGreen)  # green
        elif extra_cli_value in ("WARNING",):
            self.print(record.msg, Token.BoldOrange)  # orange
        elif extra_cli_value in ("STATUS",):
            self.print(record.msg, Token.BoldBlue)  # blue
        elif extra_cli_value in ("PLAIN", "LOW_STATUS"):
            self.print(record.msg, Token)  # white
        else:
            self.print(record.msg, Token)

    def printHelp(self):
        self.print("""{}-CLI, a simple command-line interface for a {} sandbox.
        Commands:
            help - Shows this help message
            help <command> - Shows the help message of <command>
            new - creates one or more new nodes or clients
            keyshare - manually starts key sharing of a node
            status - Shows general status of the sandbox
            status <node_name>|<client_name> - Shows specific status
            list - Shows the list of commands you can run
            license - Show the license
            exit - exit the command-line interface ('quit' also works)""".
                format(self.properName, self.fullName))

    def printCmdHelper(self, command=None):
        self.functionMappings[command]()

    @staticmethod
    def joinTokens(tokens, separator=None, begin=None, end=None):
        if separator is None:
            separator = (Token, ', ')
        elif isinstance(separator, str):
            separator = (Token, separator)
        r = reduce(lambda x, y: x + [separator, y] if x else [y], tokens, [])
        if begin is not None:
            b = (Token, begin) if isinstance(begin, str) else begin
            r = [b] + r
        if end:
            if isinstance(end, str):
                r.append((Token, end))
        return r

    def printTokens(self, tokens, separator=None, begin=None, end=None):
        x = self.joinTokens(tokens, separator, begin, end)
        self.cli.print_tokens(x, style=self.style)

    def printNames(self, names, newline=False):
        tokens = [(Token.Name, n) for n in names]
        self.printTokens(tokens)
        if newline:
            self.printTokens([(Token, "\n")])

    def showValidNodes(self):
        self.printTokens([(Token, "Valid node names are: ")])
        self.printNames(self.nodeReg.keys(), newline=True)

    def showNodeRegistry(self):
        t = []
        for name in self.nodeReg:
            ip, port = self.nodeReg[name]
            t.append((Token.Name, "    " + name))
            t.append((Token, ": {}:{}\n".format(ip, port)))
        self.cli.print_tokens(t, style=self.style)

    def loadFromFile(self, file: str) -> None:
        cfg = ConfigParser()
        cfg.read(file)
        self.nodeReg = Cli.loadNodeReg(cfg)
        self.cliNodeReg = Cli.loadCliNodeReg(cfg)

    @classmethod
    def loadNodeReg(cls, cfg: ConfigParser) -> OrderedDict:
        return cls._loadRegistry(cfg, 'node_reg')

    @classmethod
    def loadCliNodeReg(cls, cfg: ConfigParser) -> OrderedDict:
        try:
            return cls._loadRegistry(cfg, 'client_node_reg')
        except configparser.NoSectionError:
            return OrderedDict()

    @classmethod
    def _loadRegistry(cls, cfg: ConfigParser, reg: str):
        registry = OrderedDict()
        for n in cfg.items(reg):
            host, port = n[1].split()
            registry.update({n[0]: (host, int(port))})
        return registry

    def getStatus(self):
        self.print('Nodes: ', newline=False)
        if not self.nodes:
            self.print("No nodes are running. Try typing 'new node <name>'.")
        else:
            self.printNames(self.nodes, newline=True)
        if not self.clients:
            clients = "No clients are running. Try typing 'new client <name>'."
        else:
            clients = ",".join(self.clients.keys())
        self.print("Clients: " + clients)
        f = getMaxFailures(len(self.nodes))
        self.print("f-value (number of possible faulty nodes): {}".format(f))
        if f != 0 and len(self.nodes) >= 2 * f + 1:
            node = list(self.nodes.values())[0]
            mPrimary = node.replicas[node.instances.masterId].primaryName
            bPrimary = node.replicas[node.instances.backupIds[0]].primaryName
            self.print("Instances: {}".format(f + 1))
            self.print("   Master (primary is on {})".
                       format(Replica.getNodeName(mPrimary)))
            self.print("   Backup (primary is on {})".
                       format(Replica.getNodeName(bPrimary)))
        else:
            self.print("Instances: "
                       "Not enough nodes to create protocol instances")

    def keyshare(self, nodeName):
        node = self.nodes.get(nodeName, None)
        if node is not None:
            node = self.nodes[nodeName]
            node.startKeySharing()
        elif nodeName not in self.nodeReg:
            tokens = [(Token.Error, "Invalid node name '{}'.".format(nodeName))]
            self.printTokens(tokens)
            self.showValidNodes()
            return
        else:
            tokens = [(Token.Error, "Node '{}' not started.".format(nodeName))]
            self.printTokens(tokens)
            self.showStartedNodes()
            return

    def showStartedNodes(self):
        self.printTokens([(Token, "Started nodes are: ")])
        startedNodes = self.nodes.keys()
        if startedNodes:
            self.printNames(self.nodes.keys(), newline=True)
        else:
            self.print("None", newline=True)

    def newNode(self, nodeName: str):
        if nodeName in self.nodes:
            self.print("Node {} already exists.".format(nodeName))
            return

        if nodeName == "all":
            names = set(self.nodeReg.keys()) - set(self.nodes.keys())
        elif nodeName not in self.nodeReg:
            tokens = [
                (Token.Error, "Invalid node name '{}'. ".format(nodeName))]
            self.printTokens(tokens)
            self.showValidNodes()
            return
        else:
            names = [nodeName]

        nodes = []
        for name in names:
            node = self.NodeClass(name,
                                  nodeRegistry=None if self.nodeRegLoadedFromFile
                                  else self.nodeRegistry,
                                  basedirpath=self.basedirpath,
                                  pluginPaths=self.pluginPaths)
            from time import sleep
            # sleep(60)
            self.nodes[name] = node
            self.looper.add(node)
            if not self.nodeRegLoadedFromFile:
                node.startKeySharing()
            for client in self.clients.values():
                # TODO: need a way to specify an identifier for a client with
                # multiple signers
                self.bootstrapClientKey(client, node)
            for identifier, verkey in self.externalClientKeys.items():
                node.clientAuthNr.addClient(identifier, verkey)
            nodes.append(node)
        return nodes

    def ensureValidClientId(self, clientName):
        """
        Ensures client id is not already used or is not starting with node
        names.

        :param clientName:
        :return:
        """
        if clientName in self.clients:
            raise ValueError("Client {} already exists.".format(clientName))

        if any([clientName.startswith(nm) for nm in self.nodeNames]):
            raise ValueError("Client name cannot start with node names, "
                             "which are {}."
                             .format(', '.join(self.nodeReg.keys())))

    def statusClient(self, clientName):
        if clientName == "all":
            for nm in self.clients:
                self.statusClient(nm)
            return
        if clientName not in self.clients:
            self.print("client not found", Token.Error)
        else:
            self.print("    Name: " + clientName)
            client = self.clients[clientName]  # type: Client

            self.printTokens([(Token.Heading, 'Status for client:'),
                              (Token.Name, client.name)],
                             separator=' ', end='\n')
            self.print("    age (seconds): {:.0f}".format(
                time.perf_counter() - client.created))
            self.print("    status: {}".format(client.status.name))
            self.print("    connected to: ", newline=False)
            if client.nodestack.conns:
                self.printNames(client.nodestack.conns, newline=True)
            else:
                self.printVoid()
            if self.activeWallet and self.activeWallet.defaultId:
                wallet = self.activeWallet
                self.print("    Identifier: {}".format(wallet.defaultId))
                self.print(
                    "    Verification key: {}".
                        format(wallet.getVerKey(wallet.defaultId)))
                self.print("    Submissions: {}".
                           format(client.reqRepStore.lastReqId))

    def statusNode(self, nodeName):
        if nodeName == "all":
            for nm in self.nodes:
                self.statusNode(nm)
            return
        if nodeName not in self.nodes:
            self.print("Node {} not found".format(nodeName), Token.Error)
        else:
            self.print("\n    Name: " + nodeName)
            node = self.nodes[nodeName]  # type: Node
            ip, port = self.nodeReg.get(nodeName)
            nha = "0.0.0.0:{}".format(port)
            self.print("    Node listener: " + nha)
            ip, port = self.cliNodeReg.get(nodeName + CLIENT_STACK_SUFFIX)
            cha = "0.0.0.0:{}".format(port)
            self.print("    Client listener: " + cha)
            self.print("    Status: {}".format(node.status.name))
            self.print('    Connections: ', newline=False)
            connecteds = node.nodestack.connecteds
            if connecteds:
                self.printNames(connecteds, newline=True)
            else:
                self.printVoid()
            notConnecteds = list({r for r in self.nodes.keys()
                                  if r not in connecteds
                                  and r != nodeName})
            if notConnecteds:
                self.print('    Not connected: ', newline=False)
                self.printNames(notConnecteds, newline=True)
            self.print("    Replicas: {}".format(len(node.replicas)),
                       newline=False)
            if node.hasPrimary:
                if node.primaryReplicaNo == 0:
                    self.print("  (primary of Master)")
                else:
                    self.print("  (primary of Backup)")
            else:
                self.print("   (no primary replicas)")
            self.print("    Up time (seconds): {:.0f}".
                       format(time.perf_counter() - node.created))
            self.print("    Clients: ", newline=False)
            clients = node.clientstack.connecteds
            if clients:
                self.printNames(clients, newline=True)
            else:
                self.printVoid()

    def newClient(self, clientName,
                  config=None):
        try:
            self.ensureValidClientId(clientName)
            if not isLocalKeepSetup(clientName, self.basedirpath):
                client_addr = self.nextAvailableClientAddr()
            else:
                client_addr = tuple(getLocalEstateData(clientName,
                                                       self.basedirpath)['ha'])
            nodeReg = None if self.nodeRegLoadedFromFile else self.cliNodeReg
            client = self.ClientClass(clientName,
                                      ha=client_addr,
                                      nodeReg=nodeReg,
                                      basedirpath=self.basedirpath,
                                      config=config)
            self.activeClient = client
            self.looper.add(client)
            self.clients[clientName] = client
            self.clientWC.words = list(self.clients.keys())
            return client
        except ValueError as ve:
            self.print(ve.args[0], Token.Error)

    @staticmethod
    def bootstrapKey(wallet, node, identifier=None):
        identifier = identifier or wallet.defaultId
        # TODO: Should not raise an error but should be able to choose a signer
        assert identifier, "Client has multiple signers, cannot choose one"
        node.clientAuthNr.addClient(identifier, wallet.getVerKey(identifier))

    def clientExists(self, clientName):
        return clientName in self.clients

    def printMsgForUnknownClient(self):
        self.print("No such client. See: 'help new' for more details")

    def printMsgForUnknownWallet(self, walletName):
        self.print("No such wallet {}.".format(walletName))

    def sendMsg(self, clientName, msg):
        client = self.clients.get(clientName, None)
        wallet = self.wallets.get(clientName, None)  # type: Wallet
        if client:
            if wallet:
                req = wallet.signOp(msg)
                request, = client.submitReqs(req)
                self.requests[str(request.reqId)] = request.reqId
            else:
                self._newWallet(clientName)
                self.printNoKeyMsg()
        else:
            self.printMsgForUnknownClient()

    def getReply(self, clientName, reqId):
        client = self.clients.get(clientName, None)
        requestID = self.requests.get(reqId, None)
        if client and requestID:
            reply, status = client.getReply(requestID)
            self.print("Reply for the request: {}".format(reply))
            self.print("Status: {}".format(status))
        elif not client:
            self.printMsgForUnknownClient()
        else:
            self.print("No such request. See: 'help new' for more details")

    def showDetails(self, clientName, reqId):
        client = self.clients.get(clientName, None)
        requestID = self.requests.get(reqId, None)
        if client and requestID:
            client.showReplyDetails(requestID)
        else:
            self.printMsgForUnknownClient()

    async def shell(self, *commands, interactive=True):
        """
        Coroutine that runs command, including those from an interactive
        command line.

        :param commands: an iterable of commands to run first
        :param interactive: when True, this coroutine will process commands
            entered on the command line.
        :return:
        """
        # First handle any commands passed in
        for command in commands:
            if not command.startswith("--"):
                self.print("\nRunning command: '{}'...\n".format(command))
                self.parse(command)

        # then handle commands from the prompt
        while interactive:
            try:
                result = await self.cli.run_async()
                cmd = result.text if result else ""
                cmds = cmd.strip().splitlines()
                for c in cmds:
                    self.parse(c)
            except (EOFError, KeyboardInterrupt, Exit):
                break

        self.print('Goodbye.')

    def _simpleAction(self, matchedVars):
        if matchedVars.get('simple'):
            cmd = matchedVars.get('simple')
            if cmd == 'status':
                self.getStatus()
            elif cmd == 'license':
                self.printCmdHelper('license')
            elif cmd in ['exit', 'quit']:
                raise Exit
            return True

    def _helpAction(self, matchedVars):
        if matchedVars.get('command') == 'help':
            helpable = matchedVars.get('helpable')
            node_or_cli = matchedVars.get('node_or_cli')
            if helpable:
                if node_or_cli:
                    self.printCmdHelper(command="{}{}".
                                        format(helpable, node_or_cli))
                else:
                    self.printCmdHelper(command=helpable)
            else:
                self.printHelp()
            return True

    def _listAction(self, matchedVars):
        if matchedVars.get('command') == 'list':
            for cmd in self.commands:
                self.print(cmd)
            return True

    def _newNodeAction(self, matchedVars):
        if matchedVars.get('node_command') == 'new':
            self.createEntities('node_name', 'more_nodes',
                                matchedVars, self.newNode)
            return True

    def _newClientAction(self, matchedVars):
        if matchedVars.get('client_command') == 'new':
            self.createEntities('client_name', 'more_clients',
                                matchedVars, self.newClient)
            return True

    def _statusNodeAction(self, matchedVars):
        if matchedVars.get('node_command') == 'status':
            node = matchedVars.get('node_name')
            self.statusNode(node)
            return True

    def _statusClientAction(self, matchedVars):
        if matchedVars.get('client_command') == 'status':
            client = matchedVars.get('client_name')
            self.statusClient(client)
            return True

    def _keyShareAction(self, matchedVars):
        if matchedVars.get('node_command') == 'keyshare':
            name = matchedVars.get('node_name')
            self.keyshare(name)
            return True

    def _clientCommand(self, matchedVars):
        if matchedVars.get('client') == 'client':
            client_name = matchedVars.get('client_name')
            client_action = matchedVars.get('cli_action')
            if client_action == 'send':
                msg = matchedVars.get('msg')
                try:
                    actualMsgRepr = ast.literal_eval(msg)
                except Exception as ex:
                    self.print("error evaluating msg expression: {}".
                               format(ex), Token.BoldOrange)
                    return True
                self.sendMsg(client_name, actualMsgRepr)
                return True
            elif client_action == 'show':
                req_id = matchedVars.get('req_id')
                self.getReply(client_name, req_id)
                return True

    def _loadPluginDirAction(self, matchedVars):
        if matchedVars.get('load_plugins') == 'load plugins from':
            pluginsPath = matchedVars.get('plugin_dir')
            try:
                plugins = PluginLoader(
                    pluginsPath).plugins  # type: Dict[str, Set]
                for pluginSet in plugins.values():
                    for plugin in pluginSet:
                        if hasattr(plugin, "supportsCli") and plugin.supportsCli:
                            plugin.cli = self
                            parserReInitNeeded = False
                            if hasattr(plugin, "grams") and \
                                    isinstance(plugin.grams,
                                               list) and plugin.grams:
                                self._allGrams.append(plugin.grams)
                                parserReInitNeeded = True
                            # TODO Need to check if `plugin.cliActionNames`
                            #  conflicts with any of `self.cliActions`
                            if hasattr(plugin, "cliActionNames") and \
                                    isinstance(plugin.cliActionNames, set) and \
                                    plugin.cliActionNames:
                                self.cliActions.update(plugin.cliActionNames)
                                # TODO: Find better way to reinitialize completers
                                # , also might need to reinitialize lexers
                                self._completers = {}
                                parserReInitNeeded = True
                            if parserReInitNeeded:
                                self.initializeInputParser()
                                self.cli.application.buffer.completer = \
                                    self.grammarCompleter
                                self.cli.application.layout.children[
                                    1].children[
                                    1].content.content.lexer = self.grammarLexer
                            if hasattr(plugin, "actions") and \
                                    isinstance(plugin.actions, list):
                                self._actions.extend(plugin.actions)

                self.plugins.update(plugins)
                self.pluginPaths.append(pluginsPath)
            except FileNotFoundError as ex:
                _, err = ex.args
                self.print(err, Token.BoldOrange)
            return True

    def _addKeyAction(self, matchedVars):
        if matchedVars.get('add_key') == 'add key':
            verkey = matchedVars.get('verkey')
            # TODO make verkey case insensitive
            identifier = matchedVars.get('identifier')
            if identifier in self.externalClientKeys:
                self.print("identifier already added", Token.Error)
                return
            self.externalClientKeys[identifier] = verkey
            for n in self.nodes.values():
                n.clientAuthNr.addClient(identifier, verkey)
            return True

    def _addSignerToGivenWallet(self, signer, wallet: Wallet=None,
                                showMsg: bool=False):
        if not wallet:
            wallet = self._newWallet()
        wallet.addSigner(signer=signer)
        if showMsg:
            self.print("Key created in keyring " + wallet.name)

    # def _addSignerToWallet(self, signer, wallet=None):
    #     self._addSignerToGivenWallet(signer, wallet)
    #     self.print("Key created in keyring " + wallet.name)

    def _newSigner(self,
                   wallet=None,
                   identifier=None,
                   seed=None,
                   alias=None):

        cseed = cleanSeed(seed)

        signer = SimpleSigner(identifier=identifier, seed=cseed, alias=alias)
        self._addSignerToGivenWallet(signer, wallet, showMsg=True)
        self.print("Identifier for key is {}".format(signer.identifier))
        if alias:
            self.print("Alias for identifier is {}".format(signer.alias))
        self._setActiveIdentifier(signer.identifier)
        self.bootstrapClientKeys(signer.identifier,
                            signer.verkey,
                            self.nodes.values())
        return signer

    @staticmethod
    def bootstrapClientKeys(idr, verkey, nodes):
        bootstrapClientKeys(idr, verkey, nodes)

    def _newKeyAction(self, matchedVars):
        if matchedVars.get('new_key') == 'new key':
            seed = matchedVars.get('seed')
            alias = matchedVars.get('alias')
            self._newSigner(seed=seed, alias=alias, wallet=self.activeWallet)
            return True

    def _buildWalletClass(self, nm):
        return Wallet(nm)

    def _newWallet(self, walletName=None):
        nm = walletName or self.defaultWalletName
        if nm in self.wallets:
            self.print("Keyring {} already exists".format(nm))
            wallet = self._wallets[nm]
            self.activeWallet = wallet  # type: Wallet
            return wallet
        wallet = self._buildWalletClass(nm)
        self._wallets[nm] = wallet
        self.print("New keyring {} created".format(nm))
        self.activeWallet = wallet
        # TODO when the command is implemented
        # if nm == self.defaultWalletName:
        #     self.print("Note, you can rename this wallet by:")
        #     self.print("    rename wallet {} to NewName".format(nm))
        return wallet

    def _listIdsAction(self, matchedVars):
        if matchedVars.get('list_ids') == 'list ids':
            self.print("Active keyring: {}".format(self.activeWallet.name))
            self.print('\n'.join(self.activeWallet.listIds()))
            return True

    def _checkIfIdentifierConflicts(self, name, checkInWallets=True,
                                    checkInAliases=True, checkInSigners=True):
        allAliases = []
        allSigners = []
        allWallets = []

        for wk, wv in self.wallets.items():
            if checkInAliases:
                allAliases.extend(list(wv.aliases.keys()))
            if checkInSigners:
                allSigners.extend(list(wv.listIds()))
            if checkInWallets:
                allWallets.append(wk)

        if name:
            if name in allWallets:
                self.print(
                    "{} conflicts with an existing keyring name. "
                    "Please choose a new name".format(name), Token.Warning)
                return True
            if name in allAliases:
                self.print(
                    "{} conflicts with an existing alias. "
                    "Please choose a new name".format(name), Token.Warning)
                return True
            if name in allSigners:
                self.print(
                    "{} conflicts with an existing identifier. "
                    "Please choose a new name".format(name), Token.Warning)
                return True
            return False
        else:
            return False

    def _searchAndSetWallet(self, name):
        wallet = self.wallets.get(name)
        if wallet:
            self.activeWallet = wallet
            self.print("Current keyring set to {}".format(name))
        else:
            self.print("No such keyring found")
        return True

    def _useKeyringAction(self, matchedVars):
        if matchedVars.get('use_kr') == 'use keyring':
            name = matchedVars.get('keyring')
            self._searchAndSetWallet(name)
            return True

    def _setActiveIdentifier(self, idrOrAlias):
        if self.activeWallet:
            wallet = self.activeWallet
            if idrOrAlias not in wallet.aliases and idrOrAlias not in wallet.ids:
                return False
            idrFromAlias = wallet.aliases.get(idrOrAlias)
            # If alias found
            if idrFromAlias:
                self.activeIdentifier = idrFromAlias
                self.activeAlias = idrOrAlias
            else:
                alias = [k for k, v
                         in wallet.aliases.items()
                         if v == idrOrAlias]
                self.activeAlias = alias[0] if alias else None
                self.activeIdentifier = idrOrAlias
            self.print("Current identifier set to {}".
                       format(self.activeAlias or self.activeIdentifier))
            return True
        return False

    def _useIdentifierAction(self, matchedVars):
        if matchedVars.get('use_id') == 'use identifier':
            nymOrAlias = matchedVars.get('identifier')
            found = self._setActiveIdentifier(nymOrAlias)
            if not found:
                self.print("No such identifier found in current keyring")
            return True

    def _setPrompt(self, promptText):
        app = create_prompt_application('{}> '.format(promptText),
                                        lexer=self.grammarLexer,
                                        completer=self.grammarCompleter,
                                        style=self.style,
                                        history=self.pers_hist)
        self.cli.application = app
        self.currPromptText = promptText
        # getTokens = lambda _: [(Token.Prompt, promptText + "> ")]
        # self.cli.application.layout.children[1].children[0]\
        #     .content.content.get_tokens = getTokens

    def parse(self, cmdText):
        cmdText = cmdText.strip()
        m = self.grammar.match(cmdText)
        # noinspection PyProtectedMember
        if m and len(m.variables()._tuples):
            matchedVars = m.variables()
            self.logger.info("CLI command entered: {}".format(cmdText),
                             extra={"cli": False})
            for action in self.actions:
                r = action(matchedVars)
                if r:
                    break
            else:
                self.invalidCmd(cmdText)
        else:
            if cmdText != "":
                self.invalidCmd(cmdText)

    @staticmethod
    def createEntities(name: str, moreNames: str, matchedVars, initializer):
        entity = matchedVars.get(name)
        more = matchedVars.get(moreNames)
        more = more.split(',') if more is not None and len(more) > 0 else []
        names = [n for n in [entity] + more if len(n) != 0]
        seed = matchedVars.get("seed")
        identifier = matchedVars.get("nym")
        if len(names) == 1 and (seed or identifier):
            initializer(names[0].strip(), seed=seed, identifier=identifier)
        else:
            for name in names:
                initializer(name.strip())

    def invalidCmd(self, cmdText):
        self.print("Invalid command: '{}'\n".format(cmdText))
        self.printCmdHelper(command=None)

    def nextAvailableClientAddr(self, curClientPort=8100):
        self.curClientPort = self.curClientPort or curClientPort
        # TODO: Find a better way to do this
        self.curClientPort += random.randint(1, 200)
        host = "0.0.0.0"
        try:
            checkPortAvailable((host, self.curClientPort))
            return host, self.curClientPort
        except Exception as ex:
            tokens = [(Token.Error, "Cannot bind to port {}: {}, "
                                    "trying another port.".
                       format(self.curClientPort, ex))]
            self.printTokens(tokens)
            return self.nextAvailableClientAddr(self.curClientPort)

    @property
    def hasAnyKey(self):
        if not self.activeWallet.defaultId:
            self.printNoKeyMsg()
            return False
        return True

    def printNoKeyMsg(self):
        self.print("No key present in keyring")
        self.printUsage(("new key", ))

    def printUsage(self, msgs):
        self.print("\nUsage:")
        for m in msgs:
            self.print('  {}'.format(m))
        self.print("\n")

    # TODO: Do we keep this? What happens when we allow the CLI to connect
    # to remote nodes?
    def cleanUp(self):
        dataPath = os.path.join(self.config.baseDir, "data")
        try:
            shutil.rmtree(dataPath)
        except FileNotFoundError:
            pass

        client = pyorient.OrientDB(self.config.OrientDB["host"],
                                   self.config.OrientDB["port"])
        user = self.config.OrientDB["user"]
        password = self.config.OrientDB["password"]
        client.connect(user, password)

        def dropdbs():
            i = 0
            names = [n for n in
                     client.db_list().oRecordData['databases'].keys()]
            for nm in names:
                try:
                    client.db_drop(nm)
                    i += 1
                except:
                    continue
            return i

        dropdbs()


class Exit(Exception):
    pass<|MERGE_RESOLUTION|>--- conflicted
+++ resolved
@@ -57,16 +57,10 @@
 from prompt_toolkit.terminal.vt100_output import Vt100_Output
 from pygments.token import Token
 from plenum.client.client import Client
-<<<<<<< HEAD
-from plenum.common.util import setupLogging, getlogger, CliHandler, \
-    TRACE_LOG_LEVEL, getMaxFailures, checkPortAvailable, firstValue, \
-    randomString, error, cleanSeed, getRAETLogLevelFromConfig, hexToCryptonym
-=======
 from plenum.common.util import getMaxFailures, checkPortAvailable, \
     firstValue, randomString, cleanSeed, bootstrapClientKeys
 from plenum.common.log import CliHandler, getlogger, setupLogging, \
     getRAETLogLevelFromConfig, getRAETLogFilePath, TRACE_LOG_LEVEL
->>>>>>> e8dc4d1c
 from plenum.server.node import Node
 from plenum.common.types import CLIENT_STACK_SUFFIX, NodeDetail, HA
 from plenum.server.plugin_loader import PluginLoader

"""
A client in an RBFT system.
Client sends requests to each of the nodes,
and receives result of the request execution from nodes.
"""
import base64
import copy
import os
import time
from collections import deque, OrderedDict
from functools import partial
from typing import List, Union, Dict, Optional, Tuple, Set, Any, \
    Iterable

from plenum.common.ledger import Ledger
from plenum.common.stacks import nodeStackClass
from stp_core.crypto.nacl_wrappers import Signer
from stp_core.network.auth_mode import AuthMode
from stp_core.network.network_interface import NetworkInterface
from stp_core.types import HA

from ledger.merkle_verifier import MerkleVerifier
from ledger.serializers.compact_serializer import CompactSerializer
from ledger.util import F, STH
from plenum.client.pool_manager import HasPoolManager
from plenum.common.config_util import getConfig
from plenum.common.exceptions import MissingNodeOp
from stp_core.network.exceptions import RemoteNotFound
from plenum.common.has_file_storage import HasFileStorage
from plenum.common.ledger_manager import LedgerManager
from stp_core.common.log import getlogger
from plenum.common.motor import Motor
from plenum.common.plugin_helper import loadPlugins
from plenum.common.request import Request
from plenum.common.startable import Status, Mode
from plenum.common.constants import REPLY, POOL_LEDGER_TXNS, \
    LEDGER_STATUS, CONSISTENCY_PROOF, CATCHUP_REP, REQACK, REQNACK, REJECT, OP_FIELD_NAME, \
    POOL_LEDGER_ID, TXN_TIME, LedgerState
from plenum.common.txn_util import getTxnOrderedFields
from plenum.common.types import Reply, f, LedgerStatus, TaggedTuples
from plenum.common.util import getMaxFailures, checkIfMoreThanFSameItems, rawToFriendly
from plenum.common.message_processor import MessageProcessor
from plenum.persistence.client_req_rep_store_file import ClientReqRepStoreFile
from plenum.persistence.client_txn_log import ClientTxnLog
from plenum.server.has_action_queue import HasActionQueue

logger = getlogger()


class Client(Motor,
             MessageProcessor,
             HasFileStorage,
             HasPoolManager,
             HasActionQueue):
    def __init__(self,
                 name: str,
                 nodeReg: Dict[str, HA]=None,
                 ha: Union[HA, Tuple[str, int]]=None,
                 basedirpath: str=None,
                 config=None,
                 sighex: str=None):
        """
        Creates a new client.

        :param name: unique identifier for the client
        :param nodeReg: names and host addresses of all nodes in the pool
        :param ha: tuple of host and port
        """
        self.config = config or getConfig()
        basedirpath = self.config.baseDir if not basedirpath else basedirpath
        self.basedirpath = basedirpath

        signer = Signer(sighex)
        sighex = signer.keyraw
        verkey = rawToFriendly(signer.verraw)

        self.stackName = verkey
        # TODO: Have a way for a client to have a user friendly name. Does it
        # matter now, it used to matter in some CLI exampples in the past.
        # self.name = name
        self.name = self.stackName or 'Client~' + str(id(self))

        cha = None
        # If client information already exists is RAET then use that
        if self.exists(self.stackName, basedirpath):
            cha = self.nodeStackClass.getHaFromLocal(self.stackName, basedirpath)
            if cha:
                cha = HA(*cha)
                logger.debug("Client {} ignoring given ha {} and using {}".
                             format(self.name, ha, cha))
        if not cha:
            cha = ha if isinstance(ha, HA) else HA(*ha)

        self.reqRepStore = self.getReqRepStore()
        self.txnLog = self.getTxnLogStore()

        self.dataDir = self.config.clientDataDir or "data/clients"
        HasFileStorage.__init__(self, self.name, baseDir=self.basedirpath,
                                dataDir=self.dataDir)

        # TODO: Find a proper name
        self.alias = name

        self._ledger = None

        if not nodeReg:
            self.mode = None
            HasPoolManager.__init__(self)
            self.ledgerManager = LedgerManager(self, ownedByNode=False)
            self.ledgerManager.addLedger(POOL_LEDGER_ID, self.ledger,
                postCatchupCompleteClbk=self.postPoolLedgerCaughtUp,
                postTxnAddedToLedgerClbk=self.postTxnFromCatchupAddedToLedger)
        else:
            cliNodeReg = OrderedDict()
            for nm, (ip, port) in nodeReg.items():
                cliNodeReg[nm] = HA(ip, port)
            self.nodeReg = cliNodeReg
            self.mode = Mode.discovered

        HasActionQueue.__init__(self)

        self.setF()

        stackargs = dict(name=self.stackName,
                         ha=cha,
                         main=False,  # stops incoming vacuous joins
                         auth_mode=AuthMode.ALLOW_ANY.value)
        stackargs['basedirpath'] = basedirpath
        self.created = time.perf_counter()

        # noinspection PyCallingNonCallable
        # TODO I think this is a bug here, sighex is getting passed in the seed parameter
        self.nodestack = self.nodeStackClass(stackargs,
                                             self.handleOneNodeMsg,
                                             self.nodeReg,
                                             sighex)
        self.nodestack.onConnsChanged = self.onConnsChanged

        if self.nodeReg:
            logger.info("Client {} initialized with the following node registry:"
                        .format(self.alias))
            lengths = [max(x) for x in zip(*[
                (len(name), len(host), len(str(port)))
                for name, (host, port) in self.nodeReg.items()])]
            fmt = "    {{:<{}}} listens at {{:<{}}} on port {{:>{}}}".format(
                *lengths)
            for name, (host, port) in self.nodeReg.items():
                logger.info(fmt.format(name, host, port))
        else:
            logger.info(
                "Client {} found an empty node registry:".format(self.alias))

        Motor.__init__(self)

        self.inBox = deque()

        self.nodestack.connectNicelyUntil = 0  # don't need to connect
        # nicely as a client

        # TODO: Need to have couple of tests around `reqsPendingConnection`
        # where we check with and without pool ledger

        # Stores the requests that need to be sent to the nodes when the client
        # has made sufficient connections to the nodes.
        self.reqsPendingConnection = deque()

        # Tuple of identifier and reqId as key and value as tuple of set of
        # nodes which are expected to send REQACK
        self.expectingAcksFor = {}

        # Tuple of identifier and reqId as key and value as tuple of set of
        # nodes which are expected to send REPLY
        self.expectingRepliesFor = {}

        tp = loadPlugins(self.basedirpath)
        logger.debug("total plugins loaded in client: {}".format(tp))

    def getReqRepStore(self):
        return ClientReqRepStoreFile(self.name, self.basedirpath)

    def getTxnLogStore(self):
        return ClientTxnLog(self.name, self.basedirpath)

    def __repr__(self):
        return self.name

    def postPoolLedgerCaughtUp(self):
        self.mode = Mode.discovered
        # For the scenario where client has already connected to nodes reading
        #  the genesis pool transactions and that is enough
        if self.hasSufficientConnections:
            self.flushMsgsPendingConnection()

    def postTxnFromCatchupAddedToLedger(self, ledgerType: int, txn: Any):
        if ledgerType != 0:
            logger.error("{} got unknown ledger type {}".
                         format(self, ledgerType))
            return
        self.processPoolTxn(txn)

    # noinspection PyAttributeOutsideInit
    def setF(self):
        nodeCount = len(self.nodeReg)
        self.f = getMaxFailures(nodeCount)
        self.minNodesToConnect = self.f + 1
        self.totalNodes = nodeCount

    @staticmethod
    def exists(name, basedirpath):
        return os.path.exists(basedirpath) and \
               os.path.exists(os.path.join(basedirpath, name))

    @property
    def nodeStackClass(self) -> NetworkInterface:
        return nodeStackClass

    def start(self, loop):
        oldstatus = self.status
        if oldstatus in Status.going():
            logger.info("{} is already {}, so start has no effect".
                        format(self.alias, self.status.name))
        else:
            super().start(loop)
            self.nodestack.start()
            self.nodestack.maintainConnections(force=True)
            if self._ledger:
                self.ledgerManager.setLedgerCanSync(0, True)
                self.mode = Mode.starting

    async def prod(self, limit) -> int:
        """
        async function that returns the number of events

        :param limit: The number of messages to be processed
        :return: The number of events up to a prescribed `limit`
        """
        s = 0
        if self.isGoing():
            s = await self.nodestack.service(limit)
            self.nodestack.serviceLifecycle()
        self.nodestack.flushOutBoxes()
        s += self._serviceActions()
        # TODO: This if condition has to be removed. `_ledger` if once set wont
        # be reset ever so in `__init__` the `prod` method should be patched.
        if self._ledger:
            s += self.ledgerManager._serviceActions()
        return s

    def submitReqs(self, *reqs: Request) -> List[Request]:
        requests = []
        for request in reqs:
            if self.mode == Mode.discovered and self.hasSufficientConnections:
                logger.debug('Client {} sending request {}'.format(self, request))
                self.send(request)
                self.expectingFor(request)
            else:
                logger.debug("{} pending request since in mode {} and "
                             "connected to {} nodes".
                             format(self, self.mode, self.nodestack.connecteds))
                self.pendReqsTillConnection(request)
            requests.append(request)
        for r in requests:
            self.reqRepStore.addRequest(r)
        return requests

    def handleOneNodeMsg(self, wrappedMsg, excludeFromCli=None) -> None:
        """
        Handles single message from a node, and appends it to a queue
        :param wrappedMsg: Reply received by the client from the node
        """
        self.inBox.append(wrappedMsg)
        msg, frm = wrappedMsg
        # Do not print result of transaction type `POOL_LEDGER_TXNS` on the CLI
        ledgerTxnTypes = (POOL_LEDGER_TXNS, LEDGER_STATUS, CONSISTENCY_PROOF,
                          CATCHUP_REP)
        printOnCli = not excludeFromCli and msg.get(OP_FIELD_NAME) not \
                                            in ledgerTxnTypes
        logger.info("Client {} got msg from node {}: {}".
                     format(self.name, frm, msg),
                     extra={"cli": printOnCli})
        if OP_FIELD_NAME in msg:
            if msg[OP_FIELD_NAME] in ledgerTxnTypes and self._ledger:
                op = msg.get(OP_FIELD_NAME, None)
                if not op:
                    raise MissingNodeOp
                # TODO: Refactor this copying
                cls = TaggedTuples.get(op, None)
                t = copy.deepcopy(msg)
                t.pop(OP_FIELD_NAME, None)
                cMsg = cls(**t)
                if msg[OP_FIELD_NAME] == POOL_LEDGER_TXNS:
                    self.poolTxnReceived(cMsg, frm)
                if msg[OP_FIELD_NAME] == LEDGER_STATUS:
                    self.ledgerManager.processLedgerStatus(cMsg, frm)
                if msg[OP_FIELD_NAME] == CONSISTENCY_PROOF:
                    self.ledgerManager.processConsistencyProof(cMsg, frm)
                if msg[OP_FIELD_NAME] == CATCHUP_REP:
                    self.ledgerManager.processCatchupRep(cMsg, frm)
            elif msg[OP_FIELD_NAME] == REQACK:
                self.reqRepStore.addAck(msg, frm)
                self.gotExpected(msg, frm)
            elif msg[OP_FIELD_NAME] == REQNACK:
                self.reqRepStore.addNack(msg, frm)
                self.gotExpected(msg, frm)
            elif msg[OP_FIELD_NAME] == REJECT:
                self.reqRepStore.addReject(msg, frm)
                self.gotExpected(msg, frm)
            elif msg[OP_FIELD_NAME] == REPLY:
                result = msg[f.RESULT.nm]
                identifier = msg[f.RESULT.nm][f.IDENTIFIER.nm]
                reqId = msg[f.RESULT.nm][f.REQ_ID.nm]
                numReplies = self.reqRepStore.addReply(identifier, reqId, frm,
                                                       result)
                self.gotExpected(msg, frm)
                self.postReplyRecvd(identifier, reqId, frm, result, numReplies)

    def postReplyRecvd(self, identifier, reqId, frm, result, numReplies):
        if not self.txnLog.hasTxn(identifier, reqId) and numReplies > self.f:
            replies = self.reqRepStore.getReplies(identifier, reqId).values()
            reply = checkIfMoreThanFSameItems(replies, self.f)
            if reply:
                self.txnLog.append(identifier, reqId, reply)
                return reply

    def _statusChanged(self, old, new):
        # do nothing for now
        pass

    def onStopping(self, *args, **kwargs):
        logger.debug('Stopping client {}'.format(self))
        self.nodestack.nextCheck = 0
        self.nodestack.stop()
        if self._ledger:
            self.ledgerManager.setLedgerState(POOL_LEDGER_ID, LedgerState.not_synced)
            self.mode = None
            self._ledger.stop()
            if self.hashStore and not self.hashStore.closed:
                self.hashStore.close()
        self.txnLog.close()

    def getReply(self, identifier: str, reqId: int) -> Optional[Reply]:
        """
        Accepts reply message from node if the reply is matching

        :param identifier: identifier of the entity making the request
        :param reqId: Request Id
        :return: Reply message only when valid and matching
        (None, NOT_FOUND)
        (None, UNCONFIRMED) f+1 not reached
        (reply, CONFIRMED) f+1 reached
        """
        try:
            cons = self.hasConsensus(identifier, reqId)
        except KeyError:
            return None, "NOT_FOUND"
        if cons:
            return cons, "CONFIRMED"
        return None, "UNCONFIRMED"

    def getRepliesFromAllNodes(self, identifier: str, reqId: int):
        """
        Accepts a request ID and return a list of results from all the nodes
        for that request

        :param identifier: identifier of the entity making the request
        :param reqId: Request ID
        :return: list of request results from all nodes
        """
        return {frm: msg for msg, frm in self.inBox
                if msg[OP_FIELD_NAME] == REPLY and
                msg[f.RESULT.nm][f.REQ_ID.nm] == reqId and
                msg[f.RESULT.nm][f.IDENTIFIER.nm] == identifier}

    def hasConsensus(self, identifier: str, reqId: int) -> Optional[str]:
        """
        Accepts a request ID and returns True if consensus was reached
        for the request or else False

        :param identifier: identifier of the entity making the request
        :param reqId: Request ID
        """
        replies = self.getRepliesFromAllNodes(identifier, reqId)
        if not replies:
            raise KeyError('{}{}'.format(identifier, reqId))  # NOT_FOUND
        # Check if at least f+1 replies are received or not.
        if self.f + 1 > len(replies):
            return False  # UNCONFIRMED
        else:
            onlyResults = {frm: reply["result"] for frm, reply in
                           replies.items()}
            resultsList = list(onlyResults.values())
            # if all the elements in the resultList are equal - consensus
            # is reached.
            if all(result == resultsList[0] for result in resultsList):
                return resultsList[0]  # CONFIRMED
            else:
                logger.error(
                    "Received a different result from at least one of the nodes..")
                return checkIfMoreThanFSameItems(resultsList, self.f)

    def showReplyDetails(self, identifier: str, reqId: int):
        """
        Accepts a request ID and prints the reply details

        :param identifier: Client's identifier
        :param reqId: Request ID
        """
        replies = self.getRepliesFromAllNodes(identifier, reqId)
        replyInfo = "Node {} replied with result {}"
        if replies:
            for frm, reply in replies.items():
                print(replyInfo.format(frm, reply['result']))
        else:
            print("No replies received from Nodes!")

    def onConnsChanged(self, joined: Set[str], left: Set[str]):
        """
        Modify the current status of the client based on the status of the
        connections changed.
        """
        if self.isGoing():
            if len(self.nodestack.conns) == len(self.nodeReg):
                self.status = Status.started
            elif len(self.nodestack.conns) >= self.minNodesToConnect:
                self.status = Status.started_hungry
            if self.hasSufficientConnections and self.mode == Mode.discovered:
                self.flushMsgsPendingConnection()
        if self._ledger:
            for n in joined:
                self.sendLedgerStatus(n)

    def replyIfConsensus(self, identifier, reqId: int):
        replies, errors = self.reqRepStore.getAllReplies(identifier, reqId)
        r = list(replies.values())[0] if len(replies) > self.f else None
        e = list(errors.values())[0] if len(errors) > self.f else None
        return r, e

    @property
    def hasSufficientConnections(self):
        return len(self.nodestack.conns) >= self.minNodesToConnect

    def hasMadeRequest(self, identifier, reqId: int):
        return self.reqRepStore.hasRequest(identifier, reqId)

    def isRequestSuccessful(self, identifier, reqId):
        acks = self.reqRepStore.getAcks(identifier, reqId)
        nacks = self.reqRepStore.getNacks(identifier, reqId)
        f = getMaxFailures(len(self.nodeReg))
        if len(acks) > f:
            return True, "Done"
        elif len(nacks) > f:
            # TODO: What if the the nacks were different from each node?
            return False, list(nacks.values())[0]
        else:
            return None

    def pendReqsTillConnection(self, request, signer=None):
        """
        Enqueue requests that need to be submitted until the client has
        sufficient connections to nodes
        :return:
        """
        self.reqsPendingConnection.append((request, signer))
        logger.debug("{} enqueuing request since not enough connections "
                     "with nodes: {}".format(self, request))

    def flushMsgsPendingConnection(self):
        queueSize = len(self.reqsPendingConnection)
        if queueSize > 0:
            logger.debug("Flushing pending message queue of size {}"
                         .format(queueSize))
            while self.reqsPendingConnection:
                req, signer = self.reqsPendingConnection.popleft()
                self.send(req, signer=signer)

    def expectingFor(self, request: Request, nodes: Optional[Set[str]]=None):
        nodes = nodes or {r.name for r in self.nodestack.remotes.values()
                          if self.nodestack.isRemoteConnected(r)}
        now = time.perf_counter()
        self.expectingAcksFor[request.key] = (nodes, now, 0)
        self.expectingRepliesFor[request.key] = (copy.copy(nodes), now, 0)
        self.startRepeating(self.retryForExpected,
                            self.config.CLIENT_REQACK_TIMEOUT)

    def gotExpected(self, msg, frm):
        if msg[OP_FIELD_NAME] == REQACK:
            container = msg
            colls = (self.expectingAcksFor, )
        elif msg[OP_FIELD_NAME] == REPLY:
            container = msg[f.RESULT.nm]
            # If an REQACK sent by node was lost, the request when sent again
            # would fetch the reply or the client might just lose REQACK and not
            # REPLY so when REPLY received, request does not need to be resent
            colls = (self.expectingAcksFor, self.expectingRepliesFor)
        elif msg[OP_FIELD_NAME] in (REQNACK, REJECT):
            container = msg
            colls = (self.expectingAcksFor, self.expectingRepliesFor)
        else:
            raise RuntimeError("{} cannot retry {}".format(self, msg))

        idr = container.get(f.IDENTIFIER.nm)
        reqId = container.get(f.REQ_ID.nm)
        key = (idr, reqId)
        for coll in colls:
            if key in coll:
                if frm in coll[key][0]:
                    coll[key][0].remove(frm)
                if not coll[key][0]:
                    coll.pop(key)

        if not (self.expectingAcksFor or self.expectingRepliesFor):
            self.stopRetrying()

    def stopRetrying(self):
        self.stopRepeating(self.retryForExpected, strict=False)

    def _filterExpected(self, now, queue, retryTimeout, maxRetry):
        deadRequests = []
        aliveRequests = {}
        notAnsweredNodes = set()
        for requestKey, (expectedFrom, lastTried, retries) in queue.items():
            if now < lastTried + retryTimeout:
                continue
            if retries >= maxRetry:
                deadRequests.append(requestKey)
                continue
            if requestKey not in aliveRequests:
                aliveRequests[requestKey] = set()
            aliveRequests[requestKey].update(expectedFrom)
            notAnsweredNodes.update(expectedFrom)
        return deadRequests, aliveRequests, notAnsweredNodes

    def retryForExpected(self):
        now = time.perf_counter()

        requestsWithNoAck, aliveRequests, notAckedNodes = \
            self._filterExpected(now,
                                 self.expectingAcksFor,
                                 self.config.CLIENT_REQACK_TIMEOUT,
                                 self.config.CLIENT_MAX_RETRY_ACK)

        requestsWithNoReply, aliveRequests, notRepliedNodes = \
            self._filterExpected(now,
                                 self.expectingRepliesFor,
                                 self.config.CLIENT_REPLY_TIMEOUT,
                                 self.config.CLIENT_MAX_RETRY_REPLY)

        for requestKey in requestsWithNoAck:
            logger.debug('{} have got no ACKs for {} and will not try again'
                         .format(self, requestKey))
            self.expectingAcksFor.pop(requestKey)

        for requestKey in requestsWithNoReply:
            logger.debug('{} have got no REPLYs for {} and will not try again'
                         .format(self, requestKey))
            self.expectingRepliesFor.pop(requestKey)

        if notAckedNodes:
            logger.debug('{} going to retry for {}'
                         .format(self, self.expectingAcksFor.keys()))
        for nm in notAckedNodes:
            try:
                remote = self.nodestack.getRemote(nm)
            except RemoteNotFound:
                logger.warning('{} could not find remote {}'.format(self, nm))
                continue
            logger.debug('Remote {} of {} being joined since REQACK for not '
                         'received for request'.format(remote, self))


            # This makes client to reconnect
            # even if pool is just busy and cannot answer quickly,
            # that's why using maintainConnections instead
            # self.nodestack.connect(name=remote.name)
<<<<<<< HEAD
            self.nodestack.maintainConnections()
=======
            self.nodestack.maintainConnections(force=True)
>>>>>>> bd760ad0

        if aliveRequests:
            # Need a delay in case connection has to be established with some
            # nodes, a better way is not to assume the delay value but only
            # send requests once the connection is established. Also it is
            # assumed that connection is not established if a node not sending
            # REQACK/REQNACK/REJECT/REPLY, but a little better way is to compare
            # the value in stats of the stack and look for changes in count of
            # `message_reject_rx` but that is not very helpful either since
            # it does not record which node rejected
            delay = 3 if notAckedNodes else 0
            self._schedule(partial(self.resendRequests, aliveRequests), delay)

    def resendRequests(self, keys):
        for key, nodes in keys.items():
            if not nodes:
                continue
            request = self.reqRepStore.getRequest(*key)
            logger.debug('{} resending request {} to {}'.
                         format(self, request, nodes))
            self.sendToNodes(request, nodes)
            now = time.perf_counter()
            for queue in [self.expectingAcksFor, self.expectingRepliesFor]:
                if key in queue:
                    _, _, retries = queue[key]
                    queue[key] = (nodes, now, retries + 1)

    def sendLedgerStatus(self, nodeName: str):
        ledgerStatus = LedgerStatus(POOL_LEDGER_ID, self.ledger.size,
                                    self.ledger.root_hash)
        rid = self.nodestack.getRemote(nodeName).uid
        self.send(ledgerStatus, rid)

    def send(self, msg: Any, *rids: Iterable[int], signer: Signer = None):
        self.nodestack.send(msg, *rids, signer=signer)

    def sendToNodes(self, msg: Any, names: Iterable[str]):
        rids = [rid for rid, r in self.nodestack.remotes.items() if r.name in names]
        self.send(msg, *rids)

    @staticmethod
    def verifyMerkleProof(*replies: Tuple[Reply]) -> bool:
        """
        Verifies the correctness of the merkle proof provided in the reply from
        the node. Returns True if verified to be correct, throws an exception
        otherwise.

        :param replies: One or more replies for which Merkle Proofs have to be
        verified
        :raises ProofError: The proof is invalid
        :return: True
        """
        verifier = MerkleVerifier()
        fields = getTxnOrderedFields()
        serializer = CompactSerializer(fields=fields)
        ignored = {F.auditPath.name, F.seqNo.name, F.rootHash.name, TXN_TIME}
        for r in replies:
            seqNo = r[f.RESULT.nm][F.seqNo.name]
            rootHash = Ledger.strToHash(
                r[f.RESULT.nm][F.rootHash.name])
            auditPath = [Ledger.strToHash(a) for a in
                         r[f.RESULT.nm][F.auditPath.name]]
            filtered = dict((k, v) for (k, v) in r[f.RESULT.nm].items()
                            if k not in ignored)
            result = serializer.serialize(filtered)
            verifier.verify_leaf_inclusion(result, seqNo - 1,
                                           auditPath,
                                           STH(tree_size=seqNo,
                                               sha256_root_hash=rootHash))
        return True


class ClientProvider:
    """
    Lazy client provider that takes a callback that returns a Client.
    It also shadows the client and when the client's any attribute is accessed
    the first time, it creates the client object using the callback.
    """

    def __init__(self, clientGenerator=None):
        """
        :param clientGenerator: Client generator
        """
        self.clientGenerator = clientGenerator
        self.client = None

    def __getattr__(self, attr):
        if attr not in ["clientGenerator", "client"]:
            if not self.client:
                self.client = self.clientGenerator()
            if hasattr(self.client, attr):
                return getattr(self.client, attr)
            raise AttributeError(
                "Client has no attribute named {}".format(attr))<|MERGE_RESOLUTION|>--- conflicted
+++ resolved
@@ -572,11 +572,7 @@
             # even if pool is just busy and cannot answer quickly,
             # that's why using maintainConnections instead
             # self.nodestack.connect(name=remote.name)
-<<<<<<< HEAD
-            self.nodestack.maintainConnections()
-=======
             self.nodestack.maintainConnections(force=True)
->>>>>>> bd760ad0
 
         if aliveRequests:
             # Need a delay in case connection has to be established with some

--- conflicted
+++ resolved
@@ -1,15 +1,11 @@
 from hashlib import sha256
 from typing import Mapping, NamedTuple
 
+from stp_core.types import Identifier
+
 from plenum.common.signing import serializeMsg
-<<<<<<< HEAD
-from plenum.common.txn import REQDIGEST
+from plenum.common.constants import REQDIGEST
 from plenum.common.types import f, OPERATION
-from stp_core.types import Identifier
-=======
-from plenum.common.constants import REQDIGEST
-from plenum.common.types import Identifier, f
->>>>>>> 0d9eff2e
 
 
 class Request:

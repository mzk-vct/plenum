--- conflicted
+++ resolved
@@ -4,13 +4,8 @@
 from stp_core.types import Identifier
 
 from plenum.common.signing import serializeMsg
-<<<<<<< HEAD
 from plenum.common.constants import REQDIGEST, REQKEY
-from plenum.common.types import f, OPERATION
-=======
-from plenum.common.constants import REQDIGEST
 from plenum.common.types import f, OPERATION, ClientMessageValidator
->>>>>>> 364ce44a
 
 
 class Request:
@@ -84,13 +79,14 @@
         return self.identifier, self.reqId
 
 
-<<<<<<< HEAD
 class ReqKey(NamedTuple(REQKEY, [f.IDENTIFIER, f.REQ_ID])):
     pass
-=======
+
+
 class SafeRequest(Request, ClientMessageValidator):
 
     def __init__(self, **kwargs):
         self.validate(kwargs)
         super().__init__(**kwargs)
->>>>>>> 364ce44a
+
+

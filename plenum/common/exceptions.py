from plenum.server.suspicion_codes import Suspicion
from re import compile, match


class ReqInfo:
    def __init__(self, identifier=None, reqId=None):
        self.identifier = identifier
        self.reqId = reqId


class NodeError(Exception):
    pass


class PortNotAvailableForNodeWebServer(NodeError):
    pass


class RemoteError(NodeError):
    def __init__(self, remote):
        self.remote = remote


class RemoteNotFound(RemoteError):
    pass


class BaseExc(Exception):
    # def __init__(self, code: int=None, reason: str=None):
    #     self.code = code
    #     self.reason = reason
    def __str__(self):
        return "{}{}".format(self.__class__.__name__, self.args)


class SigningException(BaseExc):
    pass


class CouldNotAuthenticate(SigningException, ReqInfo):
    code = 110
    reason = 'could not authenticate'

    def __init__(self, *args, **kwargs):
        ReqInfo.__init__(self, *args, **kwargs)


class MissingSignature(SigningException):
    code = 120
    reason = 'missing signature'


class EmptySignature(SigningException, ReqInfo):
    code = 121
    reason = 'empty signature'

    def __init__(self, *args, **kwargs):
        ReqInfo.__init__(self, *args, **kwargs)


class InvalidSignatureFormat(SigningException, ReqInfo):
    code = 123
    reason = 'invalid signature format'

    def __init__(self, *args, **kwargs):
        ReqInfo.__init__(self, *args, **kwargs)


class InvalidSignature(SigningException, ReqInfo):
    code = 125
    reason = 'invalid signature'

    def __init__(self, *args, **kwargs):
        ReqInfo.__init__(self, *args, **kwargs)


class MissingIdentifier(SigningException):
    code = 130
    reason = 'missing identifier'


class EmptyIdentifier(SigningException):
    code = 131
    reason = 'empty identifier'


class UnknownIdentifier(SigningException, ReqInfo):
    code = 133
    reason = 'unknown identifier'

    def __init__(self, *args, **kwargs):
        ReqInfo.__init__(self, *args, **kwargs)


class InvalidIdentifier(SigningException, ReqInfo):
    code = 135
    reason = 'invalid identifier'

    def __init__(self, *args, **kwargs):
        ReqInfo.__init__(self, *args, **kwargs)


class UnregisteredIdentifier(SigningException):
    code = 136
    reason = 'provided owner identifier not registered with agent'


class RaetKeysNotFoundException(Exception):
    code = 141
    reason = 'Keys not found in the keep for {}. ' \
             'To generate them run script '


class SuspiciousNode(BaseExc):
    def __init__(self, node: str, suspicion: Suspicion, offendingMsg):
        self.code = suspicion.code if suspicion else None
        self.reason = suspicion.reason if suspicion else None
        p = compile(r'(\b\w+)(:(\d+))?')
        m = p.match(node)
        self.node = m.groups()[0] if m else node
        self.offendingMsg = offendingMsg

    def __repr__(self):
        return "Error code: {}. {}".format(self.code, self.reason)


class SuspiciousClient(BaseExc, ReqInfo):
    pass


class InvalidMessageException(BaseExc):
    pass


class InvalidNodeMessageException(InvalidMessageException):
    pass


class InvalidClientMessageException(InvalidMessageException):
    def __init__(self, identifier, reqId, *args, **kwargs):
        super().__init__(*args, **kwargs)
        self.identifier = identifier
        self.reqId = reqId
        self.args = args


class InvalidNodeMsg(InvalidNodeMessageException):
    pass


class MissingNodeOp(InvalidNodeMsg):
    pass


class InvalidNodeOp(InvalidNodeMsg):
    pass


class InvalidNodeMsgType(InvalidNodeMsg):
    pass


class InvalidClientRequest(InvalidClientMessageException):
    pass


class InvalidClientMsgType(InvalidClientRequest):
    pass


class InvalidClientOp(InvalidClientRequest):
    pass


class UnauthorizedClientRequest(InvalidClientMessageException):
    pass


class StorageException(Exception):
    pass


class DataDirectoryNotFound(StorageException):
    pass


class DBConfigNotFound(StorageException):
    pass


class UnsupportedOperation(Exception):
    pass


class DidMethodNotFound(Exception):
    pass


class BlowUp(BaseException):
    """
    An exception designed to blow through fault barriers. Useful during testing.
    Derives from BaseException so asyncio will let it through.
    """
    pass


class ProdableAlreadyAdded(Exception):
    pass


class NoConsensusYet(Exception):
    pass


class NotConnectedToAny(Exception):
    pass


class NameAlreadyExists(Exception):
    pass


class GraphStorageNotAvailable(Exception):
    pass


class OrientDBNotRunning(GraphStorageNotAvailable):
    pass


class EndpointException(Exception):
    pass


class MissingEndpoint(EndpointException):
    def __init__(self):
        super().__init__('missing endpoint')


class InvalidEndpointIpAddress(EndpointException):
    def __init__(self, endpoint):
        super().__init__("invalid endpoint address: '{}'".format(endpoint))


class InvalidEndpointPort(EndpointException):
    def __init__(self, endpoint):
        super().__init__("invalid endpoint port: '{}'".format(endpoint))


<<<<<<< HEAD
class WalletError(Exception):
    pass


class WalletNotSet(WalletError):
    pass


class WalletNotInitialized(WalletError):
    pass
=======
class PortNotAvailable(Exception):
    def __init__(self, port):
        self.port = port
        super().__init__("port not available: {}".format(port))


class OperationError(Exception):
    def __init__(self, error):
        super().__init__("error occurred during operation: {}".format(error))
>>>>>>> 83041170
<|MERGE_RESOLUTION|>--- conflicted
+++ resolved
@@ -247,7 +247,6 @@
         super().__init__("invalid endpoint port: '{}'".format(endpoint))
 
 
-<<<<<<< HEAD
 class WalletError(Exception):
     pass
 
@@ -258,7 +257,8 @@
 
 class WalletNotInitialized(WalletError):
     pass
-=======
+
+
 class PortNotAvailable(Exception):
     def __init__(self, port):
         self.port = port
@@ -268,4 +268,3 @@
 class OperationError(Exception):
     def __init__(self, error):
         super().__init__("error occurred during operation: {}".format(error))
->>>>>>> 83041170

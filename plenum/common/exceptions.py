from plenum.server.suspicion_codes import Suspicion
from re import compile, match


class ReqInfo:
    def __init__(self, identifier=None, reqId=None):
        self.identifier = identifier
        self.reqId = reqId


class NodeError(Exception):
    pass


class PortNotAvailableForNodeWebServer(NodeError):
    pass


class RemoteError(NodeError):
    def __init__(self, remote):
        self.remote = remote


class RemoteNotFound(RemoteError):
    pass


class BaseExc(Exception):
    # def __init__(self, code: int=None, reason: str=None):
    #     self.code = code
    #     self.reason = reason
    def __str__(self):
        return "{}{}".format(self.__class__.__name__, self.args)


class SigningException(BaseExc):
    pass


class CouldNotAuthenticate(SigningException, ReqInfo):
    code = 110
    reason = 'could not authenticate'

    def __init__(self, *args, **kwargs):
        ReqInfo.__init__(self, *args, **kwargs)


class MissingSignature(SigningException):
    code = 120
    reason = 'missing signature'


class EmptySignature(SigningException, ReqInfo):
    code = 121
    reason = 'empty signature'

    def __init__(self, *args, **kwargs):
        ReqInfo.__init__(self, *args, **kwargs)


class InvalidSignature(SigningException, ReqInfo):
    code = 125
    reason = 'invalid signature'

    def __init__(self, *args, **kwargs):
        ReqInfo.__init__(self, *args, **kwargs)


class MissingIdentifier(SigningException):
    code = 130
    reason = 'missing identifier'


class EmptyIdentifier(SigningException):
    code = 131
    reason = 'empty identifier'


class InvalidIdentifier(SigningException, ReqInfo):
    code = 135
    reason = 'invalid identifier'

    def __init__(self, *args, **kwargs):
        ReqInfo.__init__(self, *args, **kwargs)


<<<<<<< HEAD
class RaetKeysNotFoundException(Exception):
    code = 141
    reason = 'Key pairs not found in raet keep. ' \
             'Please run script init_raet_keep.py to generate them'
=======
class UnregisteredIdentifier(SigningException):
    code = 136
    reason = 'provided owner identifier not registered with agent'


class RaetKeysNotFoundException(Exception):
    code = 141
    reason = 'Keys not found in the keep. ' \
             'To generate them run script '
>>>>>>> 33ab75b1


class SuspiciousNode(BaseExc):
    def __init__(self, node: str, suspicion: Suspicion, offendingMsg):
        self.code = suspicion.code if suspicion else None
        self.reason = suspicion.reason if suspicion else None
        p = compile(r'(\b\w+)(:(\d+))?')
        m = p.match(node)
        self.node = m.groups()[0] if m else node
        self.offendingMsg = offendingMsg

    def __repr__(self):
        return "Error code: {}. {}".format(self.code, self.reason)


class SuspiciousClient(BaseExc, ReqInfo):
    pass


class InvalidMessageException(BaseExc):
    pass


class InvalidNodeMessageException(InvalidMessageException):
    pass


class InvalidClientMessageException(InvalidMessageException):
    def __init__(self, identifier, reqId, *args, **kwargs):
        super().__init__(*args, **kwargs)
        self.identifier = identifier
        self.reqId = reqId
<<<<<<< HEAD
=======
        self.args = args
>>>>>>> 33ab75b1


class InvalidNodeMsg(InvalidNodeMessageException):
    pass


class MissingNodeOp(InvalidNodeMsg):
    pass


class InvalidNodeOp(InvalidNodeMsg):
    pass


class InvalidNodeMsgType(InvalidNodeMsg):
    pass


class InvalidClientRequest(InvalidClientMessageException):
    pass


class InvalidClientMsgType(InvalidClientRequest):
    pass


class InvalidClientOp(InvalidClientRequest):
    pass


class UnauthorizedClientRequest(InvalidClientMessageException):
    pass


class StorageException(Exception):
    pass


class DataDirectoryNotFound(StorageException):
    pass


class DBConfigNotFound(StorageException):
<<<<<<< HEAD
=======
    pass


class UnsupportedOperation(Exception):
>>>>>>> 33ab75b1
    pass<|MERGE_RESOLUTION|>--- conflicted
+++ resolved
@@ -84,12 +84,6 @@
         ReqInfo.__init__(self, *args, **kwargs)
 
 
-<<<<<<< HEAD
-class RaetKeysNotFoundException(Exception):
-    code = 141
-    reason = 'Key pairs not found in raet keep. ' \
-             'Please run script init_raet_keep.py to generate them'
-=======
 class UnregisteredIdentifier(SigningException):
     code = 136
     reason = 'provided owner identifier not registered with agent'
@@ -99,7 +93,6 @@
     code = 141
     reason = 'Keys not found in the keep. ' \
              'To generate them run script '
->>>>>>> 33ab75b1
 
 
 class SuspiciousNode(BaseExc):
@@ -132,10 +125,7 @@
         super().__init__(*args, **kwargs)
         self.identifier = identifier
         self.reqId = reqId
-<<<<<<< HEAD
-=======
         self.args = args
->>>>>>> 33ab75b1
 
 
 class InvalidNodeMsg(InvalidNodeMessageException):
@@ -179,11 +169,8 @@
 
 
 class DBConfigNotFound(StorageException):
-<<<<<<< HEAD
-=======
     pass
 
 
 class UnsupportedOperation(Exception):
->>>>>>> 33ab75b1
     pass
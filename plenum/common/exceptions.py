from re import compile

from plenum.server.suspicion_codes import Suspicion
<<<<<<< HEAD
from re import compile
=======
>>>>>>> a0a8cba4


class ReqInfo:
    def __init__(self, identifier=None, reqId=None):
        self.identifier = identifier
        self.reqId = reqId


class BaseExc(Exception):
    # def __init__(self, code: int=None, reason: str=None):
    #     self.code = code
    #     self.reason = reason
    def __str__(self):
        return "{}{}".format(self.__class__.__name__, self.args)


class SigningException(BaseExc):
    pass


class CouldNotAuthenticate(SigningException, ReqInfo):
    code = 110
    reason = 'could not authenticate'

    def __init__(self, *args, **kwargs):
        ReqInfo.__init__(self, *args, **kwargs)


class MissingSignature(SigningException):
    code = 120
    reason = 'missing signature'


class EmptySignature(SigningException, ReqInfo):
    code = 121
    reason = 'empty signature'

    def __init__(self, *args, **kwargs):
        ReqInfo.__init__(self, *args, **kwargs)


class InvalidSignatureFormat(SigningException, ReqInfo):
    code = 123
    reason = 'invalid signature format'

    def __init__(self, *args, **kwargs):
        ReqInfo.__init__(self, *args, **kwargs)


class InvalidSignature(SigningException, ReqInfo):
    code = 125
    reason = 'invalid signature'

    def __init__(self, *args, **kwargs):
        ReqInfo.__init__(self, *args, **kwargs)


class MissingIdentifier(SigningException):
    code = 130
    reason = 'missing identifier'


class EmptyIdentifier(SigningException):
    code = 131
    reason = 'empty identifier'


class UnknownIdentifier(SigningException, ReqInfo):
    code = 133
    reason = 'unknown identifier'

    def __init__(self, *args, **kwargs):
        ReqInfo.__init__(self, *args, **kwargs)


class InvalidIdentifier(SigningException, ReqInfo):
    code = 135
    reason = 'invalid identifier'

    def __init__(self, *args, **kwargs):
        ReqInfo.__init__(self, *args, **kwargs)


class UnregisteredIdentifier(SigningException):
    code = 136
    reason = 'provided owner identifier not registered with agent'


class RaetKeysNotFoundException(Exception):
    code = 141
    reason = 'Keys not found in the keep for {}. ' \
             'To generate them run script '


class SuspiciousNode(BaseExc):
    def __init__(self, node: str, suspicion: Suspicion, offendingMsg):
        self.code = suspicion.code if suspicion else None
        self.reason = suspicion.reason if suspicion else None
        p = compile(r'(\b\w+)(:(\d+))?')
        m = p.match(node)
        self.node = m.groups()[0] if m else node
        self.offendingMsg = offendingMsg

    def __repr__(self):
        return "Error code: {}. {}".format(self.code, self.reason)


class SuspiciousClient(BaseExc, ReqInfo):
    pass


class InvalidMessageException(BaseExc):
    pass


class InvalidNodeMessageException(InvalidMessageException):
    pass


class InvalidClientMessageException(InvalidMessageException):
    def __init__(self, identifier, reqId, *args, **kwargs):
        super().__init__(*args, **kwargs)
        self.identifier = identifier
        self.reqId = reqId
        self.args = args


class InvalidNodeMsg(InvalidNodeMessageException):
    pass


class MissingNodeOp(InvalidNodeMsg):
    pass


class InvalidNodeOp(InvalidNodeMsg):
    pass


class InvalidNodeMsgType(InvalidNodeMsg):
    pass


class InvalidClientRequest(InvalidClientMessageException):
    pass


class InvalidClientMsgType(InvalidClientRequest):
    pass


class InvalidClientOp(InvalidClientRequest):
    pass


class UnauthorizedClientRequest(InvalidClientMessageException):
    pass


class StorageException(Exception):
    pass


class DataDirectoryNotFound(StorageException):
    pass


class DBConfigNotFound(StorageException):
    pass


class UnsupportedOperation(Exception):
    pass


class DidMethodNotFound(Exception):
    pass


class BlowUp(BaseException):
    """
    An exception designed to blow through fault barriers. Useful during testing.
    Derives from BaseException so asyncio will let it through.
    """
    pass


class ProdableAlreadyAdded(Exception):
    pass


class NoConsensusYet(Exception):
    pass


class NotConnectedToAny(Exception):
    pass


class NameAlreadyExists(Exception):
    pass


class GraphStorageNotAvailable(Exception):
    pass


class OrientDBNotRunning(GraphStorageNotAvailable):
    pass


<<<<<<< HEAD
class EndpointException(Exception):
    pass


class MissingEndpoint(EndpointException):
    def __init__(self):
        super().__init__('missing endpoint')


class InvalidEndpointIpAddress(EndpointException):
    def __init__(self, endpoint):
        super().__init__("invalid endpoint address: '{}'".format(endpoint))


class InvalidEndpointPort(EndpointException):
    def __init__(self, endpoint):
        super().__init__("invalid endpoint port: '{}'".format(endpoint))


class WalletError(Exception):
    pass


class WalletNotSet(WalletError):
    pass


class WalletNotInitialized(WalletError):
    pass


class PortNotAvailable(OSError):
    def __init__(self, port):
        self.port = port
        super().__init__("port not available: {}".format(port))


=======
>>>>>>> a0a8cba4
class OperationError(Exception):
    def __init__(self, error):
        super().__init__("error occurred during operation: {}".format(error))
<|MERGE_RESOLUTION|>--- conflicted
+++ resolved
@@ -1,16 +1,30 @@
+from plenum.server.suspicion_codes import Suspicion
 from re import compile
 
 from plenum.server.suspicion_codes import Suspicion
-<<<<<<< HEAD
-from re import compile
-=======
->>>>>>> a0a8cba4
 
 
 class ReqInfo:
     def __init__(self, identifier=None, reqId=None):
         self.identifier = identifier
         self.reqId = reqId
+
+
+class NodeError(Exception):
+    pass
+
+
+class PortNotAvailableForNodeWebServer(NodeError):
+    pass
+
+
+class RemoteError(NodeError):
+    def __init__(self, remote):
+        self.remote = remote
+
+
+class RemoteNotFound(RemoteError):
+    pass
 
 
 class BaseExc(Exception):
@@ -216,7 +230,6 @@
     pass
 
 
-<<<<<<< HEAD
 class EndpointException(Exception):
     pass
 
@@ -254,8 +267,6 @@
         super().__init__("port not available: {}".format(port))
 
 
-=======
->>>>>>> a0a8cba4
 class OperationError(Exception):
     def __init__(self, error):
         super().__init__("error occurred during operation: {}".format(error))

import heapq
import operator
from collections import Callable
from functools import partial
from random import shuffle
from typing import Any, List, Dict, Tuple
import math
from typing import Optional

import time
from plenum.common.ledger import Ledger
from ledger.merkle_verifier import MerkleVerifier
from ledger.util import F

from plenum.common.types import f
from plenum.common.messages.node_messages import LedgerStatus, ConsistencyProof, CatchupReq, CatchupRep, \
    ConsProofRequest
from plenum.common.constants import POOL_LEDGER_ID, LedgerState, DOMAIN_LEDGER_ID
from plenum.common.util import getMaxFailures, compare_3PC_keys
from plenum.common.config_util import getConfig
from stp_core.common.log import getlogger
from plenum.server.has_action_queue import HasActionQueue
from plenum.common.ledger_info import LedgerInfo
from plenum.common.txn_util import txnToReq, reqToTxn


logger = getlogger()


class LedgerManager(HasActionQueue):

    def __init__(self,
                 owner,
                 ownedByNode: bool=True,
                 postAllLedgersCaughtUp:Optional[Callable]=None,
                 preCatchupClbk: Callable = None):

        self.owner = owner
        self.ownedByNode = ownedByNode
        self.postAllLedgersCaughtUp = postAllLedgersCaughtUp
        self.preCatchupClbk = preCatchupClbk
        self.config = getConfig()
        # Needs to schedule actions. The owner of the manager has the
        # responsibility of calling its `_serviceActions` method periodically
        HasActionQueue.__init__(self)

        # Holds ledgers of different types with
        # their info like callbacks, state, etc
        self.ledgerRegistry = {}   # type: Dict[int, LedgerInfo]

        # Largest 3 phase key received during catchup.
        # This field is needed to discard any stashed 3PC messages or
        # ordered messages since the transactions part of those messages
        # will be applied when they are received through the catchup process
        self.last_caught_up_3PC = (0, 0)

    def __repr__(self):
        return self.owner.name

    def service(self):
        return self._serviceActions()

    def addLedger(self, iD: int, ledger: Ledger,
                  preCatchupStartClbk: Callable=None,
                  postCatchupStartClbk: Callable=None,
                  preCatchupCompleteClbk: Callable=None,
                  postCatchupCompleteClbk: Callable=None,
                  postTxnAddedToLedgerClbk: Callable=None):

        if iD in self.ledgerRegistry:
            logger.error("{} already present in ledgers "
                         "so cannot replace that ledger".format(iD))
            return

        self.ledgerRegistry[iD] = LedgerInfo(
            iD,
            ledger=ledger,
            preCatchupStartClbk=preCatchupStartClbk,
            postCatchupStartClbk=postCatchupStartClbk,
            preCatchupCompleteClbk=preCatchupCompleteClbk,
            postCatchupCompleteClbk=postCatchupCompleteClbk,
            postTxnAddedToLedgerClbk=postTxnAddedToLedgerClbk,
            verifier=MerkleVerifier(ledger.hasher)
        )

    def request_CPs_if_needed(self, ledgerId):
        ledgerInfo = self.getLedgerInfoByType(ledgerId)
        if ledgerInfo.consistencyProofsTimer is None:
            return

        logger.debug("{} requesting consistency "
                     "proofs after timeout".format(self))

        adjustedF = getMaxFailures(self.owner.totalNodes - 1)
        proofs = ledgerInfo.recvdConsistencyProofs
        groupedProofs, nullProofs = self._groupConsistencyProofs(proofs)
        if nullProofs > adjustedF:
            return
        result = self._latestReliableProof(groupedProofs, ledgerInfo.ledger)
        if not result:
            cpReq = self.getConsistencyProofRequest(ledgerId, groupedProofs)
            logger.debug("{} sending consistency proof request: {}".
                         format(self, cpReq))
            self.send(cpReq)

        ledgerInfo.recvdConsistencyProofs = {}
        ledgerInfo.consistencyProofsTimer = None
        ledgerInfo.recvdCatchupRepliesFrm = {}

    def request_txns_if_needed(self, ledgerId):
        ledgerInfo = self.ledgerRegistry.get(ledgerId)
        ledger = ledgerInfo.ledger
        if ledgerInfo.catchupReplyTimer is None:
            return

        start = getattr(ledgerInfo.catchUpTill, f.SEQ_NO_START.nm)
        end = getattr(ledgerInfo.catchUpTill, f.SEQ_NO_END.nm)

        catchUpReplies = ledgerInfo.receivedCatchUpReplies
        totalMissing = (end - ledger.size) - len(catchUpReplies)

        if totalMissing == 0:
            ledgerInfo.catchupReplyTimer = None
            return

        logger.debug("{} requesting {} missing transactions "
                     "after timeout".format(self, totalMissing))
        # eligibleNodes = list(self.nodestack.conns -
        #                      self.blacklistedNodes)
        eligibleNodes = self.nodes_to_request_txns_from

        if not eligibleNodes:
            # TODO: What if all nodes are blacklisted so `eligibleNodes`
            # is empty? It will lead to divide by 0. This should not happen
            #  but its happening.
            # https://www.pivotaltracker.com/story/show/130602115
            logger.error("{} could not find any node to request "
                         "transactions from. Catchup process cannot "
                         "move ahead.".format(self))
            return

        # Shuffling order of nodes so that catchup requests don't go to
        # the same nodes. This is done to avoid scenario where a node
        # does not reply at all.
        # TODO: Need some way to detect nodes that are not responding.
        shuffle(eligibleNodes)
        batchSize = math.ceil(totalMissing/len(eligibleNodes))
        cReqs = []
        lastSeenSeqNo = ledger.size
        leftMissing = totalMissing

        def addReqsForMissing(frm, to):
            # Add Catchup requests for missing transactions.
            # `frm` and `to` are inclusive
            missing = to - frm + 1
            numBatches = int(math.ceil(missing / batchSize))
            for i in range(numBatches):
                s = frm + (i * batchSize)
                e = min(to, frm + ((i + 1) * batchSize) - 1)
                req = CatchupReq(ledgerId, s, e, end)
                logger.debug("{} creating catchup request {} to {} till {}".
                             format(self, s, e, end))
                cReqs.append(req)
            return missing

        for seqNo, txn in catchUpReplies:
            if (seqNo - lastSeenSeqNo) != 1:
                missing = addReqsForMissing(lastSeenSeqNo+1, seqNo-1)
                leftMissing -= missing
            lastSeenSeqNo = seqNo

        # If still missing some transactions from request has not been
        # sent then either `catchUpReplies` was empty or it did not have
        #  transactions till `end`
        if leftMissing > 0:
            logger.debug("{} still missing {} transactions after "
                         "looking at receivedCatchUpReplies".
                         format(self, leftMissing))
            # `catchUpReplies` was empty
            if lastSeenSeqNo == ledger.size:
                missing = addReqsForMissing(ledger.size+1, end)
                leftMissing -= missing
            # did not have transactions till `end`
            elif lastSeenSeqNo != end:
                missing = addReqsForMissing(lastSeenSeqNo + 1, end)
                leftMissing -= missing
            else:
                logger.error("{} still missing {} transactions. "
                             "Something happened which was not thought "
                             "of. {} {} {}"
                             .format(self, leftMissing, start, end,
                                     lastSeenSeqNo))
            if leftMissing:
                logger.error("{} still missing {} transactions. {} {} {}"
                             .format(self, leftMissing,
                                     start, end, lastSeenSeqNo))

        numElgNodes = len(eligibleNodes)
        for i, req in enumerate(cReqs):
            nodeName = eligibleNodes[i%numElgNodes]
            # self.send(req, self.nodestack.getRemote(nodeName).uid)
            self.sendTo(req, nodeName)

        ledgerInfo.catchupReplyTimer = time.perf_counter()
        timeout = int(self._getCatchupTimeout(len(cReqs), batchSize))
        self._schedule(partial(self.request_txns_if_needed, ledgerId), timeout)

    def setLedgerState(self, ledgerType: int, state: LedgerState):
        if ledgerType not in self.ledgerRegistry:
            logger.error("ledger type {} not present in ledgers so "
                         "cannot set state".format(ledgerType))
            return
        self.getLedgerInfoByType(ledgerType).state = state

    def setLedgerCanSync(self, ledgerType: int, canSync: bool):
        if ledgerType not in self.ledgerRegistry:
            logger.error("ledger type {} not present in ledgers so "
                         "cannot set state".format(ledgerType))
            return
        self.getLedgerInfoByType(ledgerType).canSync = canSync

    def prepare_ledgers_for_sync(self):
        for ledger_info in self.ledgerRegistry.values():
            ledger_info.set_defaults()

    def processLedgerStatus(self, status: LedgerStatus, frm: str):
        logger.debug("{} received ledger status: {} from {}".
                     format(self, status, frm))
        # Nodes might not be using pool txn ledger, might be using simple node
        # registries (old approach)
        ledgerStatus = LedgerStatus(*status) if status else None
        if ledgerStatus.txnSeqNo < 0:
            self.discard(status, reason="Received negative sequence number "
                         "from {}".format(frm),
                         logMethod=logger.warning)
        if not status:
            logger.debug("{} found ledger status to be null from {}".
                         format(self, frm))
            return
        ledgerId = getattr(status, f.LEDGER_ID.nm)

        # If this is a node's ledger manager and sender of this ledger status
        #  is a client and its pool ledger is same as this node's pool ledger
        # then send the pool ledger status since client wont be receiving the
        # consistency proof in this case:
        statusFromClient = self.getStack(frm) == self.clientstack
        if self.ownedByNode and statusFromClient:
            if ledgerId != POOL_LEDGER_ID:
                logger.debug("{} received inappropriate "
                             "ledger status {} from client {}"
                             .format(self, status, frm))
                return
            if self.isLedgerSame(ledgerStatus):
                ledger_status = self.owner.build_ledger_status(POOL_LEDGER_ID)
                self.sendTo(ledger_status, frm)

        # If a ledger is yet to sync and cannot sync right now,
        # then stash the ledger status to be processed later
        ledgerInfo = self.getLedgerInfoByType(ledgerId)
        if ledgerInfo.state != LedgerState.synced and not ledgerInfo.canSync:
            self.stashLedgerStatus(ledgerId, status, frm)
            return

        # If this manager is owned by a node and this node's ledger is ahead of
        # the received ledger status
        if self.ownedByNode and self.isLedgerNew(ledgerStatus):
            consistencyProof = self.getConsistencyProof(ledgerStatus)
            if not consistencyProof:
                return None
            self.sendTo(consistencyProof, frm)

        if self.isLedgerOld(ledgerStatus):
            # if ledgerInfo.state == LedgerState.synced:
            if ledgerInfo.state != LedgerState.syncing:
                self.setLedgerCanSync(ledgerId, True)
                ledger_status = self.owner.build_ledger_status(ledgerId)
                self.sendTo(ledger_status, frm)
            return

        if statusFromClient:
            return

        # This node's ledger is not older so it will not receive a
        # consistency proof unless the other node processes a transaction
        # post sending this ledger status
        ledgerInfo.recvdConsistencyProofs[frm] = None
        ledgerInfo.ledgerStatusOk.add(frm)
        if len(ledgerInfo.ledgerStatusOk) == 2 * self.owner.f:
            logger.debug("{} found out from {} that its "
                         "ledger of type {} is latest".
                         format(self, ledgerInfo.ledgerStatusOk, ledgerId))
            if ledgerInfo.state != LedgerState.synced:
                logger.debug('{} found from ledger status {} that it does '
                             'not need catchup'.format(self, ledgerStatus))
                # If this node's ledger is same as the ledger status (which is
                #  also the majority of the pool), then set the last ordered
                # 3PC key
                key = (ledgerStatus.viewNo, ledgerStatus.ppSeqNo)
                if self.isLedgerSame(ledgerStatus) and key != (None, None):
                    # Any state cleaup that is part of pre-catchup should be done
                    self.do_pre_catchup(ledgerId)
                    self.catchupCompleted(ledgerId, key)
                else:
                    self.catchupCompleted(ledgerId)

    def processConsistencyProof(self, proof: ConsistencyProof, frm: str):
        logger.debug("{} received consistency proof: {} from {}".
                     format(self, proof, frm))
        ledgerId = getattr(proof, f.LEDGER_ID.nm)
        ledgerInfo = self.getLedgerInfoByType(ledgerId)
        ledgerInfo.recvdConsistencyProofs[frm] = ConsistencyProof(*proof)

        if self.canProcessConsistencyProof(proof):
            canCatchup, catchUpFrm = self.canStartCatchUpProcess(ledgerId)
            if canCatchup:
                self.startCatchUpProcess(ledgerId, catchUpFrm)

    def canProcessConsistencyProof(self, proof: ConsistencyProof) -> bool:
        ledgerId = getattr(proof, f.LEDGER_ID.nm)
        ledgerInfo = self.getLedgerInfoByType(ledgerId)
        if not ledgerInfo.canSync:
            logger.debug("{} cannot process consistency "
                         "proof since canSync is {}"
                         .format(self, ledgerInfo.canSync))
            return False
        if ledgerInfo.state == LedgerState.syncing:
            logger.debug("{} cannot process consistency "
                         "proof since ledger state is {}"
                         .format(self, ledgerInfo.state))
            return False
        if ledgerInfo.state == LedgerState.synced:
            if not self.checkLedgerIsOutOfSync(ledgerInfo):
                logger.debug("{} cannot process consistency "
                             "proof since in state {} and not enough "
                             "CPs received"
                             .format(self, ledgerInfo.state))
                return False
            logger.debug("{} is out of sync (based on CPs {} and total "
                         "node cnt {}) -> updating ledger"
                         " state from {} to {}"
                         .format(self, ledgerInfo.recvdConsistencyProofs,
                                 self.owner.totalNodes,
                                 ledgerInfo.state, LedgerState.not_synced))
            self.setLedgerState(ledgerId, LedgerState.not_synced)
            if ledgerId == DOMAIN_LEDGER_ID and ledgerInfo.preCatchupStartClbk:
                ledgerInfo.preCatchupStartClbk()
            return self.canProcessConsistencyProof(proof)

        start = getattr(proof, f.SEQ_NO_START.nm)
        end = getattr(proof, f.SEQ_NO_END.nm)
        # TODO: Should we discard where start is older than the ledger size
        ledgerSize = ledgerInfo.ledger.size
        if start > ledgerSize:
            self.discard(proof, reason="Start {} is greater than "
                                       "ledger size {}".
                         format(start, ledgerSize),
                         logMethod=logger.warning)
            return False
        if end <= start:
            self.discard(proof, reason="End {} is not greater than "
                                       "start {}".format(end, start),
                         logMethod=logger.warning)
            return False
        return True

    def checkLedgerIsOutOfSync(self, ledgerInfo) -> bool:
        recvdConsProof = ledgerInfo.recvdConsistencyProofs
        # Consider an f value when this node had not been added
        currTotalNodes = self.owner.totalNodes - 1
        adjustedF = getMaxFailures(currTotalNodes)
        filtered = self._getNotEmptyProofs(recvdConsProof)
        return len(filtered) >= (currTotalNodes - adjustedF)

    def processCatchupReq(self, req: CatchupReq, frm: str):
        logger.debug("{} received catchup request: {} from {}".
                     format(self, req, frm))
        if not self.ownedByNode:
            self.discard(req, reason="Only node can serve catchup requests",
                         logMethod=logger.warning)
            return

        start = getattr(req, f.SEQ_NO_START.nm)
        end = getattr(req, f.SEQ_NO_END.nm)
        ledger = self.getLedgerForMsg(req)
        if end < start:
            self.discard(req, reason="Invalid range", logMethod=logger.warning)
            return

        ledger_size = ledger.size

        if start > ledger_size:
            self.discard(req, reason="{} not able to service since "
                                     "ledger size is {} and start is {}"
                         .format(self, ledger_size, start),
                         logMethod=logger.debug)
            return

        if req.catchupTill > ledger_size:
            self.discard(req, reason="{} not able to service since "
                                     "ledger size is {} and catchupTill is {}"
                         .format(self, ledger_size, req.catchupTill),
                         logMethod=logger.debug)
            return

        # Adjusting for end greater than ledger size
        if end > ledger_size:
            logger.debug("{} does not have transactions till {} "
                         "so sending only till {}"
                         .format(self, end, ledger_size))
            end = ledger_size

        logger.debug("node {} requested catchup for {} from {} to {}"
                     .format(frm, end - start+1, start, end))
        logger.debug("{} generating consistency proof: {} from {}".
                     format(self, end, req.catchupTill))
        consProof = [Ledger.hashToStr(p) for p in
                     ledger.tree.consistency_proof(end, req.catchupTill)]

<<<<<<< HEAD
        txns = ledger.getAllTxn(start, end)
        for seq_no in txns:
            txns[seq_no] = self.owner.update_txn_with_extra_data(txns[seq_no])
        # Following transformation is needed to simplify
        # validation of CatchupRep messages.
        # TODO: Remove it when flattening of transactions removed
        # (which is done by calling reqToTxn when saving to landger)
        formatted_txns = {seq_no : txnToReq(txn)
                          for seq_no, txn in txns.items()}
        message = CatchupRep(getattr(req, f.LEDGER_ID.nm),
                             formatted_txns,
                             consProof)
        self.sendTo(msg=message, to=frm)
=======
        txns = {}
        for seq_no, txn in ledger.getAllTxn(start, end):
            txns[seq_no] = self.owner.update_txn_with_extra_data(txn)
        self.sendTo(msg=CatchupRep(getattr(req, f.LEDGER_ID.nm), txns,
                                   consProof), to=frm)
>>>>>>> b0944743

    def processCatchupRep(self, rep: CatchupRep, frm: str):
        logger.debug("{} received catchup reply from {}: {}".
                     format(self, frm, rep))

        txns = self.canProcessCatchupReply(rep)
        txnsNum = len(txns) if txns else 0
        logger.debug("{} found {} transactions in the catchup from {}"
                     .format(self, txnsNum, frm))
        if not txns:
            return

        ledgerId = getattr(rep, f.LEDGER_ID.nm)
        ledger_info = self.getLedgerInfoByType(ledgerId)

        ledger = self.getLedgerForMsg(rep)

        if frm not in ledger_info.recvdCatchupRepliesFrm:
            ledger_info.recvdCatchupRepliesFrm[frm] = []

        ledger_info.recvdCatchupRepliesFrm[frm].append(rep)

        catchUpReplies = ledger_info.receivedCatchUpReplies
        # Creating a list of txns sorted on the basis of sequence
        # numbers
        logger.debug("{} merging all received catchups".format(self))
        catchUpReplies = list(heapq.merge(catchUpReplies, txns,
                                          key=operator.itemgetter(0)))
        logger.debug(
            "{} merged catchups, there are {} of them now, from {} to {}"
            .format(self, len(catchUpReplies), catchUpReplies[0][0],
                    catchUpReplies[-1][0]))

        numProcessed = self._processCatchupReplies(ledgerId, ledger,
                                                   catchUpReplies)
        logger.debug(
            "{} processed {} catchup replies with sequence numbers {}"
                .format(self, numProcessed, [seqNo for seqNo, _ in
                                             catchUpReplies[
                                             :numProcessed]]))

        ledger_info.receivedCatchUpReplies = catchUpReplies[numProcessed:]

        # This check needs to happen anyway since it might be the case that
        # just before sending requests for catchup, it might have processed
        # some ordered requests which might have removed the need for catchup
        self.mark_catchup_completed_if_possible(ledger_info)

    def mark_catchup_completed_if_possible(self, ledger_info: LedgerInfo):
        """
        Checks if the ledger is caught up to the the sequence number
        specified in the ConsistencyProof, if yes then mark the catchup as
        done for this ledger.
        :param ledger_info:
        :return: True if catchup is done, false otherwise
        """
        if ledger_info.state != LedgerState.synced:
            cp = ledger_info.catchUpTill
            assert cp
            if getattr(cp, f.SEQ_NO_END.nm) <= ledger_info.ledger.size:
                self.catchupCompleted(ledger_info.id, (cp.viewNo, cp.ppSeqNo))
                return True
        return False

    def _processCatchupReplies(self, ledgerId, ledger: Ledger,
                               catchUpReplies: List):
        # Removing transactions for sequence numbers are already
        # present in the ledger
        # TODO: Inefficient, should check list in reverse and stop at first
        # match since list is already sorted
        numProcessed = sum(1 for s, _ in catchUpReplies if s <= ledger.size)
        if numProcessed:
            logger.debug("{} found {} already processed transactions in the "
                         "catchup replies".format(self, numProcessed))
        catchUpReplies = catchUpReplies[numProcessed:]
        if catchUpReplies:
            seqNo = catchUpReplies[0][0]
            if seqNo - ledger.seqNo == 1:
                result, nodeName, toBeProcessed = self.hasValidCatchupReplies(
                    ledgerId, ledger, seqNo, catchUpReplies)
                if result:
                    ledgerInfo = self.getLedgerInfoByType(ledgerId)
                    for _, txn in catchUpReplies[:toBeProcessed]:
                        self._add_txn(ledgerId, ledger, ledgerInfo, reqToTxn(txn))
                    self._removePrcdCatchupReply(ledgerId, nodeName, seqNo)
                    return numProcessed + toBeProcessed + \
                        self._processCatchupReplies(ledgerId, ledger,
                                                    catchUpReplies[toBeProcessed:])
                else:
                    if self.ownedByNode:
                        self.owner.blacklistNode(nodeName,
                                                 reason="Sent transactions "
                                                        "that could not be "
                                                        "verified")
                        self._removePrcdCatchupReply(ledgerId, nodeName,
                                                     seqNo)
                        # Invalid transactions have to be discarded so letting
                        # the caller know how many txns have to removed from
                        # `self.receivedCatchUpReplies`
                        return numProcessed + toBeProcessed
        return numProcessed

    def _add_txn(self, ledgerId, ledger: Ledger, ledgerInfo, txn):
        merkleInfo = ledger.add(self._transform(txn))
        txn[F.seqNo.name] = merkleInfo[F.seqNo.name]
        ledgerInfo.postTxnAddedToLedgerClbk(ledgerId, txn)

    def _removePrcdCatchupReply(self, ledgerId, node, seqNo):
        ledgerInfo = self.getLedgerInfoByType(ledgerId)
        for i, rep in enumerate(ledgerInfo.recvdCatchupRepliesFrm[node]):
            if str(seqNo) in getattr(rep, f.TXNS.nm):
                break
        ledgerInfo.recvdCatchupRepliesFrm[node].pop(i)

    def _transform(self, txn):
        # Certain transactions other than pool ledger might need to be
        # transformed to certain format before applying to the ledger
        txn = reqToTxn(txn)
        z = txn if not self.ownedByNode else  \
            self.owner.transform_txn_for_ledger(txn)
        return z

    def hasValidCatchupReplies(self, ledgerId, ledger, seqNo, catchUpReplies):
        # Here seqNo has to be the seqNo of first transaction of
        # `catchupReplies`

        # Get the batch of transactions in the catchup reply which has sequence
        # number `seqNo`
        nodeName, catchupReply = self._getCatchupReplyForSeqNo(ledgerId,
                                                               seqNo)

        txns = getattr(catchupReply, f.TXNS.nm)

        # Add only those transaction in the temporary tree from the above
        # batch

        # Integer keys being converted to strings when marshaled to JSON
        txns = [self._transform(txn)
                for s, txn in catchUpReplies[:len(txns)]
                if str(s) in txns]

        # Creating a temporary tree which will be used to verify consistency
        # proof, by inserting transactions. Duplicating a merkle tree is not
        # expensive since we are using a compact merkle tree.
        tempTree = ledger.treeWithAppliedTxns(txns)

        proof = getattr(catchupReply, f.CONS_PROOF.nm)
        ledgerInfo = self.getLedgerInfoByType(ledgerId)
        verifier = ledgerInfo.verifier
        cp = ledgerInfo.catchUpTill
        finalSize = getattr(cp, f.SEQ_NO_END.nm)
        finalMTH = getattr(cp, f.NEW_MERKLE_ROOT.nm)
        try:
            logger.debug("{} verifying proof for {}, {}, {}, {}, {}".
                         format(self, tempTree.tree_size, finalSize,
                                tempTree.root_hash, Ledger.strToHash(finalMTH),
                                [Ledger.strToHash(p) for p in proof]))
            verified = verifier.verify_tree_consistency(tempTree.tree_size,
                                                        finalSize,
                                                        tempTree.root_hash,
                                                        Ledger.strToHash(finalMTH),
                                                        [Ledger.strToHash(p) for p in
                                                         proof])
        except Exception as ex:
            logger.info("{} could not verify catchup reply {} since {}".
                        format(self, catchupReply, ex))
            verified = False
        return bool(verified), nodeName, len(txns)

    def _getCatchupReplyForSeqNo(self, ledgerId, seqNo):
        # This is inefficient if we have large number of nodes but since
        # number of node are always between 60-120, this is ok.

        ledgerInfo = self.getLedgerInfoByType(ledgerId)
        for k, catchupReps in ledgerInfo.recvdCatchupRepliesFrm.items():
            for rep in catchupReps:
                txns = getattr(rep, f.TXNS.nm)
                # Transfers of odcits in RAET converts integer keys to string
                if str(seqNo) in txns:
                    return k, rep

    def mark_catchup_completed_if_possible(self, ledger_info: LedgerInfo):
        """
        Checks if the ledger is caught up to the the sequence number
        specified in the ConsistencyProof, if yes then mark the catchup as
        done for this ledger.
        :param ledger_info:
        :return: True if catchup is done, false otherwise
        """
        if ledger_info.state != LedgerState.synced:
            cp = ledger_info.catchUpTill
            assert cp
            if getattr(cp, f.SEQ_NO_END.nm) <= ledger_info.ledger.size:
                self.catchupCompleted(ledger_info.id, (cp.viewNo, cp.ppSeqNo))
                return True
        return False

    def processConsistencyProofReq(self, req: ConsProofRequest, frm: str):
        logger.debug("{} received consistency proof request: {} from {}".
                     format(self, req, frm))
        if not self.ownedByNode:
            self.discard(req,
                         reason='Only nodes can service this request',
                         logMethod=logger.warning)
            return

        ledgerId = getattr(req, f.LEDGER_ID.nm)
        seqNoStart = getattr(req, f.SEQ_NO_START.nm)
        seqNoEnd = getattr(req, f.SEQ_NO_END.nm)
        consistencyProof = self._buildConsistencyProof(ledgerId,
                                                       seqNoStart,
                                                       seqNoEnd)
        # TODO: Build a test for this scenario where a node cannot service a
        # consistency proof request
        if consistencyProof:
            self.sendTo(consistencyProof, frm)

    def canProcessCatchupReply(self, catchupReply: CatchupRep) -> List[Tuple]:
        ledgerId = getattr(catchupReply, f.LEDGER_ID.nm)
        ledgerState = self.getLedgerInfoByType(ledgerId).state
        if ledgerState != LedgerState.syncing:
            logger.debug("{} cannot process catchup reply {} since ledger "
                         "is in state {}".
                         format(self, catchupReply, ledgerState))
            return []

        ledger = self.getLedgerForMsg(catchupReply)
        # Not relying on a node sending txns in order of sequence no
        txns = sorted([(int(s), t) for (s, t) in
                       getattr(catchupReply, f.TXNS.nm).items()],
                      key=operator.itemgetter(0))
        anyNew = any([s > ledger.size for s, _ in txns])
        # The transactions should be contiguous in terms of sequence numbers
        noGapsOrDups = len(txns) == 0 or \
                (len(txns) == (txns[-1][0] - txns[0][0] + 1))
        if not anyNew:
            self.discard(catchupReply,
                         reason="ledger has size {} and it already contains"
                                " all transactions in the reply".
                         format(ledger.size), logMethod=logger.info)
        if not noGapsOrDups:
            self.discard(catchupReply,
                         reason="contains duplicates or gaps",
                         logMethod=logger.info)
        if anyNew and noGapsOrDups:
            return txns

    # ASSUMING NO MALICIOUS NODES
    # Assuming that all nodes have the same state of the system and no node
    # is lagging behind. So if two new nodes are added in quick succession in a
    # high traffic environment, this logic is faulty
    def canStartCatchUpProcess(self, ledgerId: int):
        ledgerInfo = self.getLedgerInfoByType(ledgerId)
        recvdConsProof = ledgerInfo.recvdConsistencyProofs
        # Consider an f value when this node was not connected
        adjustedF = getMaxFailures(self.owner.totalNodes - 1)
        if len(recvdConsProof) == (adjustedF+1):
            # At least once correct node believes that this node is behind.

            # Start timer that will expire in some time and if till that time
            # enough CPs are not received, then explicitly request CPs
            # from other nodes, see `request_CPs_if_needed`

            ledgerInfo.consistencyProofsTimer = time.perf_counter()
            self._schedule(partial(self.request_CPs_if_needed, ledgerId),
                           self.config.ConsistencyProofsTimeout * (
                               self.owner.totalNodes - 1))
        if len(recvdConsProof) > 2 * adjustedF:
            logger.debug("{} deciding on the basis of CPs {} and f {}".
                         format(self, recvdConsProof, adjustedF))
            grpdPrf, nullProofs = self._groupConsistencyProofs(recvdConsProof)
            # If more than f nodes were found to be at the same state then this
            #  node's state is good too
            if nullProofs > adjustedF:
                return True, None
            result = self._latestReliableProof(grpdPrf,
                                               ledgerInfo.ledger)
            cp = ConsistencyProof(ledgerId, *result) if result else None
            return bool(result),cp

        logger.debug("{} cannot start catchup since received only {} "
                     "consistency proofs but need at least {}".
                     format(self, len(recvdConsProof), 2*adjustedF + 1))
        return False, None

    def _groupConsistencyProofs(self, proofs):
        recvdPrf = {}
        # For the case where the other node is at the same state as
        # this node
        nullProofs = 0
        for nodeName, proof in proofs.items():
            if proof:
                start, end = getattr(proof, f.SEQ_NO_START.nm), \
                             getattr(proof, f.SEQ_NO_END.nm)
                if (start, end) not in recvdPrf:
                    recvdPrf[(start, end)] = {}
                key = (
                       getattr(proof, f.VIEW_NO.nm),
                       getattr(proof, f.PP_SEQ_NO.nm),
                       getattr(proof, f.OLD_MERKLE_ROOT.nm),
                       getattr(proof, f.NEW_MERKLE_ROOT.nm),
                       tuple(getattr(proof, f.HASHES.nm))
                )
                recvdPrf[(start, end)][key] = recvdPrf[(start, end)]. \
                                                  get(key, 0) + 1
            else:
                logger.debug("{} found proof by {} null".format(self,
                                                                nodeName))
                nullProofs += 1
        return recvdPrf, nullProofs

    def _reliableProofs(self, groupedProofs):
        adjustedF = getMaxFailures(self.owner.totalNodes - 1)
        result = {}
        for (start, end), val in groupedProofs.items():
            for (view_no, lastPpSeqNo, oldRoot, newRoot, hashes), count in val.items():
                if count > adjustedF:
                    result[(start, end)] = (view_no, lastPpSeqNo, oldRoot,
                                            newRoot, hashes)
                    # There would be only one correct proof for a range of
                    # sequence numbers
                    break
        return result

    def _latestReliableProof(self, groupedProofs, ledger):
        reliableProofs = self._reliableProofs(groupedProofs)
        latest = None
        for (start, end), (view_no, last_pp_seq_no, oldRoot, newRoot, hashes) in \
                reliableProofs.items():
            # TODO: Can we do something where consistency proof's start is older
            #  than the current ledger's size and proof's end is larger
            # than the current ledger size.
            # Ignore if proof's start is not the same as the ledger's end
            if start != ledger.size:
                continue
            if latest is None or latest[1] < end:
                latest = (start, end) + (view_no, last_pp_seq_no, oldRoot, newRoot, hashes)
        return latest

    def getConsistencyProofRequest(self, ledgerId, groupedProofs):
        # Choose the consistency proof which occurs median number of times in
        # grouped proofs. Not choosing the highest since some malicious nodes
        # might be sending non-existent sequence numbers and not choosing the
        # lowest since that might not be enough as some nodes must be lagging
        # behind a lot or some malicious nodes might send low sequence numbers.
        proofs = sorted(groupedProofs.items(), key=lambda t: max(t[1].values()))
        ledger = self.getLedgerInfoByType(ledgerId).ledger
        return ConsProofRequest(ledgerId,
                                ledger.size,
                                proofs[len(proofs) // 2][0][1])

    def do_pre_catchup(self, ledger_id):
        if self.preCatchupClbk:
            self.preCatchupClbk(ledger_id)

    def startCatchUpProcess(self, ledgerId: int, proof: ConsistencyProof):
        if ledgerId not in self.ledgerRegistry:
            self.discard(proof, reason="Unknown ledger type {}".
                         format(ledgerId))
            return

        self.do_pre_catchup(ledgerId)
        logger.debug("{} started catching up with consistency proof {}".
                     format(self, proof))

        if proof is None:
            self.catchupCompleted(ledgerId)
            return

        ledgerInfo = self.getLedgerInfoByType(ledgerId)
        ledgerInfo.state = LedgerState.syncing
        ledgerInfo.consistencyProofsTimer = None
        ledgerInfo.recvdConsistencyProofs = {}

        p = ConsistencyProof(*proof)
        ledgerInfo.catchUpTill = p

        if self.mark_catchup_completed_if_possible(ledgerInfo):
            logger.debug('{} found that ledger {} does not need catchup'.
                         format(self, ledgerId))
        else:
            eligible_nodes = self.nodes_to_request_txns_from
            if eligible_nodes:
                reqs = self.getCatchupReqs(p)
                for (req, to) in zip(reqs, eligible_nodes):
                    self.sendTo(req, to)
                if reqs:
                    ledgerInfo.catchupReplyTimer = time.perf_counter()
                    batchSize = getattr(reqs[0], f.SEQ_NO_END.nm) - \
                                getattr(reqs[0], f.SEQ_NO_START.nm) + 1
                    timeout = self._getCatchupTimeout(len(reqs), batchSize)
                    self._schedule(partial(self.request_txns_if_needed, ledgerId),
                                   timeout)
            else:
                logger.info('{} needs to catchup ledger {} but it has not found '
                            'any connected nodes'.format(self, ledgerId))

    def _getCatchupTimeout(self, numRequest, batchSize):
        return numRequest * (self.config.CatchupTransactionsTimeout +
                             0.1 * batchSize)

    def catchupCompleted(self, ledgerId: int, last_3PC: Tuple=(0,0)):
        # Since multiple ledger will be caught up and catchups might happen
        # multiple times for a single ledger, the largest seen
        # ppSeqNo needs to be known.
        if compare_3PC_keys(self.last_caught_up_3PC, last_3PC) > 0:
            self.last_caught_up_3PC = last_3PC

        if ledgerId not in self.ledgerRegistry:
            logger.error("{} called catchup completed for ledger {}".
                         format(self, ledgerId))
            return

        ledgerInfo = self.getLedgerInfoByType(ledgerId)
        ledgerInfo.done_syncing()
        logger.debug("{} completed catching up ledger {}, caught up {} in total"
                     .format(self, ledgerId, ledgerInfo.num_txns_caught_up))

        if self.postAllLedgersCaughtUp:
            if all(l.state == LedgerState.synced
                   for l in self.ledgerRegistry.values()):
                self.postAllLedgersCaughtUp()

    def getCatchupReqs(self, consProof: ConsistencyProof):
        # TODO: This needs to be optimised, there needs to be a minimum size
        # of catchup requests so if a node is trying to catchup only 50 txns
        # from 10 nodes, each of thise 10 nodes will servce 5 txns and prepare
        # a consistency proof for other txns. This is bad for the node catching
        #  up as it involves more network traffic and more computation to verify
        # so many consistency proofs and for the node serving catchup reqs. But
        # if the node sent only 2 catchup requests the network traffic greatly
        # reduces and 25 txns can be read of a single chunk probably
        # (if txns dont span across multiple chunks). A practical value of this
        # "minimum size" is some multiple of chunk size of the ledger
        # nodeCount = len(self.nodestack.conns)
        nodeCount = len(self.nodes_to_request_txns_from)
        if nodeCount == 0:
            logger.debug('{} did not find any connected to nodes to send '
                         'CatchupReq'.format(self))
            return
        # TODO: Consider setting start to `max(ledger.size, consProof.start)`
        # since ordered requests might have been executed after receiving
        # sufficient ConsProof in `preCatchupClbk`
        start = getattr(consProof, f.SEQ_NO_START.nm)
        end = getattr(consProof, f.SEQ_NO_END.nm)
        batchLength = math.ceil((end-start)/nodeCount)
        reqs = []
        s = start + 1
        e = min(s + batchLength - 1, end)
        for i in range(nodeCount):
            req = CatchupReq(getattr(consProof, f.LEDGER_ID.nm), s, e, end)
            reqs.append(req)
            s = e + 1
            e = min(s + batchLength - 1, end)
            if s > end:
                break
        return reqs

    def getConsistencyProof(self, status: LedgerStatus):
        ledger = self.getLedgerForMsg(status)    # type: Ledger
        ledgerId = getattr(status, f.LEDGER_ID.nm)
        seqNoStart = getattr(status, f.TXN_SEQ_NO.nm)
        seqNoEnd = ledger.size
        return self._buildConsistencyProof(ledgerId, seqNoStart, seqNoEnd)

    def _getNotEmptyProofs(self, proofs):
        return [proof for frm, proof in proofs.items() if proof]

    def _buildConsistencyProof(self, ledgerId, seqNoStart, seqNoEnd):

        ledger = self.getLedgerInfoByType(ledgerId).ledger

        ledgerSize = ledger.size
        if seqNoStart > ledgerSize:
            logger.error("{} cannot build consistency proof from {} "
                         "since its ledger size is {}"
                         .format(self, seqNoStart, ledgerSize))
            return
        if seqNoEnd > ledgerSize:
            logger.error("{} cannot build consistency "
                         "proof till {} since its ledger size is {}"
                         .format(self, seqNoEnd, ledgerSize))
            return
        if seqNoEnd < seqNoStart:
            self.error('{} cannot build consistency proof since end {} is '
                       'lesser than start {}'.format(self, seqNoEnd, seqNoStart))
            return

        if seqNoStart == 0:
            # Consistency proof for an empty tree cannot exist. Using the root
            # hash now so that the node which is behind can verify that
            # TODO: Make this an empty list
            oldRoot = ledger.tree.root_hash
            proof = [oldRoot, ]
        else:
            proof = ledger.tree.consistency_proof(seqNoStart, seqNoEnd)
            oldRoot = ledger.tree.merkle_tree_hash(0, seqNoStart)

        newRoot = ledger.tree.merkle_tree_hash(0, seqNoEnd)
        key = self.owner.three_phase_key_for_txn_seq_no(ledgerId, seqNoEnd)
        logger.debug('{} found 3 phase key {} for ledger {} seqNo {}'.
                     format(self, key, ledgerId, seqNoEnd))
        if key is None:
            # The node receiving consistency proof should check if it has
            # received this sentinel 3 phase key (0, 0) in spite of seeing a
            # non-zero txn seq no
            key = (0, 0)

        return ConsistencyProof(
            ledgerId,
            seqNoStart,
            seqNoEnd,
            *key,
            Ledger.hashToStr(oldRoot),
            Ledger.hashToStr(newRoot),
            [Ledger.hashToStr(p) for p in proof]
        )

    def _compareLedger(self, status: LedgerStatus):
        ledgerId = getattr(status, f.LEDGER_ID.nm)
        seqNo = getattr(status, f.TXN_SEQ_NO.nm)
        ledger = self.getLedgerForMsg(status)
        logger.debug("{} comparing its ledger {} "
                     "of size {} with {}"
                     .format(self,ledgerId, ledger.seqNo, seqNo))
        return ledger.seqNo - seqNo

    def isLedgerOld(self, status: LedgerStatus):
        # Is self ledger older than the `LedgerStatus`
        return self._compareLedger(status) < 0

    def isLedgerNew(self, status: LedgerStatus):
        # Is self ledger newer than the `LedgerStatus`
        return self._compareLedger(status) > 0

    def isLedgerSame(self, status: LedgerStatus):
        # Is self ledger same as the `LedgerStatus`
        return self._compareLedger(status) == 0

    def getLedgerForMsg(self, msg: Any) -> Ledger:
        ledger_id = getattr(msg, f.LEDGER_ID.nm)
        if ledger_id in self.ledgerRegistry:
            return self.getLedgerInfoByType(ledger_id).ledger
        self.discard(msg, reason="Invalid ledger msg type")

    def getLedgerInfoByType(self, ledgerType) -> LedgerInfo:
        if ledgerType not in self.ledgerRegistry:
            raise KeyError("Invalid ledger type: {}".format(ledgerType))
        return self.ledgerRegistry[ledgerType]

    def appendToLedger(self, ledgerId: int, txn: Any) -> Dict:
        ledgerInfo = self.getLedgerInfoByType(ledgerId)
        return ledgerInfo.ledger.append(txn)

    def stashLedgerStatus(self, ledgerId: int, status, frm: str):
        logger.debug("{} stashing ledger status {} from {}".
                     format(self, status, frm))
        ledgerInfo = self.getLedgerInfoByType(ledgerId)
        ledgerInfo.stashedLedgerStatuses.append((status, frm))

    def processStashedLedgerStatuses(self, ledgerId: int):
        ledgerInfo = self.getLedgerInfoByType(ledgerId)
        i = 0
        max_iter = len(ledgerInfo.stashedLedgerStatuses)
        logger.debug('{} going to process {} stashed ledger statuses for ledger'
                     ' {}'.format(self, max_iter, ledgerId))
        # Since `processLedgerStatus` can stash some ledger statuses, make sure
        # each item in `ledgerInfo.stashedLedgerStatuses` is processed only once
        while max_iter != i:
            msg, frm = ledgerInfo.stashedLedgerStatuses.popleft()
            i += 1
            self.processLedgerStatus(msg, frm)
        return i

    def getStack(self, remoteName: str):
        if self.ownedByNode and self.clientstack.hasRemote(remoteName):
            return self.clientstack

        if self.nodestack.hasRemote(remoteName):
            return self.nodestack

        logger.error("{} cannot find remote with name {}"
                     .format(self, remoteName))

    def sendTo(self, msg: Any, to: str):
        stack = self.getStack(to)
        # If the message is being sent by a node
        if self.ownedByNode:
            if stack == self.nodestack:
                self.sendToNodes(msg, [to,])
            if stack == self.clientstack:
                self.owner.transmitToClient(msg, to)
        # If the message is being sent by a client
        else:
            self.sendToNodes(msg, [to,])

    @property
    def nodestack(self):
        return self.owner.nodestack

    @property
    def clientstack(self):
        return self.owner.clientstack if self.ownedByNode else None

    @property
    def send(self):
        return self.owner.send

    @property
    def send(self):
        return self.owner.send

    @property
    def sendToNodes(self):
        return self.owner.sendToNodes

    @property
    def discard(self):
        return self.owner.discard

    @property
    def blacklistedNodes(self):
        if self.ownedByNode:
            return self.owner.blacklistedNodes
        return set()

    @property
    def nodes_to_request_txns_from(self):
        return [nm for nm in self.nodestack.registry
                if nm not in self.blacklistedNodes and nm != self.nodestack.name]<|MERGE_RESOLUTION|>--- conflicted
+++ resolved
@@ -416,27 +416,12 @@
         consProof = [Ledger.hashToStr(p) for p in
                      ledger.tree.consistency_proof(end, req.catchupTill)]
 
-<<<<<<< HEAD
-        txns = ledger.getAllTxn(start, end)
-        for seq_no in txns:
-            txns[seq_no] = self.owner.update_txn_with_extra_data(txns[seq_no])
-        # Following transformation is needed to simplify
-        # validation of CatchupRep messages.
-        # TODO: Remove it when flattening of transactions removed
-        # (which is done by calling reqToTxn when saving to landger)
-        formatted_txns = {seq_no : txnToReq(txn)
-                          for seq_no, txn in txns.items()}
-        message = CatchupRep(getattr(req, f.LEDGER_ID.nm),
-                             formatted_txns,
-                             consProof)
-        self.sendTo(msg=message, to=frm)
-=======
+
         txns = {}
         for seq_no, txn in ledger.getAllTxn(start, end):
             txns[seq_no] = self.owner.update_txn_with_extra_data(txn)
         self.sendTo(msg=CatchupRep(getattr(req, f.LEDGER_ID.nm), txns,
                                    consProof), to=frm)
->>>>>>> b0944743
 
     def processCatchupRep(self, rep: CatchupRep, frm: str):
         logger.debug("{} received catchup reply from {}: {}".

--- conflicted
+++ resolved
@@ -29,12 +29,7 @@
     def __init__(self,
                  owner,
                  ownedByNode: bool=True,
-<<<<<<< HEAD
-                 postAllLedgersCaughtUp:
-                 Optional[Callable]=None):
-=======
                  postAllLedgersCaughtUp:Optional[Callable]=None):
->>>>>>> bd760ad0
 
         self.owner = owner
         self.ownedByNode = ownedByNode
@@ -127,7 +122,6 @@
 
         if totalMissing == 0:
             ledgerInfo.catchupReplyTimer = None
-<<<<<<< HEAD
             return
 
         logger.debug("{} requesting {} missing transactions "
@@ -215,95 +209,6 @@
             logger.error("ledger type {} not present in ledgers so "
                          "cannot set state".format(ledgerType))
             return
-=======
-            return
-
-        logger.debug("{} requesting {} missing transactions "
-                     "after timeout".format(self, totalMissing))
-        eligibleNodes = list(self.nodestack.conns -
-                             self.blacklistedNodes)
-
-        if not eligibleNodes:
-            # TODO: What if all nodes are blacklisted so `eligibleNodes`
-            # is empty? It will lead to divide by 0. This should not happen
-            #  but its happening.
-            # https://www.pivotaltracker.com/story/show/130602115
-            logger.error("{} could not find any node to request "
-                         "transactions from. Catchup process cannot "
-                         "move ahead.".format(self))
-            return
-
-        # Shuffling order of nodes so that catchup requests don't go to
-        # the same nodes. This is done to avoid scenario where a node
-        # does not reply at all.
-        # TODO: Need some way to detect nodes that are not responding.
-        shuffle(eligibleNodes)
-        batchSize = math.ceil(totalMissing/len(eligibleNodes))
-        cReqs = []
-        lastSeenSeqNo = ledger.size
-        leftMissing = totalMissing
-
-        def addReqsForMissing(frm, to):
-            # Add Catchup requests for missing transactions.
-            # `frm` and `to` are inclusive
-            missing = to - frm + 1
-            numBatches = int(math.ceil(missing / batchSize))
-            for i in range(numBatches):
-                s = frm + (i * batchSize)
-                e = min(to, frm + ((i + 1) * batchSize) - 1)
-                req = CatchupReq(ledgerId, s, e, end)
-                logger.debug("{} creating catchup request {} to {} till {}".
-                             format(self, s, e, end))
-                cReqs.append(req)
-            return missing
-
-        for seqNo, txn in catchUpReplies:
-            if (seqNo - lastSeenSeqNo) != 1:
-                missing = addReqsForMissing(lastSeenSeqNo+1, seqNo-1)
-                leftMissing -= missing
-            lastSeenSeqNo = seqNo
-
-        # If still missing some transactions from request has not been
-        # sent then either `catchUpReplies` was empty or it did not have
-        #  transactions till `end`
-        if leftMissing > 0:
-            logger.debug("{} still missing {} transactions after "
-                         "looking at receivedCatchUpReplies".
-                         format(self, leftMissing))
-            # `catchUpReplies` was empty
-            if lastSeenSeqNo == ledger.size:
-                missing = addReqsForMissing(ledger.size+1, end)
-                leftMissing -= missing
-            # did not have transactions till `end`
-            elif lastSeenSeqNo != end:
-                missing = addReqsForMissing(lastSeenSeqNo + 1, end)
-                leftMissing -= missing
-            else:
-                logger.error("{} still missing {} transactions. "
-                             "Something happened which was not thought "
-                             "of. {} {} {}"
-                             .format(self, leftMissing, start, end,
-                                     lastSeenSeqNo))
-            if leftMissing:
-                logger.error("{} still missing {} transactions. {} {} {}"
-                             .format(self, leftMissing,
-                                     start, end, lastSeenSeqNo))
-
-        numElgNodes = len(eligibleNodes)
-        for i, req in enumerate(cReqs):
-            nodeName = eligibleNodes[i%numElgNodes]
-            self.send(req, self.nodestack.getRemote(nodeName).uid)
-
-        ledgerInfo.catchupReplyTimer = time.perf_counter()
-        timeout = int(self._getCatchupTimeout(len(cReqs), batchSize))
-        self._schedule(partial(self.checkIfTxnsNeeded, ledgerId), timeout)
-
-    def setLedgerState(self, ledgerType: int, state: LedgerState):
-        if ledgerType not in self.ledgerRegistry:
-            logger.error("ledger type {} not present in ledgers so "
-                         "cannot set state".format(ledgerType))
-            return
->>>>>>> bd760ad0
         self.getLedgerInfoByType(ledgerType).state = state
 
     def setLedgerCanSync(self, ledgerType: int, canSync: bool):
@@ -486,20 +391,13 @@
 
         logger.debug("node {} requested catchup for {} from {} to {}"
                      .format(frm, end - start+1, start, end))
-<<<<<<< HEAD
-
-=======
->>>>>>> bd760ad0
         logger.debug("{} generating consistency proof: {} from {}".
                      format(self, end, req.catchupTill))
         consProof = [Ledger.hashToStr(p) for p in
                      ledger.tree.consistency_proof(end, req.catchupTill)]
 
-<<<<<<< HEAD
-=======
         # TODO: This is very inefficient for long ledgers if the ledger does not use `ChunkedFileStore`
         txns = ledger.getAllTxn(start, end)
->>>>>>> bd760ad0
         for seq_no in txns:
             txns[seq_no] = self.owner.update_txn_with_extra_data(txns[seq_no])
         self.sendTo(msg=CatchupRep(getattr(req, f.LEDGER_ID.nm), txns,
@@ -597,7 +495,6 @@
             if str(seqNo) in getattr(rep, f.TXNS.nm):
                 break
         ledgerInfo.recvdCatchupRepliesFrm[node].pop(i)
-<<<<<<< HEAD
 
     def _transform(self, txn):
         # Certain transactions other than pool ledger might need to be
@@ -607,17 +504,6 @@
         else:
             return self.owner.transform_txn_for_ledger(txn)
 
-=======
-
-    def _transform(self, txn):
-        # Certain transactions other than pool ledger might need to be
-        # transformed to certain format before applying to the ledger
-        if not self.ownedByNode:
-            return txn
-        else:
-            return self.owner.transform_txn_for_ledger(txn)
-
->>>>>>> bd760ad0
     def hasValidCatchupReplies(self, ledgerId, ledger, seqNo, catchUpReplies):
         # Here seqNo has to be the seqNo of first transaction of
         # `catchupReplies`
@@ -989,11 +875,7 @@
 
     def getLedgerInfoByType(self, ledgerType) -> LedgerInfo:
         if ledgerType not in self.ledgerRegistry:
-<<<<<<< HEAD
-            raise ValueError("Invalid ledger type: {}".format(ledgerType))
-=======
             raise KeyError("Invalid ledger type: {}".format(ledgerType))
->>>>>>> bd760ad0
         return self.ledgerRegistry[ledgerType]
 
     def appendToLedger(self, ledgerId: int, txn: Any) -> Dict:

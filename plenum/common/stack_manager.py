import os
import shutil
from abc import abstractproperty
from collections import OrderedDict

from plenum.common.keygen_utils import initRemoteKeys
from stp_core.types import HA
from stp_core.network.exceptions import RemoteNotFound

from ledger.compact_merkle_tree import CompactMerkleTree
from ledger.stores.file_hash_store import FileHashStore
from plenum.common.constants import DATA, ALIAS, TARGET_NYM, NODE_IP, CLIENT_IP, \
    CLIENT_PORT, NODE_PORT, VERKEY, TXN_TYPE, NODE, SERVICES, VALIDATOR, CLIENT_STACK_SUFFIX
from plenum.common.util import cryptonymToHex, updateNestedDict
from plenum.common.log import getlogger
<<<<<<< HEAD
from plenum.common.ledger import Ledger


=======
>>>>>>> ad5e60c2
logger = getlogger()


class TxnStackManager:
    def __init__(self, name, basedirpath, isNode=True):
        self.name = name
        self.basedirpath = basedirpath
        self.isNode = isNode

    @abstractproperty
    def hasLedger(self) -> bool:
        raise NotImplementedError

    @abstractproperty
    def ledgerLocation(self) -> str:
        raise NotImplementedError

    @abstractproperty
    def ledgerFile(self) -> str:
        raise NotImplementedError

    # noinspection PyTypeChecker
    @property
    def ledger(self):
        if self._ledger is None:
            if not self.hasLedger:
                defaultTxnFile = os.path.join(self.basedirpath,
                                              self.ledgerFile)
                if not os.path.isfile(defaultTxnFile):
                    raise FileNotFoundError("Pool transactions file not "
                                            "found: {}".format(defaultTxnFile))
                else:
                    shutil.copy(defaultTxnFile, self.ledgerLocation)

            dataDir = self.ledgerLocation
            self._ledger = Ledger(CompactMerkleTree(hashStore=FileHashStore(
                dataDir=dataDir)),
                dataDir=dataDir,
                fileName=self.ledgerFile,
                ensureDurability=self.config.EnsureLedgerDurability)
        return self._ledger

    @staticmethod
    def parseLedgerForHaAndKeys(ledger, returnActive=True):
        """
        Returns validator ip, ports and keys
        :param ledger:
        :param returnActive: If returnActive is True, return only those
        validators which are not out of service
        :return:
        """
        nodeReg = OrderedDict()
        cliNodeReg = OrderedDict()
        nodeKeys = {}
        activeValidators = set()
        for _, txn in ledger.getAllTxn().items():
            if txn[TXN_TYPE] == NODE:
                nodeName = txn[DATA][ALIAS]
                clientStackName = nodeName + CLIENT_STACK_SUFFIX
                nHa = (txn[DATA][NODE_IP], txn[DATA][NODE_PORT]) \
                    if (NODE_IP in txn[DATA] and NODE_PORT in txn[DATA]) \
                    else None
                cHa = (txn[DATA][CLIENT_IP], txn[DATA][CLIENT_PORT]) \
                    if (CLIENT_IP in txn[DATA] and CLIENT_PORT in txn[DATA]) \
                    else None
                if nHa:
                    nodeReg[nodeName] = HA(*nHa)
                if cHa:
                    cliNodeReg[clientStackName] = HA(*cHa)
                verkey = cryptonymToHex(txn[TARGET_NYM])
                nodeKeys[nodeName] = verkey

                services = txn[DATA].get(SERVICES)
                if isinstance(services, list):
                    if VALIDATOR in services:
                        activeValidators.add(nodeName)
                    else:
                        activeValidators.discard(nodeName)

        if returnActive:
            allNodes = tuple(nodeReg.keys())
            for nodeName in allNodes:
                if nodeName not in activeValidators:
                    nodeReg.pop(nodeName, None)
                    cliNodeReg.pop(nodeName + CLIENT_STACK_SUFFIX, None)
                    nodeKeys.pop(nodeName, None)

            return nodeReg, cliNodeReg, nodeKeys
        else:
            return nodeReg, cliNodeReg, nodeKeys, activeValidators

    def connectNewRemote(self, txn, remoteName, nodeOrClientObj, addRemote=True):
        verkey = cryptonymToHex(txn[TARGET_NYM])

        nodeHa = (txn[DATA][NODE_IP], txn[DATA][NODE_PORT])
        cliHa = (txn[DATA][CLIENT_IP], txn[DATA][CLIENT_PORT])

        if addRemote:
            try:
                # Override any keys found, reason being the scenario where
                # before this node comes to know about the other node, the other
                # node tries to connect to it.
                initRemoteKeys(self.name, remoteName, self.basedirpath,
                                   verkey, override=True)
            except Exception as ex:
                logger.error("Exception while initializing keep for remote {}".
                             format(ex))

        if self.isNode:
            nodeOrClientObj.nodeReg[remoteName] = HA(*nodeHa)
            nodeOrClientObj.cliNodeReg[remoteName + CLIENT_STACK_SUFFIX] = HA(*cliHa)
            logger.debug("{} adding new node {} with HA {}".format(self.name,
                                                                   remoteName,
                                                                   nodeHa))
        else:
            nodeOrClientObj.nodeReg[remoteName] = HA(*cliHa)
            logger.debug("{} adding new node {} with HA {}".format(self.name,
                                                                   remoteName,
                                                                   cliHa))
        nodeOrClientObj.nodestack.maintainConnections(force=True)

    def stackHaChanged(self, txn, remoteName, nodeOrClientObj):
        nodeHa = (txn[DATA][NODE_IP], txn[DATA][NODE_PORT])
        cliHa = (txn[DATA][CLIENT_IP], txn[DATA][CLIENT_PORT])
        rid = self.removeRemote(nodeOrClientObj.nodestack, remoteName)
        if self.isNode:
            nodeOrClientObj.nodeReg[remoteName] = HA(*nodeHa)
            nodeOrClientObj.cliNodeReg[remoteName + CLIENT_STACK_SUFFIX] = HA(*cliHa)
        else:
            nodeOrClientObj.nodeReg[remoteName] = HA(*cliHa)

        nodeOrClientObj.nodestack.maintainConnections(force=True)

        return rid

    def stackKeysChanged(self, txn, remoteName, nodeOrClientObj):
        logger.debug("{} clearing remote role data in keep of {}".
                     format(nodeOrClientObj.nodestack.name, remoteName))
        logger.debug(
            "{} removing remote {}".format(nodeOrClientObj, remoteName))
        # Removing remote so that the nodestack will attempt to connect
        rid = self.removeRemote(nodeOrClientObj.nodestack, remoteName)

        verkey = txn[VERKEY]
        try:
            # Override any keys found
            initRemoteKeys(self.name, remoteName, self.basedirpath,
                                   verkey, override=True)
        except Exception as ex:
            logger.error("Exception while initializing keep for remote {}".
                         format(ex))

        nodeOrClientObj.nodestack.maintainConnections(force=True)
        return rid

    @staticmethod
    def removeRemote(stack, remoteName):
        try:
            stack.disconnectByName(remoteName)
            rid = stack.removeRemoteByName(remoteName)
            logger.debug(
                "{} removed remote {}".format(stack, remoteName))
        except RemoteNotFound as ex:
            logger.debug(str(ex))
            rid = None

        return rid

    def addRemoteKeysFromLedger(self, keys):
        for remoteName, key in keys.items():
            # If its a client then remoteName should be suffixed with
            # CLIENT_STACK_SUFFIX
            if not self.isNode:
                remoteName += CLIENT_STACK_SUFFIX
            try:
                # Override any keys found, reason being the scenario where
                # before this node comes to know about the other node, the other
                # node tries to connect to it.
                # Do it only for Nodes, not for Clients!
                #if self.isNode:
                initRemoteKeys(self.name, remoteName, self.basedirpath, key,
                                   override=True)
            except Exception as ex:
                logger.error("Exception while initializing keep for remote {}".
                             format(ex))

    def nodeExistsInLedger(self, nym):
        for txn in self.ledger.getAllTxn().values():
            if txn[TXN_TYPE] == NODE and \
                            txn[TARGET_NYM] == nym:
                return True
        return False

    @property
    def nodeIds(self) -> set:
        return {txn[TARGET_NYM] for txn in self.ledger.getAllTxn().values()}

    def getNodeInfoFromLedger(self, nym, excludeLast=True):
        # Returns the info of the node from the ledger with transaction
        # sequence numbers that added or updated the info excluding the last
        # update transaction. The reason for ignoring last transactions is that
        #  it is used after update to the ledger has already been made
        txns = []
        nodeTxnSeqNos = []
        for seqNo, txn in self.ledger.getAllTxn().items():
            if txn[TXN_TYPE] == NODE and txn[TARGET_NYM] == nym:
                txns.append(txn)
                nodeTxnSeqNos.append(seqNo)
        info = {}
        if len(txns) > 1 and excludeLast:
            txns = txns[:-1]
        for txn in txns:
            self.updateNodeTxns(info, txn)
        return nodeTxnSeqNos, info

    @staticmethod
    def updateNodeTxns(oldTxn, newTxn):
        updateNestedDict(oldTxn, newTxn, nestedKeysToUpdate=[DATA, ])
<|MERGE_RESOLUTION|>--- conflicted
+++ resolved
@@ -13,12 +13,9 @@
     CLIENT_PORT, NODE_PORT, VERKEY, TXN_TYPE, NODE, SERVICES, VALIDATOR, CLIENT_STACK_SUFFIX
 from plenum.common.util import cryptonymToHex, updateNestedDict
 from plenum.common.log import getlogger
-<<<<<<< HEAD
 from plenum.common.ledger import Ledger
 
 
-=======
->>>>>>> ad5e60c2
 logger = getlogger()
 
 

--- conflicted
+++ resolved
@@ -314,7 +314,6 @@
         self.msgHandler = msgHandler
         super().__init__(**stackParams, msgHandler=self.msgHandler, sighex=sighex)
 
-<<<<<<< HEAD
     # A LOT OF THIS CODE IS MOVED TO NetworkInterface
     # @property
     # def conns(self) -> Set[str]:
@@ -360,10 +359,12 @@
     #     """
     #     for o in outs:
     #         logger.info("{} disconnected from {}".format(self, o),
-    #                     extra={"cli": "IMPORTANT"})
+    #                     extra={"cli": "IMPORTANT",
+    #                           "tags": ["connected"]})
     #     for i in ins:
     #         logger.info("{} now connected to {}".format(self, i),
-    #                     extra={"cli": "IMPORTANT"})
+    #                     extra={"cli": "IMPORTANT",
+    #                           "tags": ["connected"]})
     #
     #         # remove remotes for same ha when a connection is made
     #         remote = self.getRemote(i)
@@ -380,78 +381,6 @@
     #     Subclasses can override
     #     """
     #     pass
-=======
-    @property
-    def isKeySharing(self):
-        return self.keep.auto != AutoMode.never
-
-    @property
-    def conns(self) -> Set[str]:
-        """
-        Get the connections of this node.
-
-        :return: set of names of the connected nodes
-        """
-        return self._conns
-
-    @conns.setter
-    def conns(self, value: Set[str]) -> None:
-        """
-        Updates the connection count of this node if not already done.
-        """
-        if not self._conns == value:
-            old = self._conns
-            self._conns = value
-            ins = value - old
-            outs = old - value
-            logger.debug("{}'s connections changed from {} to {}".format(self,
-                                                                         old,
-                                                                         value))
-            self._connsChanged(ins, outs)
-
-    def checkConns(self):
-        """
-        Evaluate the connected nodes
-        """
-        self.conns = self.connecteds
-
-    def _connsChanged(self, ins: Set[str], outs: Set[str]) -> None:
-        """
-        A series of operations to perform once a connection count has changed.
-
-        - Set f to max number of failures this system can handle.
-        - Set status to one of started, started_hungry or starting depending on
-            the number of protocol instances.
-        - Check protocol instances. See `checkProtocolInstaces()`
-
-        :param ins: new nodes connected
-        :param outs: nodes no longer connected
-        """
-        for o in outs:
-            logger.info("{} disconnected from {}".format(self, o),
-                        extra={"cli": "IMPORTANT",
-                               "tags": ["connected"]})
-        for i in ins:
-            logger.info("{} now connected to {}".format(self, i),
-                        extra={"cli": "IMPORTANT",
-                               "tags": ["connected"]})
-
-            # remove remotes for same ha when a connection is made
-            remote = self.getRemote(i)
-            others = [r for r in self.remotes.values()
-                      if r.ha == remote.ha and r.name != i]
-            for o in others:
-                logger.debug("{} removing other remote".format(self))
-                self.removeRemote(o)
-
-        self.onConnsChanged(ins, outs)
-
-    def onConnsChanged(self, ins: Set[str], outs: Set[str]):
-        """
-        Subclasses can override
-        """
-        pass
->>>>>>> 98b3ff5c
 
     def start(self):
         super().start()

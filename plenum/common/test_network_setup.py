--- conflicted
+++ resolved
@@ -11,17 +11,8 @@
 from plenum.common.member.steward import Steward
 
 from plenum.common.raet import initLocalKeep
-<<<<<<< HEAD
-from plenum.common.txn import STEWARD, TRUSTEE
+from plenum.common.constants import STEWARD
 from plenum.common.util import hexToFriendly, adict
-=======
-from plenum.common.constants import TARGET_NYM, TXN_TYPE, DATA, ALIAS, \
-    TXN_ID, NODE, CLIENT_IP, CLIENT_PORT, NODE_IP, NODE_PORT, NYM, \
-    STEWARD, \
-    ROLE, SERVICES, VALIDATOR, TRUSTEE
-from plenum.common.types import f
-from plenum.common.util import hexToFriendly
->>>>>>> 89a880e4
 
 
 class TestNetworkSetup:

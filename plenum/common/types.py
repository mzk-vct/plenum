from typing import NamedTuple, Any, List, Mapping, Optional, TypeVar, Dict, \
    Tuple

import sys
from collections import namedtuple

from plenum.common.constants import NOMINATE, PRIMARY, REELECTION, REQACK, \
    ORDERED, PROPAGATE, PREPREPARE, REPLY, COMMIT, PREPARE, BATCH, \
    INSTANCE_CHANGE, BLACKLIST, REQNACK, LEDGER_STATUS, CONSISTENCY_PROOF, \
    CATCHUP_REQ, CATCHUP_REP, POOL_LEDGER_TXNS, CONS_PROOF_REQUEST, CHECKPOINT, \
    CHECKPOINT_STATE, THREE_PC_STATE, REJECT, OP_FIELD_NAME, POOL_LEDGER_ID, DOMAIN_LEDGER_ID
from plenum.common.messages.client_request import ClientOperationField
from plenum.common.messages.fields import *
from plenum.common.messages.fields import IdentifierField, NonNegativeNumberField, SignatureField
from plenum.common.messages.message_base import MessageBase, MessageValidator
from stp_core.types import HA

NodeDetail = NamedTuple("NodeDetail", [
    ("ha", HA),
    ("cliname", str),
    ("cliha", HA)])

Field = namedtuple("Field", ["nm", "tp"])


class f:  # provides a namespace for reusable field constants
    REQUEST = Field('request', 'Request')
    MSG = Field('msg', str)
    NODE_NAME = Field('nodeName', str)
    NAME = Field("name", str)
    TIE_AMONG = Field("tieAmong", List[str])
    ROUND = Field("round", int)
    IDENTIFIER = Field('identifier', str)
    DIGEST = Field('digest', str)
    DIGESTS = Field('digests', List[str])
    RECEIVED_DIGESTS = Field('receivedDigests', Dict[str, str])
    SEQ_NO = Field('seqNo', int)
    PP_SEQ_NO = Field('ppSeqNo', int)  # Pre-Prepare sequence number
    ORD_SEQ_NO = Field('ordSeqNo', int)     # Last PP_SEQ_NO that was ordered
    ORD_SEQ_NOS = Field('ordSeqNos', List[int])  # Last ordered seq no of each protocol instance, sent during view change
    RESULT = Field('result', Any)
    SENDER_NODE = Field('senderNode', str)
    REQ_ID = Field('reqId', int)
    VIEW_NO = Field('viewNo', int)
    INST_ID = Field('instId', int)
    IS_STABLE = Field('isStable', bool)
    MSGS = Field('messages', List[Mapping])
    SIG = Field('signature', Optional[str])
    SUSP_CODE = Field('suspicionCode', int)
    ELECTION_DATA = Field('electionData', Any)
    TXN_ID = Field('txnId', str)
    REASON = Field('reason', Any)
    SENDER_CLIENT = Field('senderClient', str)
    PP_TIME = Field("ppTime", float)
    REQ_IDR = Field("reqIdr", List[Tuple[str, int]])
    DISCARDED = Field("discarded", int)
    STATE_ROOT = Field("stateRootHash", str)
    TXN_ROOT = Field("txnRootHash", str)
    MERKLE_ROOT = Field("merkleRoot", str)
    OLD_MERKLE_ROOT = Field("oldMerkleRoot", str)
    NEW_MERKLE_ROOT = Field("newMerkleRoot", str)
    TXN_SEQ_NO = Field("txnSeqNo", int)
    # 0 for pool transaction ledger, 1 for domain transaction ledger
    LEDGER_ID = Field("ledgerId", int)
    SEQ_NO_START = Field("seqNoStart", int)
    SEQ_NO_END = Field("seqNoEnd", int)
    CATCHUP_TILL = Field("catchupTill", int)
    HASHES = Field("hashes", List[str])
    TXNS = Field("txns", List[Any])
    TXN = Field("txn", Any)
    NODES = Field('nodes', Dict[str, HA])
    POOL_LEDGER_STATUS = Field("poolLedgerStatus", Any)
    DOMAIN_LEDGER_STATUS = Field("domainLedgerStatus", Any)
    CONS_PROOF = Field("consProof", Any)
    POOL_CONS_PROOF = Field("poolConsProof", Any)
    DOMAIN_CONS_PROOF = Field("domainConsProof", Any)
    POOL_CATCHUP_REQ = Field("poolCatchupReq", Any)
    DOMAIN_CATCHUP_REQ = Field("domainCatchupReq", Any)
    POOL_CATCHUP_REP = Field("poolCatchupRep", Any)
    DOMAIN_CATCHUP_REP = Field("domainCatchupRep", Any)


class TaggedTupleBase:
    def melted(self):
        """
        Return the tagged tuple in a dictionary form.
        """
        if hasattr(self, "__dict__"):
            m = self.__dict__
        elif hasattr(self, "_asdict"):
            m = self._asdict()
        else:
            raise RuntimeError("Cannot convert argument to a dictionary")
        m[OP_FIELD_NAME] = self.typename
        m.move_to_end(OP_FIELD_NAME, False)
        return m


# noinspection PyProtectedMember
def TaggedTuple(typename, fields) -> NamedTuple:
    cls = NamedTuple(typename, fields)
    if OP_FIELD_NAME in cls._fields:
        raise RuntimeError("field name '{}' is reserved in TaggedTuple"
                           .format(OP_FIELD_NAME))
    cls.__bases__ += (TaggedTupleBase,)
    cls.typename = typename
    return cls

OPERATION = 'operation'


class ClientMessageValidator(MessageValidator):
    schema = (
        (f.IDENTIFIER.nm, IdentifierField()),
        (f.REQ_ID.nm, NonNegativeNumberField()),
        (OPERATION, ClientOperationField()),
        (f.SIG.nm, SignatureField(optional=True)),
        (f.DIGEST.nm, NonEmptyStringField(optional=True)),
    )


<<<<<<< HEAD
# class Nomination(MessageBase):
#     typename = NOMINATE
#
#     schema = (
#         (f.NAME.nm, NonEmptyStringField()),
#         (f.INST_ID.nm, NonNegativeNumberField()),
#         (f.VIEW_NO.nm, NonNegativeNumberField()),
#         (f.ORD_SEQ_NO.nm, NonNegativeNumberField()),
#     )
Nomination = TaggedTuple(NOMINATE, [
    f.NAME,
    f.INST_ID,
    f.VIEW_NO,
    f.ORD_SEQ_NO])
=======
class Nomination(MessageBase):
    typename = NOMINATE

    schema = (
        (f.NAME.nm, NonEmptyStringField()),
        (f.INST_ID.nm, NonNegativeNumberField()),
        (f.VIEW_NO.nm, NonNegativeNumberField()),
        (f.ORD_SEQ_NO.nm, NonNegativeNumberField()),
    )
# Nomination = TaggedTuple(NOMINATE, [
#     f.NAME,
#     f.INST_ID,
#     f.VIEW_NO,
#     f.ORD_SEQ_NO])
>>>>>>> bd760ad0


Batch = TaggedTuple(BATCH, [
    f.MSGS,
    f.SIG])

# Reelection messages that nodes send when they find the 2 or more nodes have
# equal nominations for primary. `round` indicates the reelection round
# number. So the first reelection would have round number 1, the one after
# that would have round number 2. If a node receives a reelection message with
# a round number that is not 1 greater than the reelections rounds it has
# already seen then it rejects that message


<<<<<<< HEAD
# class Reelection(MessageBase):
#     typename = REELECTION
#
#     schema = (
#         (f.INST_ID.nm, NonNegativeNumberField()),
#         (f.ROUND.nm, NonNegativeNumberField()),
#         (f.TIE_AMONG.nm, IterableField(TieAmongField())),
#         (f.VIEW_NO.nm, NonNegativeNumberField()),
#     )
Reelection = TaggedTuple(REELECTION, [
    f.INST_ID,
    f.ROUND,
    f.TIE_AMONG,
    f.VIEW_NO])

# Declaration of a winner

# class Primary(MessageBase):
#     typename = PRIMARY
#
#     schema = (
#         (f.NAME.nm, NonEmptyStringField()),
#         (f.INST_ID.nm, NonNegativeNumberField()),
#         (f.VIEW_NO.nm, NonNegativeNumberField()),
#         (f.ORD_SEQ_NO.nm, NonNegativeNumberField()),
#     )
Primary = TaggedTuple(PRIMARY, [
    f.NAME,
    f.INST_ID,
    f.VIEW_NO,
    f.ORD_SEQ_NO])
=======
class Reelection(MessageBase):
    typename = REELECTION

    schema = (
        (f.INST_ID.nm, NonNegativeNumberField()),
        (f.ROUND.nm, NonNegativeNumberField()),
        (f.TIE_AMONG.nm, IterableField(TieAmongField())),
        (f.VIEW_NO.nm, NonNegativeNumberField()),
    )
# Reelection = TaggedTuple(REELECTION, [
#     f.INST_ID,
#     f.ROUND,
#     f.TIE_AMONG,
#     f.VIEW_NO])

# Declaration of a winner

class Primary(MessageBase):
    typename = PRIMARY

    schema = (
        (f.NAME.nm, NonEmptyStringField()),
        (f.INST_ID.nm, NonNegativeNumberField()),
        (f.VIEW_NO.nm, NonNegativeNumberField()),
        (f.ORD_SEQ_NO.nm, NonNegativeNumberField()),
    )
# Primary = TaggedTuple(PRIMARY, [
#     f.NAME,
#     f.INST_ID,
#     f.VIEW_NO,
#     f.ORD_SEQ_NO])
>>>>>>> bd760ad0

BlacklistMsg = NamedTuple(BLACKLIST, [
    f.SUSP_CODE,
    f.NODE_NAME])

RequestAck = TaggedTuple(REQACK, [
    f.IDENTIFIER,
    f.REQ_ID])

RequestNack = TaggedTuple(REQNACK, [
    f.IDENTIFIER,
    f.REQ_ID,
    f.REASON])

Reject = TaggedTuple(REJECT, [
    f.IDENTIFIER,
    f.REQ_ID,
    f.REASON])

PoolLedgerTxns = TaggedTuple(POOL_LEDGER_TXNS, [
    f.TXN
])


<<<<<<< HEAD
# class Ordered(MessageBase):
#     typename = ORDERED
#     schema = (
#         (f.INST_ID.nm, NonNegativeNumberField()),
#         (f.VIEW_NO.nm, NonNegativeNumberField()),
#         (f.REQ_IDR.nm, IterableField(RequestIdentifierField())),
#         (f.PP_SEQ_NO.nm, NonNegativeNumberField()),
#         (f.PP_TIME.nm, TimestampField()),
#         (f.LEDGER_ID.nm, LedgerIdField()),
#         (f.STATE_ROOT.nm, MerkleRootField()),
#         (f.TXN_ROOT.nm, MerkleRootField()),
#     )
Ordered = NamedTuple(ORDERED, [
    f.INST_ID,
    f.VIEW_NO,
    f.REQ_IDR,
    f.PP_SEQ_NO,
    f.PP_TIME,
    f.LEDGER_ID,
    f.STATE_ROOT,
    f.TXN_ROOT,
    ])
=======
class Ordered(MessageBase):
    typename = ORDERED
    schema = (
        (f.INST_ID.nm, NonNegativeNumberField()),
        (f.VIEW_NO.nm, NonNegativeNumberField()),
        (f.REQ_IDR.nm, IterableField(RequestIdentifierField())),
        (f.PP_SEQ_NO.nm, NonNegativeNumberField()),
        (f.PP_TIME.nm, TimestampField()),
        (f.LEDGER_ID.nm, LedgerIdField()),
        (f.STATE_ROOT.nm, HexField(length=64, nullable=True)),
        (f.TXN_ROOT.nm, HexField(length=64, nullable=True)),
    )
# Ordered = NamedTuple(ORDERED, [
#     f.INST_ID,
#     f.VIEW_NO,
#     f.REQ_IDR,
#     f.PP_SEQ_NO,
#     f.PP_TIME,
#     f.LEDGER_ID,
#     f.STATE_ROOT,
#     f.TXN_ROOT,
#     ])
>>>>>>> bd760ad0

# <PROPAGATE, <REQUEST, o, s, c> σc, i>~μi
# s = client sequence number (comes from Aardvark paper)

<<<<<<< HEAD
# Propagate needs the name of the sender client since every node needs to know
# who sent the request to send the reply. If all clients had name same as
# their identifier same as client name (stack name, the name which RAET knows)


# class Propagate(MessageBase):
#     typename = PROPAGATE
#     schema = (
#         (f.REQUEST.nm, ClientMessageValidator()),
#         (f.SENDER_CLIENT.nm, NonEmptyStringField()),
#     )
Propagate = TaggedTuple(PROPAGATE, [
    f.REQUEST,
    f.SENDER_CLIENT])


# class PrePrepare(MessageBase):
#     typename = PREPREPARE
#     schema = (
#         (f.INST_ID.nm, NonNegativeNumberField()),
#         (f.VIEW_NO.nm, NonNegativeNumberField()),
#         (f.PP_SEQ_NO.nm, NonNegativeNumberField()),
#         (f.PP_TIME.nm, TimestampField()),
#         (f.REQ_IDR.nm, IterableField(RequestIdentifierField())),
#         (f.DISCARDED.nm, NonNegativeNumberField()),
#         (f.DIGEST.nm, NonEmptyStringField()),
#         (f.LEDGER_ID.nm, LedgerIdField()),
#         (f.STATE_ROOT.nm, MerkleRootField()),
#         (f.TXN_ROOT.nm, MerkleRootField()),
#     )
PrePrepare = TaggedTuple(PREPREPARE, [
    f.INST_ID,
    f.VIEW_NO,
    f.PP_SEQ_NO,
    f.PP_TIME,
    f.REQ_IDR,
    f.DISCARDED,
    f.DIGEST,
    f.LEDGER_ID,
    f.STATE_ROOT,
    f.TXN_ROOT,
    ])


# class Prepare(MessageBase):
#     typename = PREPARE
#     schema = (
#         (f.INST_ID.nm, NonNegativeNumberField()),
#         (f.VIEW_NO.nm, NonNegativeNumberField()),
#         (f.PP_SEQ_NO.nm, NonNegativeNumberField()),
#         (f.DIGEST.nm, NonEmptyStringField()),
#         (f.STATE_ROOT.nm, HexField(length=64, nullable=True)),
#         (f.TXN_ROOT.nm, HexField(length=64, nullable=True)),
#     )
Prepare = TaggedTuple(PREPARE, [
    f.INST_ID,
    f.VIEW_NO,
    f.PP_SEQ_NO,
    f.DIGEST,
    f.STATE_ROOT,
    f.TXN_ROOT,
    ])


# class Commit(MessageBase):
#     typename = COMMIT
#     schema = (
#         (f.INST_ID.nm, NonNegativeNumberField()),
#         (f.VIEW_NO.nm, NonNegativeNumberField()),
#         (f.PP_SEQ_NO.nm, NonNegativeNumberField()),
#     )
Commit = TaggedTuple(COMMIT, [
    f.INST_ID,
    f.VIEW_NO,
    f.PP_SEQ_NO
    ])
=======
class Propagate(MessageBase):
    typename = PROPAGATE
    schema = (
        (f.REQUEST.nm, ClientMessageValidator()),
        (f.SENDER_CLIENT.nm, NonEmptyStringField()),
    )
# Propagate = TaggedTuple(PROPAGATE, [
#     f.REQUEST,
#     f.SENDER_CLIENT])


class PrePrepare(MessageBase):
    typename = PREPREPARE
    schema = (
        (f.INST_ID.nm, NonNegativeNumberField()),
        (f.VIEW_NO.nm, NonNegativeNumberField()),
        (f.PP_SEQ_NO.nm, NonNegativeNumberField()),
        (f.PP_TIME.nm, TimestampField()),
        (f.REQ_IDR.nm, IterableField(RequestIdentifierField())),
        (f.DISCARDED.nm, NonNegativeNumberField()),
        (f.DIGEST.nm, NonEmptyStringField()),
        (f.LEDGER_ID.nm, LedgerIdField()),
        (f.STATE_ROOT.nm, HexField(length=64, nullable=True)),
        (f.TXN_ROOT.nm, HexField(length=64, nullable=True)),
    )
# PrePrepare = TaggedTuple(PREPREPARE, [
#     f.INST_ID,
#     f.VIEW_NO,
#     f.PP_SEQ_NO,
#     f.PP_TIME,
#     f.REQ_IDR,
#     f.DISCARDED,
#     f.DIGEST,
#     f.LEDGER_ID,
#     f.STATE_ROOT,
#     f.TXN_ROOT,
#     ])


class Prepare(MessageBase):
    typename = PREPARE
    schema = (
        (f.INST_ID.nm, NonNegativeNumberField()),
        (f.VIEW_NO.nm, NonNegativeNumberField()),
        (f.PP_SEQ_NO.nm, NonNegativeNumberField()),
        (f.DIGEST.nm, NonEmptyStringField()),
        (f.STATE_ROOT.nm, HexField(length=64, nullable=True)),
        (f.TXN_ROOT.nm, HexField(length=64, nullable=True)),
    )
# Prepare = TaggedTuple(PREPARE, [
#     f.INST_ID,
#     f.VIEW_NO,
#     f.PP_SEQ_NO,
#     f.DIGEST,
#     f.STATE_ROOT,
#     f.TXN_ROOT,
#     ])


class Commit(MessageBase):
    typename = COMMIT
    schema = (
        (f.INST_ID.nm, NonNegativeNumberField()),
        (f.VIEW_NO.nm, NonNegativeNumberField()),
        (f.PP_SEQ_NO.nm, NonNegativeNumberField()),
    )
# Commit = TaggedTuple(COMMIT, [
#     f.INST_ID,
#     f.VIEW_NO,
#     f.PP_SEQ_NO
#     ])
>>>>>>> bd760ad0

# class Checkpoint(MessageBase):
#     typename = CHECKPOINT
#     schema = (
#         (f.INST_ID.nm, NonNegativeNumberField()),
#         (f.VIEW_NO.nm, NonNegativeNumberField()),
#         (f.SEQ_NO_START.nm, NonNegativeNumberField()),
#         (f.SEQ_NO_END.nm, NonNegativeNumberField()),
#         (f.DIGEST.nm, NonEmptyStringField()),
#     )
Checkpoint = TaggedTuple(CHECKPOINT, [
    f.INST_ID,
    f.VIEW_NO,
    f.SEQ_NO_START,
    f.SEQ_NO_END,
    f.DIGEST])


CheckpointState = NamedTuple(CHECKPOINT_STATE, [
    f.SEQ_NO,   # Current ppSeqNo in the checkpoint
    f.DIGESTS,  # Digest of all the requests in the checkpoint
    f.DIGEST,   # Final digest of the checkpoint, after all requests in its
    # range have been ordered
    f.RECEIVED_DIGESTS,
    f.IS_STABLE
    ])


# class ThreePCState(MessageBase):
#     typename = THREE_PC_STATE
#     schema = (
#         (f.INST_ID.nm, NonNegativeNumberField()),
#         (f.MSGS.nm, IterableField(ClientMessageValidator())),
#     )
ThreePCState = TaggedTuple(THREE_PC_STATE, [
    f.INST_ID,
    f.MSGS])

Reply = TaggedTuple(REPLY, [f.RESULT])

<<<<<<< HEAD
# class InstanceChange(MessageBase):
#     typename = INSTANCE_CHANGE
#     schema = (
#         (f.VIEW_NO.nm, NonNegativeNumberField()),
#         (f.REASON.nm, NonNegativeNumberField()),
#         (f.ORD_SEQ_NOS.nm, IterableField(NonNegativeNumberField())),
#     )
InstanceChange = TaggedTuple(INSTANCE_CHANGE, [
    f.VIEW_NO,
    f.REASON,
    f.ORD_SEQ_NOS,
])


# class LedgerStatus(MessageBase):
#     typename = LEDGER_STATUS
#     schema = (
#         (f.LEDGER_ID.nm, LedgerIdField()),
#         (f.TXN_SEQ_NO.nm, NonNegativeNumberField()),
#         (f.MERKLE_ROOT.nm, MerkleRootField()),
#     )
LedgerStatus = TaggedTuple(LEDGER_STATUS, [
    f.LEDGER_ID,
    f.TXN_SEQ_NO,
    f.MERKLE_ROOT])


# class ConsistencyProof(MessageBase):
#     typename = CONSISTENCY_PROOF
#     schema = (
#         (f.LEDGER_ID.nm, LedgerIdField()),
#         (f.SEQ_NO_START.nm, NonNegativeNumberField()),
#         (f.SEQ_NO_END.nm, NonNegativeNumberField()),
#         (f.PP_SEQ_NO.nm, NonNegativeNumberField()),
#         (f.OLD_MERKLE_ROOT.nm, MerkleRootField()),
#         (f.NEW_MERKLE_ROOT.nm, MerkleRootField()),
#         (f.HASHES.nm, IterableField(NonEmptyStringField())),
#     )
ConsistencyProof = TaggedTuple(CONSISTENCY_PROOF, [
    f.LEDGER_ID,
    f.SEQ_NO_START,
    f.SEQ_NO_END,
    f.PP_SEQ_NO,
    f.OLD_MERKLE_ROOT,
    f.NEW_MERKLE_ROOT,
    f.HASHES
])
=======

class InstanceChange(MessageBase):
    typename = INSTANCE_CHANGE
    schema = (
        (f.VIEW_NO.nm, NonNegativeNumberField()),
        (f.REASON.nm, NonNegativeNumberField())
    )
# InstanceChange = TaggedTuple(INSTANCE_CHANGE, [
#     f.VIEW_NO,
#     f.REASON
# ])


class LedgerStatus(MessageBase):
    typename = LEDGER_STATUS
    schema = (
        (f.LEDGER_ID.nm, LedgerIdField()),
        (f.TXN_SEQ_NO.nm, NonNegativeNumberField()),
        (f.MERKLE_ROOT.nm, MerkleRootField()),
    )
# LedgerStatus = TaggedTuple(LEDGER_STATUS, [
#     f.LEDGER_ID,
#     f.TXN_SEQ_NO,
#     f.MERKLE_ROOT])


class ConsistencyProof(MessageBase):
    typename = CONSISTENCY_PROOF
    schema = (
        (f.LEDGER_ID.nm, LedgerIdField()),
        (f.SEQ_NO_START.nm, NonNegativeNumberField()),
        (f.SEQ_NO_END.nm, NonNegativeNumberField()),
        (f.PP_SEQ_NO.nm, NonNegativeNumberField()),
        (f.OLD_MERKLE_ROOT.nm, MerkleRootField()),
        (f.NEW_MERKLE_ROOT.nm, MerkleRootField()),
        (f.HASHES.nm, IterableField(NonEmptyStringField())),
    )
# ConsistencyProof = TaggedTuple(CONSISTENCY_PROOF, [
#     f.LEDGER_ID,
#     f.SEQ_NO_START,
#     f.SEQ_NO_END,
#     f.PP_SEQ_NO,
#     f.OLD_MERKLE_ROOT,
#     f.NEW_MERKLE_ROOT,
#     f.HASHES
# ])
>>>>>>> bd760ad0

# TODO: Catchup is not a good name, replace it with `sync` or something which
# is familiar

# class CatchupReq(MessageBase):
#     typename = CATCHUP_REQ
#     schema = (
#         (f.LEDGER_ID.nm, LedgerIdField()),
#         (f.SEQ_NO_START.nm, NonNegativeNumberField()),
#         (f.SEQ_NO_END.nm, NonNegativeNumberField()),
#         (f.CATCHUP_TILL.nm, NonNegativeNumberField()),
#     )
CatchupReq = TaggedTuple(CATCHUP_REQ, [
    f.LEDGER_ID,
    f.SEQ_NO_START,
    f.SEQ_NO_END,
    f.CATCHUP_TILL
])


# class CatchupRep(MessageBase):
#     typename = CATCHUP_REQ
#     schema = (
#         (f.LEDGER_ID.nm, LedgerIdField()),
#         (f.TXNS.nm, IterableField(ClientMessageValidator())),
#         (f.CONS_PROOF.nm, IterableField(HexField(length=64))),
#     )
CatchupRep = TaggedTuple(CATCHUP_REP, [
    f.LEDGER_ID,
    f.TXNS,
    f.CONS_PROOF
])

# class ConsProofRequest(MessageBase):
#     typename = CONS_PROOF_REQUEST
#     schema = (
#         (f.LEDGER_ID.nm, LedgerIdField()),
#         (f.SEQ_NO_START.nm, NonNegativeNumberField()),
#         (f.SEQ_NO_END.nm, NonNegativeNumberField()),
#     )
ConsProofRequest = TaggedTuple(CONS_PROOF_REQUEST, [
    f.LEDGER_ID,
    f.SEQ_NO_START,
    f.SEQ_NO_END
])


TaggedTuples = None  # type: Dict[str, class]


def loadRegistry():
    global TaggedTuples
    if not TaggedTuples:
        this = sys.modules[__name__]
        TaggedTuples = {getattr(this, x).__name__: getattr(this, x)
                        for x in dir(this) if
                        callable(getattr(getattr(this, x), "melted", None))
                        and getattr(getattr(this, x), "_fields", None)}
        # attach MessageBase, for pre-testing procedure
        # TODO: add MessageBase classes another way
        TaggedTuples.update(
            {getattr(this, x).typename: getattr(this, x)
             for x in dir(this)
             if getattr(getattr(this, x), "schema", None) and issubclass(getattr(this, x), MessageBase)}
        )

loadRegistry()

ThreePhaseType = (PrePrepare, Prepare, Commit)
ThreePhaseMsg = TypeVar("3PhaseMsg", *ThreePhaseType)


ElectionType = (Nomination, Primary, Reelection)
ElectionMsg = TypeVar("ElectionMsg", *ElectionType)

ThreePhaseKey = NamedTuple("ThreePhaseKey", [
                        f.VIEW_NO,
                        f.PP_SEQ_NO
                    ])

PLUGIN_TYPE_VERIFICATION = "VERIFICATION"
PLUGIN_TYPE_PROCESSING = "PROCESSING"
PLUGIN_TYPE_STATS_CONSUMER = "STATS_CONSUMER"

EVENT_REQ_ORDERED = "req_ordered"
EVENT_NODE_STARTED = "node_started"
EVENT_PERIODIC_STATS_THROUGHPUT = "periodic_stats_throughput"
EVENT_VIEW_CHANGE = "view_changed"
EVENT_PERIODIC_STATS_LATENCIES = "periodic_stats_latencies"
EVENT_PERIODIC_STATS_NODES = "periodic_stats_nodes"
EVENT_PERIODIC_STATS_NODE_INFO = "periodic_stats_node_info"
EVENT_PERIODIC_STATS_SYSTEM_PERFORMANCE_INFO = "periodic_stats_system_performance_info"
EVENT_PERIODIC_STATS_TOTAL_REQUESTS = "periodic_stats_total_requests"<|MERGE_RESOLUTION|>--- conflicted
+++ resolved
@@ -119,22 +119,6 @@
     )
 
 
-<<<<<<< HEAD
-# class Nomination(MessageBase):
-#     typename = NOMINATE
-#
-#     schema = (
-#         (f.NAME.nm, NonEmptyStringField()),
-#         (f.INST_ID.nm, NonNegativeNumberField()),
-#         (f.VIEW_NO.nm, NonNegativeNumberField()),
-#         (f.ORD_SEQ_NO.nm, NonNegativeNumberField()),
-#     )
-Nomination = TaggedTuple(NOMINATE, [
-    f.NAME,
-    f.INST_ID,
-    f.VIEW_NO,
-    f.ORD_SEQ_NO])
-=======
 class Nomination(MessageBase):
     typename = NOMINATE
 
@@ -149,7 +133,6 @@
 #     f.INST_ID,
 #     f.VIEW_NO,
 #     f.ORD_SEQ_NO])
->>>>>>> bd760ad0
 
 
 Batch = TaggedTuple(BATCH, [
@@ -164,39 +147,6 @@
 # already seen then it rejects that message
 
 
-<<<<<<< HEAD
-# class Reelection(MessageBase):
-#     typename = REELECTION
-#
-#     schema = (
-#         (f.INST_ID.nm, NonNegativeNumberField()),
-#         (f.ROUND.nm, NonNegativeNumberField()),
-#         (f.TIE_AMONG.nm, IterableField(TieAmongField())),
-#         (f.VIEW_NO.nm, NonNegativeNumberField()),
-#     )
-Reelection = TaggedTuple(REELECTION, [
-    f.INST_ID,
-    f.ROUND,
-    f.TIE_AMONG,
-    f.VIEW_NO])
-
-# Declaration of a winner
-
-# class Primary(MessageBase):
-#     typename = PRIMARY
-#
-#     schema = (
-#         (f.NAME.nm, NonEmptyStringField()),
-#         (f.INST_ID.nm, NonNegativeNumberField()),
-#         (f.VIEW_NO.nm, NonNegativeNumberField()),
-#         (f.ORD_SEQ_NO.nm, NonNegativeNumberField()),
-#     )
-Primary = TaggedTuple(PRIMARY, [
-    f.NAME,
-    f.INST_ID,
-    f.VIEW_NO,
-    f.ORD_SEQ_NO])
-=======
 class Reelection(MessageBase):
     typename = REELECTION
 
@@ -228,7 +178,6 @@
 #     f.INST_ID,
 #     f.VIEW_NO,
 #     f.ORD_SEQ_NO])
->>>>>>> bd760ad0
 
 BlacklistMsg = NamedTuple(BLACKLIST, [
     f.SUSP_CODE,
@@ -253,30 +202,6 @@
 ])
 
 
-<<<<<<< HEAD
-# class Ordered(MessageBase):
-#     typename = ORDERED
-#     schema = (
-#         (f.INST_ID.nm, NonNegativeNumberField()),
-#         (f.VIEW_NO.nm, NonNegativeNumberField()),
-#         (f.REQ_IDR.nm, IterableField(RequestIdentifierField())),
-#         (f.PP_SEQ_NO.nm, NonNegativeNumberField()),
-#         (f.PP_TIME.nm, TimestampField()),
-#         (f.LEDGER_ID.nm, LedgerIdField()),
-#         (f.STATE_ROOT.nm, MerkleRootField()),
-#         (f.TXN_ROOT.nm, MerkleRootField()),
-#     )
-Ordered = NamedTuple(ORDERED, [
-    f.INST_ID,
-    f.VIEW_NO,
-    f.REQ_IDR,
-    f.PP_SEQ_NO,
-    f.PP_TIME,
-    f.LEDGER_ID,
-    f.STATE_ROOT,
-    f.TXN_ROOT,
-    ])
-=======
 class Ordered(MessageBase):
     typename = ORDERED
     schema = (
@@ -299,89 +224,10 @@
 #     f.STATE_ROOT,
 #     f.TXN_ROOT,
 #     ])
->>>>>>> bd760ad0
 
 # <PROPAGATE, <REQUEST, o, s, c> σc, i>~μi
 # s = client sequence number (comes from Aardvark paper)
 
-<<<<<<< HEAD
-# Propagate needs the name of the sender client since every node needs to know
-# who sent the request to send the reply. If all clients had name same as
-# their identifier same as client name (stack name, the name which RAET knows)
-
-
-# class Propagate(MessageBase):
-#     typename = PROPAGATE
-#     schema = (
-#         (f.REQUEST.nm, ClientMessageValidator()),
-#         (f.SENDER_CLIENT.nm, NonEmptyStringField()),
-#     )
-Propagate = TaggedTuple(PROPAGATE, [
-    f.REQUEST,
-    f.SENDER_CLIENT])
-
-
-# class PrePrepare(MessageBase):
-#     typename = PREPREPARE
-#     schema = (
-#         (f.INST_ID.nm, NonNegativeNumberField()),
-#         (f.VIEW_NO.nm, NonNegativeNumberField()),
-#         (f.PP_SEQ_NO.nm, NonNegativeNumberField()),
-#         (f.PP_TIME.nm, TimestampField()),
-#         (f.REQ_IDR.nm, IterableField(RequestIdentifierField())),
-#         (f.DISCARDED.nm, NonNegativeNumberField()),
-#         (f.DIGEST.nm, NonEmptyStringField()),
-#         (f.LEDGER_ID.nm, LedgerIdField()),
-#         (f.STATE_ROOT.nm, MerkleRootField()),
-#         (f.TXN_ROOT.nm, MerkleRootField()),
-#     )
-PrePrepare = TaggedTuple(PREPREPARE, [
-    f.INST_ID,
-    f.VIEW_NO,
-    f.PP_SEQ_NO,
-    f.PP_TIME,
-    f.REQ_IDR,
-    f.DISCARDED,
-    f.DIGEST,
-    f.LEDGER_ID,
-    f.STATE_ROOT,
-    f.TXN_ROOT,
-    ])
-
-
-# class Prepare(MessageBase):
-#     typename = PREPARE
-#     schema = (
-#         (f.INST_ID.nm, NonNegativeNumberField()),
-#         (f.VIEW_NO.nm, NonNegativeNumberField()),
-#         (f.PP_SEQ_NO.nm, NonNegativeNumberField()),
-#         (f.DIGEST.nm, NonEmptyStringField()),
-#         (f.STATE_ROOT.nm, HexField(length=64, nullable=True)),
-#         (f.TXN_ROOT.nm, HexField(length=64, nullable=True)),
-#     )
-Prepare = TaggedTuple(PREPARE, [
-    f.INST_ID,
-    f.VIEW_NO,
-    f.PP_SEQ_NO,
-    f.DIGEST,
-    f.STATE_ROOT,
-    f.TXN_ROOT,
-    ])
-
-
-# class Commit(MessageBase):
-#     typename = COMMIT
-#     schema = (
-#         (f.INST_ID.nm, NonNegativeNumberField()),
-#         (f.VIEW_NO.nm, NonNegativeNumberField()),
-#         (f.PP_SEQ_NO.nm, NonNegativeNumberField()),
-#     )
-Commit = TaggedTuple(COMMIT, [
-    f.INST_ID,
-    f.VIEW_NO,
-    f.PP_SEQ_NO
-    ])
-=======
 class Propagate(MessageBase):
     typename = PROPAGATE
     schema = (
@@ -453,7 +299,6 @@
 #     f.VIEW_NO,
 #     f.PP_SEQ_NO
 #     ])
->>>>>>> bd760ad0
 
 # class Checkpoint(MessageBase):
 #     typename = CHECKPOINT
@@ -494,55 +339,6 @@
 
 Reply = TaggedTuple(REPLY, [f.RESULT])
 
-<<<<<<< HEAD
-# class InstanceChange(MessageBase):
-#     typename = INSTANCE_CHANGE
-#     schema = (
-#         (f.VIEW_NO.nm, NonNegativeNumberField()),
-#         (f.REASON.nm, NonNegativeNumberField()),
-#         (f.ORD_SEQ_NOS.nm, IterableField(NonNegativeNumberField())),
-#     )
-InstanceChange = TaggedTuple(INSTANCE_CHANGE, [
-    f.VIEW_NO,
-    f.REASON,
-    f.ORD_SEQ_NOS,
-])
-
-
-# class LedgerStatus(MessageBase):
-#     typename = LEDGER_STATUS
-#     schema = (
-#         (f.LEDGER_ID.nm, LedgerIdField()),
-#         (f.TXN_SEQ_NO.nm, NonNegativeNumberField()),
-#         (f.MERKLE_ROOT.nm, MerkleRootField()),
-#     )
-LedgerStatus = TaggedTuple(LEDGER_STATUS, [
-    f.LEDGER_ID,
-    f.TXN_SEQ_NO,
-    f.MERKLE_ROOT])
-
-
-# class ConsistencyProof(MessageBase):
-#     typename = CONSISTENCY_PROOF
-#     schema = (
-#         (f.LEDGER_ID.nm, LedgerIdField()),
-#         (f.SEQ_NO_START.nm, NonNegativeNumberField()),
-#         (f.SEQ_NO_END.nm, NonNegativeNumberField()),
-#         (f.PP_SEQ_NO.nm, NonNegativeNumberField()),
-#         (f.OLD_MERKLE_ROOT.nm, MerkleRootField()),
-#         (f.NEW_MERKLE_ROOT.nm, MerkleRootField()),
-#         (f.HASHES.nm, IterableField(NonEmptyStringField())),
-#     )
-ConsistencyProof = TaggedTuple(CONSISTENCY_PROOF, [
-    f.LEDGER_ID,
-    f.SEQ_NO_START,
-    f.SEQ_NO_END,
-    f.PP_SEQ_NO,
-    f.OLD_MERKLE_ROOT,
-    f.NEW_MERKLE_ROOT,
-    f.HASHES
-])
-=======
 
 class InstanceChange(MessageBase):
     typename = INSTANCE_CHANGE
@@ -589,7 +385,6 @@
 #     f.NEW_MERKLE_ROOT,
 #     f.HASHES
 # ])
->>>>>>> bd760ad0
 
 # TODO: Catchup is not a good name, replace it with `sync` or something which
 # is familiar

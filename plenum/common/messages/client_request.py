from plenum.common.constants import NODE_IP, NODE_PORT, CLIENT_IP, CLIENT_PORT, ALIAS, SERVICES, TXN_TYPE, DATA, \
<<<<<<< HEAD
    TARGET_NYM, VERKEY, ROLE, NODE, NYM, GET_TXN, VALIDATOR, BLS_KEY
from plenum.common.messages.fields import NetworkIpAddressField, NetworkPortField, NonEmptyStringField, IterableField, \
=======
    TARGET_NYM, VERKEY, ROLE, NODE, NYM, GET_TXN, VALIDATOR
from plenum.common.messages.fields import NetworkIpAddressField, NetworkPortField, IterableField, \
>>>>>>> a2d7c393
    ChooseField, ConstantField, DestNodeField, VerkeyField, DestNymField, RoleField, TxnSeqNoField, IdentifierField, \
    NonNegativeNumberField, SignatureField, LimitedLengthStringField
from plenum.common.messages.message_base import MessageValidator
from plenum.common.types import OPERATION, f
from plenum.config import ALIAS_FIELD_LIMIT, DIGEST_FIELD_LIMIT, SIGNATURE_FIELD_LIMIT


class ClientNodeOperationData(MessageValidator):
    schema = (
        (NODE_IP, NetworkIpAddressField(optional=True)),
        (NODE_PORT, NetworkPortField(optional=True)),
        (CLIENT_IP, NetworkIpAddressField(optional=True)),
        (CLIENT_PORT, NetworkPortField(optional=True)),
        (ALIAS, LimitedLengthStringField(max_length=ALIAS_FIELD_LIMIT)),
        (SERVICES, IterableField(ChooseField(values=(VALIDATOR,)), optional=True)),
        (BLS_KEY, NonEmptyStringField(optional=True)),
    )

    def _validate_message(self, dct):
        # TODO: make ha fields truly optional (needs changes in stackHaChanged)
        required_ha_fields = {NODE_IP, NODE_PORT, CLIENT_IP, CLIENT_PORT}
        ha_fields = {f for f in required_ha_fields if f in dct}
        if ha_fields and len(ha_fields) != len(required_ha_fields):
            self._raise_missed_fields(*list(required_ha_fields - ha_fields))


class ClientNodeOperation(MessageValidator):
    schema = (
        (TXN_TYPE, ConstantField(NODE)),
        (DATA, ClientNodeOperationData()),
        (TARGET_NYM, DestNodeField()),
        (VERKEY, VerkeyField(optional=True)),
    )


class ClientNYMOperation(MessageValidator):
    schema = (
        (TXN_TYPE, ConstantField(NYM)),
        (ALIAS, LimitedLengthStringField(max_length=ALIAS_FIELD_LIMIT, optional=True)),
        (VERKEY, VerkeyField(optional=True)),
        (TARGET_NYM, DestNymField()),
        (ROLE, RoleField(optional=True)),
        # TODO: validate role using ChooseField,
        # do roles list expandable form outer context
    )
    schema_is_strict = False


class ClientGetTxnOperation(MessageValidator):
    schema = (
        (TXN_TYPE, ConstantField(GET_TXN)),
        (DATA, TxnSeqNoField()),
    )


class ClientOperationField(MessageValidator):

    def __init__(self, *args, **kwargs):
        strict = kwargs.get("schema_is_strict", True)
        self.operations = {
            NODE: ClientNodeOperation(schema_is_strict=strict),
            NYM: ClientNYMOperation(schema_is_strict=strict),
            GET_TXN: ClientGetTxnOperation(schema_is_strict=strict),
        }
        super().__init__(*args, **kwargs)

    def validate(self, dct):
        """
        Choose a schema for client request operation and validate
        the operation field. If the schema is not found skips validation.
        :param dct: an operation field from client request
        :return: raises exception if invalid request
        """
        if not isinstance(dct, dict):
            # TODO this check should be in side of the validator not here
            self._raise_invalid_fields('', dct, 'wrong type')
        schema_type = dct.get(TXN_TYPE, None)
        if not schema_type:
            self._raise_missed_fields(TXN_TYPE)
        if schema_type in self.operations:
            # check only if the schema is defined
            op = self.operations[schema_type]
            op.validate(dct)


class ClientMessageValidator(MessageValidator):

    def __init__(self, operation_schema_is_strict, *args, **kwargs):
        super().__init__(*args, **kwargs)
        # Following code is for support of non-strict schema
        # TODO: refactor this
        # TODO: this (and all related functionality) can be removed when
        # when fixed problem with transaction serialization (INDY-338)
        strict = operation_schema_is_strict
        if not strict:
            operation_field_index = 2
            op = ClientOperationField(schema_is_strict=False)
            schema = list(self.schema)
            schema[operation_field_index] = (OPERATION, op)
            self.schema = tuple(schema)

    schema = (
        (f.IDENTIFIER.nm, IdentifierField()),
        (f.REQ_ID.nm, NonNegativeNumberField()),
        (OPERATION, ClientOperationField()),
        (f.SIG.nm, SignatureField(max_length=SIGNATURE_FIELD_LIMIT, optional=True)),
        (f.DIGEST.nm, LimitedLengthStringField(max_length=DIGEST_FIELD_LIMIT, optional=True)),
    )<|MERGE_RESOLUTION|>--- conflicted
+++ resolved
@@ -1,16 +1,11 @@
 from plenum.common.constants import NODE_IP, NODE_PORT, CLIENT_IP, CLIENT_PORT, ALIAS, SERVICES, TXN_TYPE, DATA, \
-<<<<<<< HEAD
     TARGET_NYM, VERKEY, ROLE, NODE, NYM, GET_TXN, VALIDATOR, BLS_KEY
-from plenum.common.messages.fields import NetworkIpAddressField, NetworkPortField, NonEmptyStringField, IterableField, \
-=======
-    TARGET_NYM, VERKEY, ROLE, NODE, NYM, GET_TXN, VALIDATOR
 from plenum.common.messages.fields import NetworkIpAddressField, NetworkPortField, IterableField, \
->>>>>>> a2d7c393
     ChooseField, ConstantField, DestNodeField, VerkeyField, DestNymField, RoleField, TxnSeqNoField, IdentifierField, \
     NonNegativeNumberField, SignatureField, LimitedLengthStringField
 from plenum.common.messages.message_base import MessageValidator
 from plenum.common.types import OPERATION, f
-from plenum.config import ALIAS_FIELD_LIMIT, DIGEST_FIELD_LIMIT, SIGNATURE_FIELD_LIMIT
+from plenum.config import ALIAS_FIELD_LIMIT, DIGEST_FIELD_LIMIT, SIGNATURE_FIELD_LIMIT, BLS_KEY_LIMIT
 
 
 class ClientNodeOperationData(MessageValidator):
@@ -21,7 +16,7 @@
         (CLIENT_PORT, NetworkPortField(optional=True)),
         (ALIAS, LimitedLengthStringField(max_length=ALIAS_FIELD_LIMIT)),
         (SERVICES, IterableField(ChooseField(values=(VALIDATOR,)), optional=True)),
-        (BLS_KEY, NonEmptyStringField(optional=True)),
+        (BLS_KEY, LimitedLengthStringField(max_length=BLS_KEY_LIMIT, optional=True)),
     )
 
     def _validate_message(self, dct):

--- conflicted
+++ resolved
@@ -4,22 +4,16 @@
     POOL_LEDGER_TXNS, ORDERED, PROPAGATE, PREPREPARE, PREPARE, COMMIT, CHECKPOINT, THREE_PC_STATE, CHECKPOINT_STATE, \
     REPLY, INSTANCE_CHANGE, LEDGER_STATUS, CONSISTENCY_PROOF, CATCHUP_REQ, CATCHUP_REP, VIEW_CHANGE_DONE, CURRENT_STATE, \
     MESSAGE_REQUEST, MESSAGE_RESPONSE
-from plenum.common.messages.client_request import ClientMessageValidator
 from plenum.common.messages.fields import NonEmptyStringField, NonNegativeNumberField, IterableField, \
     SerializedValueField, SignatureField, TieAmongField, AnyValueField, RequestIdentifierField, TimestampField, \
-<<<<<<< HEAD
-    LedgerIdField, MerkleRootField, Base58Field, LedgerInfoField, AnyField, ChooseField, AnyMapField, BlsMultiSignatureField
-from plenum.common.messages.message_base import MessageBase, MessageValidator
-from plenum.common.types import f
-=======
     LedgerIdField, MerkleRootField, Base58Field, LedgerInfoField, AnyField, ChooseField, AnyMapField, \
-    LimitedLengthStringField
-from plenum.common.messages.message_base import MessageBase
+    LimitedLengthStringField, BlsMultiSignatureField
+from plenum.common.messages.message_base import \
+    MessageBase, MessageValidator
 from plenum.common.types import f
 from plenum.common.messages.client_request import ClientMessageValidator
 from plenum.config import NAME_FIELD_LIMIT, DIGEST_FIELD_LIMIT, SENDER_CLIENT_FIELD_LIMIT, HASH_FIELD_LIMIT,\
-    SIGNATURE_FIELD_LIMIT, TIE_IDR_FIELD_LIMIT
->>>>>>> a2d7c393
+    SIGNATURE_FIELD_LIMIT, TIE_IDR_FIELD_LIMIT, BLS_SIG_LIMIT
 
 
 class Nomination(MessageBase):
@@ -155,8 +149,10 @@
         (f.STATE_ROOT.nm, MerkleRootField(nullable=True)),
         (f.TXN_ROOT.nm, MerkleRootField(nullable=True)),
         # TODO: support multiple multi-sigs for multiple previous batches
-        (f.BLS_MULTI_SIG.nm, BlsMultiSignatureField(optional=True, nullable=True)),
-        (f.BLS_SIG.nm, NonEmptyStringField(optional=True)),
+        (f.BLS_MULTI_SIG.nm, BlsMultiSignatureField(optional=True,
+                                                    nullable=True)),
+        (f.BLS_SIG.nm, LimitedLengthStringField(max_length=BLS_SIG_LIMIT,
+                                                optional=True)),
     )
 
 
@@ -170,7 +166,8 @@
         (f.DIGEST.nm, LimitedLengthStringField(max_length=DIGEST_FIELD_LIMIT)),
         (f.STATE_ROOT.nm, MerkleRootField(nullable=True)),
         (f.TXN_ROOT.nm, MerkleRootField(nullable=True)),
-        (f.BLS_SIG.nm, NonEmptyStringField(optional=True))
+        (f.BLS_SIG.nm, LimitedLengthStringField(max_length=BLS_SIG_LIMIT,
+                                                optional=True))
     )
 
 
@@ -180,7 +177,8 @@
         (f.INST_ID.nm, NonNegativeNumberField()),
         (f.VIEW_NO.nm, NonNegativeNumberField()),
         (f.PP_SEQ_NO.nm, NonNegativeNumberField()),
-        (f.BLS_SIG.nm, NonEmptyStringField(optional=True))
+        (f.BLS_SIG.nm, LimitedLengthStringField(max_length=BLS_SIG_LIMIT,
+                                                optional=True))
     )
 
 

import asyncio
import collections
import glob
import inspect
import ipaddress
import itertools
import json
import logging
import os
import random
import string
import time
import math
from binascii import unhexlify, hexlify
from collections import Counter
from collections import OrderedDict
from math import floor
from os.path import basename
from typing import TypeVar, Iterable, Mapping, Set, Sequence, Any, Dict, \
    Tuple, Union, NamedTuple, Callable

import base58
import libnacl.secret
<<<<<<< HEAD
=======
from libnacl import randombytes_uniform
>>>>>>> bd760ad0
import psutil
from jsonpickle import encode, decode
from six import iteritems, string_types

from ledger.util import F
from plenum.cli.constants import WALLET_FILE_EXTENSION
from plenum.common.error import error
from stp_core.crypto.util import isHexKey, isHex
from stp_core.network.exceptions import \
    MissingEndpoint, \
    InvalidEndpointIpAddress, InvalidEndpointPort
import functools


T = TypeVar('T')
Seconds = TypeVar("Seconds", int, float)


def randomString(size: int = 20,
                 chars = string.ascii_letters + string.digits) -> str:
    """
    Generate a random string of the specified size

    :param size: size of the random string to generate
    :param chars: the set of characters to use to generate the random string. Uses alphanumerics by default.
    :return: the random string generated
    """

    if not hasattr(chars, "__getitem__"):
        # choice does not work with non indexed containers
        chars = list(chars)

    def randomChar():
        # DONOT use random.choice its as PRNG not secure enough for our needs
        # return random.choice(chars)
        rn = randombytes_uniform(len(chars))
        return chars[rn]

    return ''.join(randomChar() for _ in range(size))


def mostCommonElement(elements: Iterable[T]) -> T:
    """
    Find the most frequent element of a collection.

    :param elements: An iterable of elements
    :return: element of type T which is most frequent in the collection
    """
    return Counter(elements).most_common(1)[0][0]


def updateNamedTuple(tupleToUpdate: NamedTuple, **kwargs):
    tplData = dict(tupleToUpdate._asdict())
    tplData.update(kwargs)
    return tupleToUpdate.__class__(**tplData)


def objSearchReplace(obj: Any, toFrom: Dict[Any, Any], checked: Set[Any] = set()
                     , logMsg: str = None, deepLevel: int = None) -> None:
    """
    Search for an attribute in an object and replace it with another.

    :param obj: the object to search for the attribute
    :param toFrom: dictionary of the attribute name before and after search and replace i.e. search for the key and replace with the value
    :param checked: set of attributes of the object for recursion. optional. defaults to `set()`
    :param logMsg: a custom log message
    """
    checked.add(id(obj))
    pairs = [(i, getattr(obj, i)) for i in dir(obj) if not i.startswith("__")]

    if isinstance(obj, Mapping):
        pairs += [x for x in iteritems(obj)]
    elif isinstance(obj, (Sequence, Set)) and not isinstance(obj, string_types):
        pairs += [x for x in enumerate(obj)]

    for nm, o in pairs:
        if id(o) not in checked:
            mutated = False
            for old, new in toFrom.items():
                if id(o) == id(old):
                    logging.debug("{}in object {}, attribute {} changed from {} to {}".
                                  format(logMsg + ": " if logMsg else "",
                                         obj, nm, old, new))
                    if isinstance(obj, dict):
                        obj[nm] = new
                    else:
                        setattr(obj, nm, new)
                    mutated = True
            if not mutated:
                if deepLevel is not None and deepLevel == 0:
                    continue
                objSearchReplace(o, toFrom, checked, logMsg, deepLevel - 1 if deepLevel is not None else deepLevel)
    checked.remove(id(obj))


def getRandomPortNumber() -> int:
    """
    Get a random port between 8090 and 65530

    :return: a random port number
    """
    return random.randint(8090, 65530)


async def runall(corogen):
    """
    Run an array of coroutines

    :param corogen: a generator that generates coroutines
    :return: list or returns of the coroutines
    """
    results = []
    for c in corogen:
        result = await c
        results.append(result)
    return results


def getSymmetricallyEncryptedVal(val, secretKey: Union[str, bytes]=None) -> Tuple[str, str]:
    """
    Encrypt the provided value with symmetric encryption

    :param val: the value to encrypt
    :param secretKey: Optional key, if provided should be either in hex or bytes
    :return: Tuple of the encrypted value and secret key encoded in hex
    """
    if isinstance(val, str):
        val = val.encode("utf-8")
    if secretKey:
        if isHex(secretKey):
            secretKey = bytes(bytearray.fromhex(secretKey))
        elif not isinstance(secretKey, bytes):
            error("Secret key must be either in hex or bytes")
        box = libnacl.secret.SecretBox(secretKey)
    else:
        box = libnacl.secret.SecretBox()
    return box.encrypt(val).hex(), box.sk.hex()


def getMaxFailures(nodeCount: int) -> int:
    r"""
    The maximum number of Byzantine failures permissible by the RBFT system.
    Calculated as :math:`f = (N-1)/3`

    :param nodeCount: number of nodes in the system
    :return: maximum permissible Byzantine failures in the system
    """
    if nodeCount >= 4:
        return floor((nodeCount - 1) / 3)
    else:
        return 0


def get_strong_quorum(nodeCount: int = None, f: int = None) -> int:
    r"""
    Return the minimum number of nodes where the number of correct nodes is
    greater than the number of faulty nodes.
    Calculated as :math:`2*f + 1`

    :param nodeCount: the number of nodes in the system
    :param f: the max. number of failures
    """
    if nodeCount is not None:
        f = getMaxFailures(nodeCount)
    if f is not None:
        return 2 * f + 1


def get_weak_quorum(nodeCount: int = None, f: int = None) -> int:
    if nodeCount is not None:
        f = getMaxFailures(nodeCount)
    if f is not None:
        return f + 1


def getNoInstances(nodeCount: int) -> int:
    """
    Return the number of protocol instances which is equal to f + 1. See
    `getMaxFailures`

    :param nodeCount: number of nodes
    :return: number of protocol instances
    """
    return getMaxFailures(nodeCount) + 1


def totalConnections(nodeCount: int) -> int:
    """
    :return: number of connections between nodes
    """
    return math.ceil((nodeCount * (nodeCount - 1)) / 2)


def prime_gen() -> int:
    # credit to David Eppstein, Wolfgang Beneicke, Paul Hofstra
    """
    A generator for prime numbers starting from 2.
    """
    D = {}
    yield 2
    for q in itertools.islice(itertools.count(3), 0, None, 2):
        p = D.pop(q, None)
        if p is None:
            D[q * q] = 2 * q
            yield q
        else:
            x = p + q
            while x in D:
                x += p
            D[x] = p


class adict(dict):
    """Dict with attr access to keys."""
    marker = object()

    def __init__(self, **kwargs):
        super().__init__()
        for key in kwargs:
            self.__setitem__(key, kwargs[key])

    def __setitem__(self, key, value):
        if isinstance(value, dict) and not isinstance(value, adict):
            value = adict(**value)
        super(adict, self).__setitem__(key, value)

    def __getitem__(self, key):
        found = self.get(key, adict.marker)
        if found is adict.marker:
            found = adict()
            super(adict, self).__setitem__(key, found)
        return found

    def copy(self):
        return self.__copy__()

    def __copy__(self):
        return adict(**self)

    __setattr__ = __setitem__
    __getattr__ = __getitem__


async def untilTrue(condition, *args, timeout=5) -> bool:
    """
    Keep checking the condition till it is true or a timeout is reached

    :param condition: the condition to check (a function that returns bool)
    :param args: the arguments to the condition
    :return: True if the condition is met in the given timeout, False otherwise
    """
    result = False
    start = time.perf_counter()
    elapsed = 0
    while elapsed < timeout:
        result = condition(*args)
        if result:
            break
        await asyncio.sleep(.1)
        elapsed = time.perf_counter() - start
    return result


def firstKey(d: Dict):
    return next(iter(d.keys()))


def firstValue(d: Dict):
    return next(iter(d.values()))


def getCryptonym(identifier):
    return base58.b58encode(unhexlify(identifier.encode())).decode() \
        if isHexKey(identifier) else identifier


def getFriendlyIdentifier(dest):
    return hexToFriendly(dest) if isHexKey(dest) else dest


def hexToFriendly(hx):
    if isinstance(hx, str):
        hx = hx.encode()
    raw = unhexlify(hx)
    return rawToFriendly(raw)


def friendlyToHex(f):
    if not isinstance(f, str):
        f = f.decode('ascii')
    raw = friendlyToRaw(f)
    return hexlify(raw)


def friendlyToHexStr(f):
    return friendlyToHex(f).decode()


def rawToFriendly(raw):
    return base58.b58encode(raw)


def friendlyToRaw(f):
    return base58.b58decode(f)


def cryptonymToHex(cryptonym: str) -> bytes:
    return hexlify(base58.b58decode(cryptonym.encode()))


def runWithLoop(loop, callback, *args, **kwargs):
    if loop.is_running():
        loop.call_soon(asyncio.async, callback(*args, **kwargs))
    else:
        loop.run_until_complete(callback(*args, **kwargs))


def checkIfMoreThanFSameItems(items, maxF):
    jsonifiedItems = [json.dumps(item, sort_keys=True) for item in items]
    counts = {}
    for jItem in jsonifiedItems:
        counts[jItem] = counts.get(jItem, 0) + 1
    if counts and counts[max(counts, key=counts.get)] > maxF:
        return json.loads(max(counts, key=counts.get))
    else:
        return False


def friendlyEx(ex: Exception) -> str:
    curEx = ex
    friendly = ""
    end = ""
    while curEx:
        if len(friendly):
            friendly += " [caused by "
            end += "]"
        friendly += "{}".format(curEx)
        curEx = curEx.__cause__
    friendly += end
    return friendly


def updateFieldsWithSeqNo(fields):
    r = OrderedDict()
    r[F.seqNo.name] = (str, int)
    r.update(fields)
    return r


def compareNamedTuple(tuple1: NamedTuple, tuple2: NamedTuple, *fields):
    """
    Compare provided fields of 2 named tuples for equality and returns true
    :param tuple1:
    :param tuple2:
    :param fields:
    :return:
    """
    tuple1 = tuple1._asdict()
    tuple2 = tuple2._asdict()
    comp = []
    for field in fields:
        comp.append(tuple1[field] == tuple2[field])
    return all(comp)


def bootstrapClientKeys(identifier, verkey, nodes):
    # bootstrap client verification key to all nodes
    for n in nodes:
        n.clientAuthNr.addIdr(identifier, verkey)


def prettyDateDifference(startTime, finishTime=None):
    """
    Get a datetime object or a int() Epoch timestamp and return a
    pretty string like 'an hour ago', 'Yesterday', '3 months ago',
    'just now', etc
    """
    from datetime import datetime

    if startTime is None:
        return None

    if not isinstance(startTime, (int, datetime)):
        raise RuntimeError("Cannot parse time")

    endTime = finishTime or datetime.now()

    if isinstance(startTime, int):
        diff = endTime - datetime.fromtimestamp(startTime)
    elif isinstance(startTime, datetime):
        diff = endTime - startTime
    else:
        diff = endTime - endTime

    second_diff = diff.seconds
    day_diff = diff.days

    if day_diff < 0:
        return ''

    if day_diff == 0:
        if second_diff < 10:
            return "just now"
        if second_diff < 60:
            return str(second_diff) + " seconds ago"
        if second_diff < 120:
            return "a minute ago"
        if second_diff < 3600:
            return str(int(second_diff / 60)) + " minutes ago"
        if second_diff < 7200:
            return "an hour ago"
        if second_diff < 86400:
            return str(int(second_diff / 3600)) + " hours ago"
    if day_diff == 1:
        return "Yesterday"
    if day_diff < 7:
        return str(day_diff) + " days ago"


INITIAL_WALL_TIME = time.time()


INITIAL_PERF_COUNTER = time.perf_counter()


def preciseTime():
    perfCounterDelta = time.perf_counter() - INITIAL_PERF_COUNTER
    return INITIAL_WALL_TIME + perfCounterDelta


TIME_BASED_REQ_ID_PRECISION = 1000000


def getTimeBasedId():
    return int(preciseTime() * TIME_BASED_REQ_ID_PRECISION)


def convertTimeBasedReqIdToMillis(reqId):
    return (reqId / TIME_BASED_REQ_ID_PRECISION) * 1000


def isMaxCheckTimeExpired(startTime, maxCheckForMillis):
    curTimeRounded = round(time.time() * 1000)
    startTimeRounded = round(startTime * 1000)
    return startTimeRounded + maxCheckForMillis < curTimeRounded


def randomSeed(size=32):
    return ''.join(random.choice(string.hexdigits)
                   for _ in range(size)).encode()


def lxor(a, b):
    # Logical xor of 2 items, return true when one of them is truthy and
    # one of them falsy
    return bool(a) != bool(b)


def getCallableName(callable: Callable):
    # If it is a function or method then access its `__name__`
    if inspect.isfunction(callable) or \
            inspect.ismethod(callable) or \
            isinstance(callable, functools.partial):

        if hasattr(callable, "__name__"):
            return callable.__name__
        # If it is a partial then access its `func`'s `__name__`
        elif hasattr(callable, "func"):
            return callable.func.__name__
        else:
            RuntimeError("Do not know how to get name of this callable")
    else:
        TypeError("This is not a callable")


def updateNestedDict(d, u, nestedKeysToUpdate=None):
    for k, v in u.items():
        if isinstance(v, collections.Mapping) and \
                (not nestedKeysToUpdate or k in nestedKeysToUpdate):
            r = updateNestedDict(d.get(k, {}), v)
            d[k] = r
        else:
            d[k] = u[k]
    return d


def createDirIfNotExists(dir):
    if not os.path.exists(dir):
        os.makedirs(dir)


<<<<<<< HEAD
def is_valid_port(port):
    return port.isdigit() and int(port) in range(1, 65536)
=======
def is_network_port_valid(port):
    return port.isdigit() and 0 < int(port) < 65536


def is_network_ip_address_valid(ip_address):
    try:
        ipaddress.ip_address(ip_address)
    except ValueError:
        return False
    else:
        return True
>>>>>>> bd760ad0


def check_endpoint_valid(endpoint):
    if ':' not in endpoint:
        # TODO: replace with more suitable exception
        raise InvalidEndpointIpAddress(endpoint)
    ip, port = endpoint.split(':')
    if not is_network_ip_address_valid(ip):
        raise InvalidEndpointIpAddress(endpoint)
    if not is_network_port_valid(port):
        raise InvalidEndpointPort(endpoint)


def getOpenConnections():
    pr = psutil.Process(os.getpid())
    return pr.connections()


def getFormattedErrorMsg(msg):
    msgHalfLength = int(len(msg) / 2)
    errorLine = "-" * msgHalfLength + "ERROR" + "-" * msgHalfLength
    return "\n\n" + errorLine + "\n  " + msg + "\n" + errorLine + "\n"

<<<<<<< HEAD
=======

>>>>>>> bd760ad0
def normalizedWalletFileName(walletName):
    return "{}.{}".format(walletName.lower(), WALLET_FILE_EXTENSION)


def getWalletFilePath(basedir, walletFileName):
    return os.path.join(basedir, walletFileName)


def saveGivenWallet(wallet, fileName, contextDir):
    createDirIfNotExists(contextDir)
    walletFilePath = getWalletFilePath(
        contextDir, fileName)
    with open(walletFilePath, "w+") as walletFile:
        encodedWallet = encode(wallet, keys=True)
        walletFile.write(encodedWallet)
    return walletFilePath


def getWalletByPath(walletFilePath):
    with open(walletFilePath) as walletFile:
        wallet = decode(walletFile.read(), keys=True)
        return wallet


def getLastSavedWalletFileName(dir):
    def getLastModifiedTime(file):
        return os.stat(file).st_mtime_ns

    filePattern = "*.{}".format(WALLET_FILE_EXTENSION)
    newest = max(glob.iglob('{}/{}'.format(dir, filePattern)),
                 key=getLastModifiedTime)
<<<<<<< HEAD
    return basename(newest)
=======
    return basename(newest)


def pop_keys(mapping: Dict, cond: Callable):
    rem = []
    for k in mapping:
        if cond(k):
            rem.append(k)
    for i in rem:
        mapping.pop(i)
>>>>>>> bd760ad0
<|MERGE_RESOLUTION|>--- conflicted
+++ resolved
@@ -21,10 +21,7 @@
 
 import base58
 import libnacl.secret
-<<<<<<< HEAD
-=======
 from libnacl import randombytes_uniform
->>>>>>> bd760ad0
 import psutil
 from jsonpickle import encode, decode
 from six import iteritems, string_types
@@ -516,10 +513,6 @@
         os.makedirs(dir)
 
 
-<<<<<<< HEAD
-def is_valid_port(port):
-    return port.isdigit() and int(port) in range(1, 65536)
-=======
 def is_network_port_valid(port):
     return port.isdigit() and 0 < int(port) < 65536
 
@@ -531,7 +524,6 @@
         return False
     else:
         return True
->>>>>>> bd760ad0
 
 
 def check_endpoint_valid(endpoint):
@@ -555,10 +547,7 @@
     errorLine = "-" * msgHalfLength + "ERROR" + "-" * msgHalfLength
     return "\n\n" + errorLine + "\n  " + msg + "\n" + errorLine + "\n"
 
-<<<<<<< HEAD
-=======
-
->>>>>>> bd760ad0
+
 def normalizedWalletFileName(walletName):
     return "{}.{}".format(walletName.lower(), WALLET_FILE_EXTENSION)
 
@@ -590,9 +579,6 @@
     filePattern = "*.{}".format(WALLET_FILE_EXTENSION)
     newest = max(glob.iglob('{}/{}'.format(dir, filePattern)),
                  key=getLastModifiedTime)
-<<<<<<< HEAD
-    return basename(newest)
-=======
     return basename(newest)
 
 
@@ -602,5 +588,4 @@
         if cond(k):
             rem.append(k)
     for i in rem:
-        mapping.pop(i)
->>>>>>> bd760ad0
+        mapping.pop(i)
--- conflicted
+++ resolved
@@ -68,29 +68,8 @@
     return tupleToUpdate.__class__(**tplData)
 
 
-<<<<<<< HEAD
-def compareNamedTuple(tuple1: NamedTuple, tuple2: NamedTuple, *fields):
-    """
-    Compare provided fields of 2 named tuples for equality and returns true
-    :param tuple1:
-    :param tuple2:
-    :param fields:
-    :return:
-    """
-    tuple1 = tuple1._asdict()
-    tuple2 = tuple2._asdict()
-    comp = []
-    for field in fields:
-        comp.append(tuple1[field] == tuple2[field])
-    return all(comp)
-
-
 def objSearchReplace(obj: Any, toFrom: Dict[Any, Any], checked: Set[Any] = set()
-                     , logMsg: str = None) -> None:
-=======
-def objSearchReplace(obj: Any, toFrom: Dict[Any, Any], checked: Set[Any] = set(),
-                     logMsg: str = None, deepLevel: int = None) -> None:
->>>>>>> ad5e60c2
+                     , logMsg: str = None, deepLevel: int = None) -> None:
     """
     Search for an attribute in an object and replace it with another.
 
@@ -350,6 +329,22 @@
     return r
 
 
+def compareNamedTuple(tuple1: NamedTuple, tuple2: NamedTuple, *fields):
+    """
+    Compare provided fields of 2 named tuples for equality and returns true
+    :param tuple1:
+    :param tuple2:
+    :param fields:
+    :return:
+    """
+    tuple1 = tuple1._asdict()
+    tuple2 = tuple2._asdict()
+    comp = []
+    for field in fields:
+        comp.append(tuple1[field] == tuple2[field])
+    return all(comp)
+
+
 def bootstrapClientKeys(identifier, verkey, nodes):
     # bootstrap client verification key to all nodes
     for n in nodes:
@@ -432,6 +427,11 @@
     return startTimeRounded + maxCheckForMillis < curTimeRounded
 
 
+def randomSeed(size=32):
+    return ''.join(random.choice(string.hexdigits)
+                   for _ in range(size)).encode()
+
+
 def lxor(a, b):
     # Logical xor of 2 items, return true when one of them is truthy and
     # one of them falsy
@@ -465,34 +465,4 @@
 
 def createDirIfNotExists(dir):
     if not os.path.exists(dir):
-        os.makedirs(dir)
-
-
-def is_valid_port(port):
-    return port.isdigit() and int(port) in range(1, 65536)
-
-
-def check_endpoint_valid(endpoint, required: bool=True):
-    if not endpoint:
-        if required:
-            raise MissingEndpoint()
-        else:
-            return
-    ip, port = endpoint.split(':')
-    try:
-        ipaddress.ip_address(ip)
-    except Exception as exc:
-        raise InvalidEndpointIpAddress(endpoint) from exc
-    if not is_valid_port(port):
-        raise InvalidEndpointPort(endpoint)
-
-
-def getOpenConnections():
-    pr = psutil.Process(os.getpid())
-    return pr.connections()
-
-
-def getFormattedErrorMsg(msg):
-    msgHalfLength = int(len(msg) / 2)
-    errorLine = "-" * msgHalfLength + "ERROR" + "-" * msgHalfLength
-    return "\n\n" + errorLine + "\n  " + msg + "\n" + errorLine + "\n"+        os.makedirs(dir)
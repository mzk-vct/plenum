import asyncio
import base64
import getpass
import importlib.util
import itertools
import json
import logging
import math
import os
import random
import socket
import string
import sys
import time
from binascii import unhexlify, hexlify
from collections import Counter
from collections import OrderedDict
from importlib import import_module
from math import floor
from typing import TypeVar, Iterable, Mapping, Set, Sequence, Any, Dict, \
    Tuple, Union, List, NamedTuple

import libnacl.secret
import semver
import shutil
from libnacl import crypto_hash_sha256
from six import iteritems, string_types

from ledger.util import F

T = TypeVar('T')
Seconds = TypeVar("Seconds", int, float)
CONFIG = None


def randomString(size: int = 20,
                 chars: str = string.ascii_letters + string.digits) -> str:
    """
    Generate a random string of the specified size.

    Ensure that the size is less than the length of chars as this function uses random.choice
    which uses random sampling without replacement.

    :param size: size of the random string to generate
    :param chars: the set of characters to use to generate the random string. Uses alphanumerics by default.
    :return: the random string generated
    """
    return ''.join(random.sample(chars, size))


def mostCommonElement(elements: Iterable[T]) -> T:
    """
    Find the most frequent element of a collection.

    :param elements: An iterable of elements
    :return: element of type T which is most frequent in the collection
    """
    return Counter(elements).most_common(1)[0][0]


def updateNamedTuple(tupleToUpdate: NamedTuple, **kwargs):
    tplData = dict(tupleToUpdate._asdict())
    tplData.update(kwargs)
    return tupleToUpdate.__class__(**tplData)


def objSearchReplace(obj: Any, toFrom: Dict[Any, Any], checked: Set[Any] = set()
                     , logMsg: str = None) -> None:
    """
    Search for an attribute in an object and replace it with another.

    :param obj: the object to search for the attribute
    :param toFrom: dictionary of the attribute name before and after search and replace i.e. search for the key and replace with the value
    :param checked: set of attributes of the object for recursion. optional. defaults to `set()`
    :param logMsg: a custom log message
    """
    checked.add(id(obj))
    pairs = [(i, getattr(obj, i)) for i in dir(obj) if not i.startswith("__")]

    if isinstance(obj, Mapping):
        pairs += [x for x in iteritems(obj)]
    elif isinstance(obj, (Sequence, Set)) and not isinstance(obj, string_types):
        pairs += [x for x in enumerate(obj)]

    for nm, o in pairs:
        if id(o) not in checked:
            mutated = False
            for old, new in toFrom.items():
                if id(o) == id(old):
                    logging.debug("{}in object {}, attribute {} changed from {} to {}".
                                  format(logMsg + ": " if logMsg else "",
                                         obj, nm, old, new))
                    if isinstance(obj, dict):
                        obj[nm] = new
                    else:
                        setattr(obj, nm, new)
                    mutated = True
            if not mutated:
                objSearchReplace(o, toFrom, checked, logMsg)
    checked.remove(id(obj))


def error(msg: str) -> Exception:
    """
    Wrapper to get around Python's distinction between statements and expressions
    Can be used in lambdas and expressions such as: a if b else error(c)

    :param msg: error message
    """
    raise Exception(msg)


def getRandomPortNumber() -> int:
    """
    Get a random port between 8090 and 65530

    :return: a random port number
    """
    return random.randint(8090, 65530)


def isHex(val: str) -> bool:
    """
    Return whether the given str represents a hex value or not

    :param val: the string to check
    :return: whether the given str represents a hex value
    """
    if isinstance(val, bytes):
        # only decodes utf-8 string
        try:
            val = val.decode()
        except:
            return False
    return isinstance(val, str) and all(c in string.hexdigits for c in val)


async def runall(corogen):
    """
    Run an array of coroutines

    :param corogen: a generator that generates coroutines
    :return: list or returns of the coroutines
    """
    results = []
    for c in corogen:
        result = await c
        results.append(result)
    return results


def getSymmetricallyEncryptedVal(val, secretKey: Union[str, bytes]=None) -> Tuple[str, str]:
    """
    Encrypt the provided value with symmetric encryption

    :param val: the value to encrypt
    :param secretKey: Optional key, if provided should be either in hex or bytes
    :return: Tuple of the encrypted value and secret key encoded in hex
    """
    if isinstance(val, str):
        val = val.encode("utf-8")
    if secretKey:
        if isHex(secretKey):
            secretKey = bytes(bytearray.fromhex(secretKey))
        elif not isinstance(secretKey, bytes):
            error("Secret key must be either in hex or bytes")
        box = libnacl.secret.SecretBox(secretKey)
    else:
        box = libnacl.secret.SecretBox()
    return box.encrypt(val).hex(), box.sk.hex()


def getMaxFailures(nodeCount: int) -> int:
    r"""
    The maximum number of Byzantine failures permissible by the RBFT system.
    Calculated as :math:`f = (N-1)/3`

    :param nodeCount: number of nodes in the system
    :return: maximum permissible Byzantine failures in the system
    """
    if nodeCount >= 4:
        return floor((nodeCount - 1) / 3)
    else:
        return 0


def getQuorum(nodeCount: int = None, f: int = None) -> int:
    r"""
    Return the minimum number of nodes where the number of correct nodes is
    greater than the number of faulty nodes.
    Calculated as :math:`2*f + 1`

    :param nodeCount: the number of nodes in the system
    :param f: the max. number of failures
    """
    if nodeCount is not None:
        f = getMaxFailures(nodeCount)
    if f is not None:
        return 2 * f + 1


def getNoInstances(nodeCount: int) -> int:
    """
    Return the number of protocol instances which is equal to f + 1. See
    `getMaxFailures`

    :param nodeCount: number of nodes
    :return: number of protocol instances
    """
    return getMaxFailures(nodeCount) + 1


def prime_gen() -> int:
    # credit to David Eppstein, Wolfgang Beneicke, Paul Hofstra
    """
    A generator for prime numbers starting from 2.
    """
    D = {}
    yield 2
    for q in itertools.islice(itertools.count(3), 0, None, 2):
        p = D.pop(q, None)
        if p is None:
            D[q * q] = 2 * q
            yield q
        else:
            x = p + q
            while x in D:
                x += p
            D[x] = p


def evenCompare(a: str, b: str) -> bool:
    """
    A deterministic but more evenly distributed comparator than simple alphabetical.
    Useful when comparing consecutive strings and an even distribution is needed.
    Provides an even chance of returning true as often as false
    """
    ab = a.encode('utf-8')
    bb = b.encode('utf-8')
    ac = crypto_hash_sha256(ab)
    bc = crypto_hash_sha256(bb)
    return ac < bc


def distributedConnectionMap(names: List[str]) -> OrderedDict:
    """
    Create a map where every node is connected every other node.
    Assume each key in the returned dictionary to be connected to each item in
    its value(list).

    :param names: a list of node names
    :return: a dictionary of name -> list(name).
    """
    names.sort()
    combos = list(itertools.combinations(names, 2))
    maxPer = math.ceil(len(list(combos)) / len(names))
    # maxconns = math.ceil(len(names) / 2)
    connmap = OrderedDict((n, []) for n in names)
    for a, b in combos:
        if len(connmap[a]) < maxPer:
            connmap[a].append(b)
        else:
            connmap[b].append(a)
    return connmap


def checkPortAvailable(ha) -> bool:
    """Returns whether the given port is available"""
    available = True
    sock = socket.socket(socket.AF_INET, socket.SOCK_DGRAM)
    try:
        sock.bind(ha)
    except:
        logging.warning("Checked port availability for opening "
                        "and address was already in use: {}".format(ha))
        available = False
    finally:
        sock.close()
    return available


class MessageProcessor:
    """
    Helper functions for messages.
    """

    def discard(self, msg, reason, logMethod=logging.error, cliOutput=False):
        """
        Discard a message and log a reason using the specified `logMethod`.

        :param msg: the message to discard
        :param reason: the reason why this message is being discarded
        :param logMethod: the logging function to be used
        """
        reason = "" if not reason else " because {}".format(reason)
        logMethod("{} discarding message {}{}".format(self, msg, reason),
                  extra={"cli": cliOutput})


class adict(dict):
    """Dict with attr access to keys."""
    marker = object()

    def __init__(self, **kwargs):
        super().__init__()
        for key in kwargs:
            self.__setitem__(key, kwargs[key])

    def __setitem__(self, key, value):
        if isinstance(value, dict) and not isinstance(value, adict):
            value = adict(**value)
        super(adict, self).__setitem__(key, value)

    def __getitem__(self, key):
        found = self.get(key, adict.marker)
        if found is adict.marker:
            found = adict()
            super(adict, self).__setitem__(key, found)
        return found

    __setattr__ = __setitem__
    __getattr__ = __getitem__


def getInstalledConfig(installDir, configFile):
    """
    Reads config from the installation directory of Plenum.

    :param installDir: installation directory of Plenum
    :param configFile: name of the confiuration file
    :raises: FileNotFoundError
    :return: the configuration as a python object
    """
    configPath = os.path.join(installDir, configFile)
    if os.path.exists(configPath):
        spec = importlib.util.spec_from_file_location(configFile,
                                                      configPath)
        config = importlib.util.module_from_spec(spec)
        spec.loader.exec_module(config)
        return config
    else:
        raise FileNotFoundError("No file found at location {}".format(configPath))


def getConfig(homeDir=None):
    """
    Reads a file called config.py in the project directory

    :raises: FileNotFoundError
    :return: the configuration as a python object
    """
    global CONFIG
    if not CONFIG:
        refConfig = importlib.import_module("plenum.config")
        try:
            homeDir = os.path.expanduser(homeDir or "~")

            configDir = os.path.join(homeDir, ".plenum")
            config = getInstalledConfig(configDir, "plenum_config.py")

            refConfig.__dict__.update(config.__dict__)
        except FileNotFoundError:
            pass
        refConfig.baseDir = os.path.expanduser(refConfig.baseDir)
        CONFIG = refConfig
    return CONFIG


async def untilTrue(condition, *args, timeout=5) -> bool:
    """
    Keep checking the condition till it is true or a timeout is reached

    :param condition: the condition to check (a function that returns bool)
    :param args: the arguments to the condition
    :return: True if the condition is met in the given timeout, False otherwise
    """
    result = False
    start = time.perf_counter()
    elapsed = 0
    while elapsed < timeout:
        result = condition(*args)
        if result:
            break
        await asyncio.sleep(.1)
        elapsed = time.perf_counter() - start
    return result


def hasKeys(data, keynames):
    """
    Checks whether all keys are present in the given data, and are not None
    """
    # if all keys in `keynames` are not present in `data`
    if len(set(keynames).difference(set(data.keys()))) != 0:
        return False
    for key in keynames:
        if data[key] is None:
            return False
    return True


def firstKey(d: Dict):
    return next(iter(d.keys()))


def firstValue(d: Dict):
    return next(iter(d.values()))


def seedFromHex(seed):
    if len(seed) == 64:
        try:
            return unhexlify(seed)
        except:
            pass


def cleanSeed(seed=None):
    if seed:
        bts = seedFromHex(seed)
        if not bts:
            if isinstance(seed, str):
                seed = seed.encode('utf-8')
            bts = bytes(seed)
            if len(seed) != 32:
                error('seed length must be 32 bytes')
        return bts


def isHexKey(key):
    try:
        if len(key) == 64 and int(key, 16):
            return True
    except ValueError as ex:
        return False
    except Exception as ex:
        print(ex)
        exit()


def getCryptonym(identifier):
    isHex = isHexKey(identifier)
    return base64.b64encode(unhexlify(identifier.encode())).decode() if isHex \
        else identifier


def hexToCryptonym(hex):
    # TODO: Use base58 instead of base64
    if isinstance(hex, str):
        hex = hex.encode()
    return base64.b64encode(unhexlify(hex)).decode()


def cryptonymToHex(cryptonym):
    # TODO: Use base58 instead of base64
    if isinstance(cryptonym, str):
        cryptonym = cryptonym.encode()
    return hexlify(base64.b64decode(cryptonym)).decode()


def runWithLoop(loop, callback, *args, **kwargs):
    if loop.is_running():
        loop.call_soon(asyncio.async, callback(*args, **kwargs))
    else:
        loop.run_until_complete(callback(*args, **kwargs))


def checkIfMoreThanFSameItems(items, maxF):
    jsonifiedItems = [json.dumps(item, sort_keys=True) for item in items]
    counts = {}
    for jItem in jsonifiedItems:
        counts[jItem] = counts.get(jItem, 0) + 1
    if counts[max(counts, key=counts.get)] > maxF:
        return json.loads(max(counts, key=counts.get))
    else:
        return False


def getPackageMeta(pkg):
    try:
        meta = import_module('{}.__metadata__'.format(pkg))
    except ImportError:
        print("A dependency named {} is not installed. Installation cannot "
              "proceed without it.".format(pkg))
        sys.exit(1)
    return meta


def check_deps(dependencies, parent=""):
    if isinstance(dependencies, dict):
        for pkg_name, exp_ver in dependencies.items():
            if parent:
                full_name = "{} ({})".format(pkg_name, parent)
            else:
                full_name = pkg_name
            meta = getPackageMeta(pkg_name)
            ver = meta.__version__
            if not semver.match(ver, exp_ver):
                raise RuntimeError("Incompatible '{}' package version. "
                                   "Expected: {} "
                                   "Found: {}".
                                   format(pkg_name, exp_ver, ver))
            if hasattr(meta, "__dependencies__"):
                deps = meta.__dependencies__
                check_deps(deps, full_name)
    else:
        pkg = dependencies if isinstance(dependencies, str) else \
            dependencies.__name__
        meta = getPackageMeta(pkg)
        deps = meta.__dependencies__
        check_deps(deps)


def friendlyEx(ex: Exception) -> str:
    curEx = ex
    friendly = ""
    end = ""
    while curEx:
        if len(friendly):
            friendly += " [caused by "
            end += "]"
        friendly += "{}".format(curEx)
        curEx = curEx.__cause__
    friendly += end
    return friendly


def updateFieldsWithSeqNo(fields):
    r = OrderedDict()
    r[F.seqNo.name] = (str, int)
    r.update(fields)
    return r


def getLoggedInUser():
    return getpass.getuser()


def bootstrapClientKeys(identifier, verkey, nodes):
    # bootstrap client verification key to all nodes
    for n in nodes:
        n.clientAuthNr.addClient(identifier, verkey)


<<<<<<< HEAD
def prettyDate(time=False):
    """
    Get a datetime object or a int() Epoch timestamp and return a
    pretty string like 'an hour ago', 'Yesterday', '3 months ago',
    'just now', etc
    """
    from datetime import datetime
    now = datetime.now()
    if time is None:
        return None

    if not isinstance(time, (int, datetime)):
        raise RuntimeError("Cannot parse time")
    if isinstance(time,int):
        diff = now - datetime.fromtimestamp(time)
    elif isinstance(time, datetime):
        diff = now - time
    else:
        diff = now - now
    second_diff = diff.seconds
    day_diff = diff.days

    if day_diff < 0:
        return ''

    if day_diff == 0:
        if second_diff < 10:
            return "just now"
        if second_diff < 60:
            return str(second_diff) + " seconds ago"
        if second_diff < 120:
            return "a minute ago"
        if second_diff < 3600:
            return str(int(second_diff / 60)) + " minutes ago"
        if second_diff < 7200:
            return "an hour ago"
        if second_diff < 86400:
            return str(int(second_diff / 3600)) + " hours ago"
    if day_diff == 1:
        return "Yesterday"
    if day_diff < 7:
        return str(day_diff) + " days ago"
=======
def changeOwnerAndGrpToLoggedInUser(directory, raiseEx=False):
    loggedInUser = getLoggedInUser()
    try:
        shutil.chown(directory, loggedInUser, loggedInUser)
    except Exception as e:
        if raiseEx:
            raise e
        else:
            pass
>>>>>>> e4dee081
<|MERGE_RESOLUTION|>--- conflicted
+++ resolved
@@ -542,7 +542,6 @@
         n.clientAuthNr.addClient(identifier, verkey)
 
 
-<<<<<<< HEAD
 def prettyDate(time=False):
     """
     Get a datetime object or a int() Epoch timestamp and return a
@@ -585,7 +584,9 @@
         return "Yesterday"
     if day_diff < 7:
         return str(day_diff) + " days ago"
-=======
+
+
+
 def changeOwnerAndGrpToLoggedInUser(directory, raiseEx=False):
     loggedInUser = getLoggedInUser()
     try:
@@ -594,5 +595,4 @@
         if raiseEx:
             raise e
         else:
-            pass
->>>>>>> e4dee081
+            pass
--- conflicted
+++ resolved
@@ -1,22 +1,15 @@
 import asyncio
-<<<<<<< HEAD
-=======
 import glob
 import os
 
->>>>>>> a0a8cba4
 import collections
 import inspect
 import ipaddress
 import itertools
 import json
 import logging
-<<<<<<< HEAD
-import os
-=======
 
 import math
->>>>>>> a0a8cba4
 import random
 import string
 import time
@@ -32,14 +25,10 @@
 import errno
 import libnacl.secret
 import psutil
-<<<<<<< HEAD
-from ledger.util import F
-=======
 from jsonpickle import encode, decode
 
 from ledger.util import F
 from plenum.cli.constants import WALLET_FILE_EXTENSION
->>>>>>> a0a8cba4
 from plenum.common.error import error
 import ipaddress
 
@@ -252,9 +241,6 @@
     __setattr__ = __setitem__
     __getattr__ = __getitem__
 
-    def copy(self):
-        return adict(**super().copy())
-
 
 async def untilTrue(condition, *args, timeout=5) -> bool:
     """

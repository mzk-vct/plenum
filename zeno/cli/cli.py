from __future__ import unicode_literals

# noinspection PyUnresolvedReferences
import configparser
import os
from configparser import ConfigParser
<<<<<<< HEAD
=======
import zeno.cli.ensure_logging_not_setup

import time

from prompt_toolkit.history import FileHistory

>>>>>>> cc430b85
from functools import reduce, partial
import logging
import sys
from collections import defaultdict, OrderedDict
import time

import zeno.cli.ensure_logging_not_setup

from prompt_toolkit.history import FileHistory

from ioflo.aid.consoling import Console
from prompt_toolkit.contrib.completers import WordCompleter
from prompt_toolkit.contrib.regular_languages.compiler import compile
from prompt_toolkit.contrib.regular_languages.completion import GrammarCompleter
from prompt_toolkit.contrib.regular_languages.lexer import GrammarLexer
from prompt_toolkit.interface import CommandLineInterface
from prompt_toolkit.shortcuts import create_prompt_application, \
    create_asyncio_eventloop
from prompt_toolkit.layout.lexers import SimpleLexer
from prompt_toolkit.styles import PygmentsStyle
from prompt_toolkit.terminal.vt100_output import Vt100_Output
from pygments.token import Token

from zeno.client.client import Client
from zeno.common.util import setupLogging, getlogger, CliHandler, \
<<<<<<< HEAD
    TRACE_LOG_LEVEL, checkPortAvailable, getMaxFailures
from zeno.server.node import Node, CLIENT_STACK_SUFFIX
=======
    TRACE_LOG_LEVEL, getMaxFailures, checkPortAvailable
from zeno.server.node import Node, CLIENT_STACK_SUFFIX
from zeno.server.replica import Replica
from collections import OrderedDict
>>>>>>> cc430b85


class CustomOutput(Vt100_Output):
    """
    Subclassing Vt100 just to override the `ask_for_cpr` method which prints
    an escape character on the console. Not printing the escape character
    """

    def ask_for_cpr(self):
        """
        Asks for a cursor position report (CPR).
        """
        self.flush()


class Cli:
    isElectionStarted = False
    primariesSelected = 0
    electedPrimaries = set()

    # noinspection PyPep8
<<<<<<< HEAD
    def __init__(self, looper, tmpdir, nodeReg, cliNodeReg, debug=False):
=======
    def __init__(self, looper, tmpdir, nodeReg, cliNodeReg, debug=False,
                 logFileName=None):
>>>>>>> cc430b85
        self.curClientPort = None
        logging.root.addHandler(CliHandler(self.out))

        self.looper = looper
        self.tmpdir = tmpdir
        self.nodeReg = nodeReg
        self.cliNodeReg = cliNodeReg

        # Used to store created clients
        self.clients = {}  # clientId -> Client
        # To store the created requests
        self.requests = {}
        # To store the nodes created
        self.nodes = {}

        self.cliCmds = {'new', 'status', 'list'}
        self.nodeCmds = {'new', 'status', 'list', 'keyshare'}
        self.helpablesCommands = self.cliCmds | self.nodeCmds
        self.simpleCmds = {'status', 'exit',
                           'quit',
                           'license'}
        self.commands = {'list', 'help'} | self.simpleCmds
        self.cliActions = {'send', 'show'}
        self.commands.update(self.cliCmds)
        self.commands.update(self.nodeCmds)
        self.node_or_cli = ['node', 'client']
        self.nodeNames = list(self.nodeReg.keys()) + ["all"]
        self.debug = debug

        '''
        examples:
        status

        new node Alpha
        new node all
        new client Joe
        client Joe send <msg>
        client Joe show 1
        '''

        def re(seq):
            return '(' + '|'.join(seq) + ')'

        grams = [
            "(\s* (?P<simple>{}) \s*) |".format(re(self.simpleCmds)),
            "(\s* (?P<command>{}) (\s+ (?P<helpable>[a-zA-Z0-9]+) )? (\s+ ("
            "?P<node_or_cli>{}) )?\s*) "
            "|".format(re(self.commands), re(self.node_or_cli)),
<<<<<<< HEAD
            "(\s* (?P<client_command>{}) \s+ (?P<node_or_cli>clients?)   \s+ (?P<client_name>[a-zA-Z0-9]+)(?P<more_clients>(,\s*[a-zA-Z0-9]+)*) \s*) |".format(re(self.cliCmds)),
            "(\s* (?P<node_command>{}) \s+ (?P<node_or_cli>nodes?)   \s+ (?P<node_name>[a-zA-Z0-9]+)(?P<more_nodes>(,\s*[a-zA-Z0-9]+)*) \s*) |".format(re(self.nodeCmds)),
            "(\s* (?P<client>client) \s+ (?P<client_name>[a-zA-Z0-9]+) \s+ (?P<cli_action>send) \s+ (?P<msg>\{\s*\".*\})  \s*)  |",
            "(\s* (?P<client>client) \s+ (?P<client_name>[a-zA-Z0-9]+) \s+ (?P<cli_action>show) \s+ (?P<req_id>[0-9]+)  \s*)  |",
            "(\s* (?P<load>load) \s+ (?P<file_name>[.a-zA-z0-9{}]+) \s*)".format(os.path.sep)
            ]
=======
            "(\s* (?P<client_command>{}) \s+ (?P<node_or_cli>clients?)   \s+ "
            "(?P<client_name>[a-zA-Z0-9]+)(?P<more_clients>(,\s*[a-zA-Z0-9]+)*) "
            "\s*) |".format(re(self.cliCmds)),
            "(\s* (?P<node_command>{}) \s+ (?P<node_or_cli>nodes?)   \s+ "
            "(?P<node_name>[a-zA-Z0-9]+)(?P<more_nodes>(,\s*[a-zA-Z0-9]+)*) \s*)"
            " |".format(re(self.nodeCmds)),
            "(\s* (?P<client>client) \s+ (?P<client_name>[a-zA-Z0-9]+) "
            "\s+ (?P<cli_action>send) \s+ (?P<msg>\{\s*\".*\})  \s*)  |",
            "(\s* (?P<client>client) \s+ (?P<client_name>[a-zA-Z0-9]+) \s+ "
            "(?P<cli_action>show) \s+ (?P<req_id>[0-9]+)  \s*)  |",
            "(\s* (?P<load>load) \s+ (?P<file_name>[.a-zA-z0-9{}]+) \s*)"
                .format(os.path.sep)
        ]
>>>>>>> cc430b85

        self.grammar = compile("".join(grams))

        lexer = GrammarLexer(self.grammar, lexers={
            'node_command': SimpleLexer(Token.Keyword),
            'command': SimpleLexer(Token.Keyword),
            'helpable': SimpleLexer(Token.Keyword),
            'load': SimpleLexer(Token.Keyword),
            'node_or_cli': SimpleLexer(Token.Keyword),
            'arg1': SimpleLexer(Token.Name),
            'node_name': SimpleLexer(Token.Name),
            'more_nodes': SimpleLexer(Token.Name),
            'simple': SimpleLexer(Token.Keyword),
            'client_command': SimpleLexer(Token.Keyword),
        })

        self.clientWC = WordCompleter([])

        completer = GrammarCompleter(self.grammar, {
            'node_command': WordCompleter(self.nodeCmds),
            'client_command': WordCompleter(self.cliCmds),
            'client': WordCompleter(['client']),
            'command': WordCompleter(self.commands),
            'node_or_cli': WordCompleter(self.node_or_cli),
            'node_name': WordCompleter(self.nodeNames),
            'more_nodes': WordCompleter(self.nodeNames),
            'helpable': WordCompleter(self.helpablesCommands),
            'load': WordCompleter(['load']),
            'client_name': self.clientWC,
            'cli_action': WordCompleter(self.cliActions),
            'simple': WordCompleter(self.simpleCmds)
        })

        self.style = PygmentsStyle.from_defaults({
            Token.Operator: '#33aa33 bold',
            Token.Number: '#aa3333 bold',
            Token.Name: '#ffff00 bold',
            Token.Heading: 'bold',
            Token.TrailingInput: 'bg:#662222 #ffffff',
            Token.BoldGreen: '#33aa33 bold',
            Token.BoldOrange: '#ff4f2f bold',
            Token.BoldBlue: '#095cab bold'})

        self.functionMappings = self.createFunctionMappings()

        self.voidMsg = "<none>"

        # Create an asyncio `EventLoop` object. This is a wrapper around the
        # asyncio loop that can be passed into prompt_toolkit.
        eventloop = create_asyncio_eventloop(looper.loop)

        pers_hist = FileHistory('.zeno-cli-history')

        # Create interface.
        app = create_prompt_application('zeno> ',
                                        lexer=lexer,
                                        completer=completer,
                                        style=self.style,
                                        history=pers_hist)
        self.cli = CommandLineInterface(
            application=app,
            eventloop=eventloop,
            output=CustomOutput.from_pty(sys.__stdout__, true_color=True))

        # Patch stdout in something that will always print *above* the prompt
        # when something is written to stdout.
        sys.stdout = self.cli.stdout_proxy()
        setupLogging(TRACE_LOG_LEVEL,
                     Console.Wordage.mute,
<<<<<<< HEAD
                     filename="log/cli.log")
=======
                     filename=logFileName)
>>>>>>> cc430b85

        self.logger = getlogger("cli")
        self.print("\nzeno-CLI (c) 2016 Evernym, Inc.")
        self.print("Node registry loaded.")
        self.print("None of these are created or running yet.")

        self.showNodeRegistry()
        self.print("Type 'help' for more information.")

    def createFunctionMappings(self):

        def newHelper():
            self.print("""Is used to create a new node or a client.
                     Usage: new <node/client> <nodeName/clientName>""")

        def statusHelper():
            self.print("status command helper")

        def nodeHelper():
            self.print("It is used to create a new node")

        def clientHelper():
            self.print("It is used to create a new client")

        def listHelper():
            self.print("List all the commands, you can use in this CLI.")

        def exitHelper():
            self.print("Exits the CLI")

        def licenseHelper():
            self.print("""
                        Copyright 2016 Evernym, Inc.
        Licensed under the Apache License, Version 2.0 (the "License");
        you may not use this file except in compliance with the License.
        You may obtain a copy of the License at

            http://www.apache.org/licenses/LICENSE-2.0

        Unless required by applicable law or agreed to in writing, software
        distributed under the License is distributed on an "AS IS" BASIS,
        WITHOUT WARRANTIES OR CONDITIONS OF ANY KIND, either express or implied.
        See the License for the specific language governing permissions and
        limitations under the License.
            """)

        def sendHelper():
            self.print("""Used to send a message from a client to nodes"
                     Usage: client <clientName> send <{Message}>""")

        def showHelper():
            self.print("""Used to show status of request sent by the client"
                     Usage: client <clientName> show <reqID>""")

        def defaultHelper():
            self.printHelp()

        mappings = {
            'new': newHelper,
            'status': statusHelper,
            'list': listHelper,
            'node': nodeHelper,
            'client': clientHelper,
            'license': licenseHelper,
            'send': sendHelper,
            'show': showHelper,
            'exit': exitHelper
        }

        return defaultdict(lambda: defaultHelper, **mappings)

    def print(self, msg, token=None, newline=True):
        if newline:
            msg += "\n"
        part = partial(self.cli.print_tokens, [(token, msg)])
        if self.debug:
            part()
        else:
            self.cli.run_in_terminal(part)

    def printVoid(self):
        self.print(self.voidMsg)

    def out(self, record, extra_cli_value=None):
        """
        Callback so that this cli can manage colors

        :param record: a log record served up from a custom handler
        :param extra_cli_value: the "cli" value in the extra dictionary
        :return:
        """
        if extra_cli_value in ("IMPORTANT", "ANNOUNCE"):
            self.print(record.msg, Token.BoldGreen)  # green
        elif extra_cli_value in ("WARNING",):
            self.print(record.msg, Token.BoldOrange)  # orange
        elif extra_cli_value in ("STATUS",):
            self.print(record.msg, Token.BoldBlue)  # blue
        elif extra_cli_value in ("PLAIN", "LOW_STATUS"):
            self.print(record.msg, Token)  # white
        else:
            self.print(record.msg, Token)

    def printHelp(self):
        self.print("""zeno-CLI, a simple command-line interface for an zeno
        protocol sandbox.
Commands:
    help - Shows this help message
    help <command> - Shows the help message of <command>
    new - creates one or more new nodes or clients
    keyshare - manually starts key sharing of a node
    status - Shows general status of the sandbox
    status <node_name>|<client_name> - Shows specific status
    list - Shows the list of commands you can run
    license - Show the license
    exit - exit the command-line interface ('quit' also works)""")

    def printCmdHelper(self, command=None):
        self.functionMappings[command]()

    @staticmethod
    def joinTokens(tokens, separator=None, begin=None, end=None):
        if separator is None:
            separator = (Token, ', ')
        elif isinstance(separator, str):
            separator = (Token, separator)
        r = reduce(lambda x, y: x + [separator, y] if x else [y], tokens, [])
        if begin is not None:
            b = (Token, begin) if isinstance(begin, str) else begin
            r = [b] + r
        if end:
            if isinstance(end, str):
                r.append((Token, end))
        return r

    def printTokens(self, tokens, separator=None, begin=None, end=None):
        x = self.joinTokens(tokens, separator, begin, end)
        self.cli.print_tokens(x, style=self.style)

    def printNames(self, names, newline=False):
        tokens = [(Token.Name, n) for n in names]
        self.printTokens(tokens)
        if newline:
            self.printTokens([(Token, "\n")])

    def showValidNodes(self):
        self.printTokens([(Token, "Valid node names are: ")])
        self.printNames(self.nodeReg.keys(), newline=True)

    def showNodeRegistry(self):
        t = []
        for n, (ip, port) in self.nodeReg.items():
            t.append((Token.Name, "    " + n))
            t.append((Token, ": {}:{}\n".format(ip, port)))
        self.cli.print_tokens(t, style=self.style)

    def loadFromFile(self, file: str) -> None:
        cfg = ConfigParser()
        cfg.read(file)
        self.nodeReg = Cli.loadNodeReg(cfg)
        self.cliNodeReg = Cli.loadCliNodeReg(cfg)

    @classmethod
    def loadNodeReg(cls, cfg: ConfigParser) -> OrderedDict:
        return cls._loadRegistry(cfg, 'node_reg')

    @classmethod
    def loadCliNodeReg(cls, cfg: ConfigParser) -> OrderedDict:
        return cls._loadRegistry(cfg, 'client_node_reg')

    @classmethod
    def _loadRegistry(cls, cfg: ConfigParser, reg: str):
        registry = OrderedDict()
        for n in cfg.items(reg):
            host, port = n[1].split()
            registry.update({n[0]: (host, int(port))})
        return registry

    def getStatus(self):
        self.print('Nodes: ', newline=False)
        if not self.nodes:
            self.print("No nodes are running. Try typing 'new node <name>'.")
        else:
            self.printNames(self.nodes, newline=True)
<<<<<<< HEAD
        clients = ""
=======
>>>>>>> cc430b85
        if not self.clients:
            clients = "No clients are running. Try typing 'new client <name>'."
        else:
            clients = ",".join(self.clients.keys())
<<<<<<< HEAD
        self.print("Clients: "+clients)
        f = getMaxFailures(len(self.nodes))
        self.print("f-value (number of possible faulty nodes): {}".format(f))
        if f != 0 and len(self.nodes) >= 2*f + 1:
            firstNode = list(self.nodes.values())[0]
            mPrimary = firstNode.replicas[firstNode.masterInst].primaryName
            backups = [v for k, v in enumerate(firstNode.replicas)
                      if k != firstNode.masterInst]
            bPrimary = backups[0].primaryName
            self.print("Instances: {}".format(f+1))
            self.print("   Master (primary is {})".format(mPrimary[:-2]))
            self.print("   Backup (primary is {})".format(bPrimary[:-2]))
        else:
            self.print("Instances: Not enough nodes to create protocol instances")
=======
        self.print("Clients: " + clients)
        f = getMaxFailures(len(self.nodes))
        self.print("f-value (number of possible faulty nodes): {}".format(f))
        if f != 0 and len(self.nodes) >= 2 * f + 1:
            node = list(self.nodes.values())[0]
            mPrimary = node.replicas[node.instances.masterId].primaryName
            bPrimary = node.replicas[node.instances.backupIds[0]].primaryName
            self.print("Instances: {}".format(f + 1))
            self.print("   Master (primary is on {})".
                       format(Replica.getNodeName(mPrimary)))
            self.print("   Backup (primary is on {})".
                       format(Replica.getNodeName(bPrimary)))
        else:
            self.print("Instances: "
                       "Not enough nodes to create protocol instances")
>>>>>>> cc430b85

    def keyshare(self, nodeName):
        node = self.nodes.get(nodeName, None)
        if node is not None:
            node = self.nodes[nodeName]
            node.startKeySharing()
        elif nodeName not in self.nodeReg:
<<<<<<< HEAD
            tokens = [(Token.Error, "Invalid node name '{}'. ".format(nodeName))]
=======
            tokens = [(Token.Error, "Invalid node name '{}'.".format(nodeName))]
>>>>>>> cc430b85
            self.printTokens(tokens)
            self.showValidNodes()
            return
        else:
<<<<<<< HEAD
            tokens = [(Token.Error, "Node '{}' not started. ".format(nodeName))]
            self.printTokens(tokens)
            self.showStartedNodes()
            return

    def showStartedNodes(self):
        self.printTokens([(Token, "Started nodes are: ")])
        startedNodes = self.nodes.keys()
        if startedNodes:
            self.printNames(self.nodes.keys(), newline=True)
        else:
            self.print("None", newline=True)

=======
            tokens = [(Token.Error, "Node '{}' not started.".format(nodeName))]
            self.printTokens(tokens)
            self.showStartedNodes()
            return

    def showStartedNodes(self):
        self.printTokens([(Token, "Started nodes are: ")])
        startedNodes = self.nodes.keys()
        if startedNodes:
            self.printNames(self.nodes.keys(), newline=True)
        else:
            self.print("None", newline=True)

>>>>>>> cc430b85
    def newNode(self, nodeName: str):
        if nodeName in self.nodes:
            self.print("Node {} already exists.".format(nodeName))
            return

        if nodeName == "all":
            names = set(self.nodeReg.keys()) - set(self.nodes.keys())
        elif nodeName not in self.nodeReg:
            tokens = [
                (Token.Error, "Invalid node name '{}'. ".format(nodeName))]
            self.printTokens(tokens)
            self.showValidNodes()
            return
        else:
            names = [nodeName]
        for name in names:
            node = Node(name, self.nodeReg, basedirpath=self.tmpdir)
            self.nodes[name] = node
            self.looper.add(node)
            node.startKeySharing()
            for client in self.clients.values():
                self.bootstrapClientKey(client, node)

    def ensureValidClientId(self, clientId):
        """
        Ensures client id is not already used or is not starting with node
        names.

        :param clientId:
        :return:
        """
        if clientId in self.clients:
            raise ValueError("Client {} already exists.".format(clientId))

        if any([clientId.startswith(nm) for nm in self.nodeNames]):
            raise ValueError("Client name cannot start with node names, "
                             "which are {}."
                             .format(', '.join(self.nodeReg.keys())))

    def statusClient(self, clientId):
        if clientId == "all":
            for nm in self.clients:
                self.statusClient(nm)
            return
        if clientId not in self.clients:
            self.print("client not found", Token.Error)
        else:
<<<<<<< HEAD
            self.print("    Name: "+clientId)
            client = self.clients[clientId]  # type: Client

            self.print('    Status: {}'.format(client.status.name))
            self.print("    Up time (seconds): {:.0f}".format(time.perf_counter() - client.created))
            self.print("    Connections: ", newline=False)
            if client._conns:
                self.printNames(client._conns, newline=True)
            else:
                self.print("<none>")
            self.print("    Identifier: {}".format(client.signer.identifier))
            self.print("    Verification key: {}".format(client. signer.verkey))
=======
            self.print("    Name: " + clientId)
            client = self.clients[clientId]  # type: Client

            self.printTokens([(Token.Heading, 'Status for client:'),
                              (Token.Name, client.name)],
                             separator=' ', end='\n')
            self.print("    age (seconds): {:.0f}".format(
                time.perf_counter() - client.created))
            self.print("    status: {}".format(client.status.name))
            self.print("    connected to: ", newline=False)
            if client._conns:
                self.printNames(client._conns, newline=True)
            else:
                self.printVoid()
            self.print("    Identifier: {}".format(client.signer.identifier))
            self.print("    Verification key: {}".format(client.signer.verkey))
>>>>>>> cc430b85
            self.print("    Submissions: {}".format(client.lastReqId))

    def statusNode(self, nodeName):
        if nodeName == "all":
            for nm in self.nodes:
                self.statusNode(nm)
            return
        if nodeName not in self.nodes:
            self.print("Node {} not found".format(nodeName), Token.Error)
        else:
            self.print("\n    Name: " + nodeName)
            node = self.nodes[nodeName]  # type: Node
            nha = "{}:{}".format(*self.nodeReg.get(nodeName))
<<<<<<< HEAD
            self.print("    Node listener: "+nha)
            cha = "{}:{}".format(*self.cliNodeReg.get(nodeName+CLIENT_STACK_SUFFIX))
            self.print("    Client listener: "+cha)
=======
            self.print("    Node listener: " + nha)
            cha = "{}:{}".format(
                *self.cliNodeReg.get(nodeName + CLIENT_STACK_SUFFIX))
            self.print("    Client listener: " + cha)
>>>>>>> cc430b85
            self.print("    Status: {}".format(node.status.name))
            self.print('    Connections: ', newline=False)
            connecteds = node.nodestack.connecteds()
            if connecteds:
                self.printNames(connecteds, newline=True)
<<<<<<< HEAD
            else:
                self.printVoid()
            notConnecteds = list({r for r in self.nodes.keys()
                                  if r not in connecteds
                                  and r != nodeName})
            if notConnecteds:
                self.print('    Not connected: ', newline=False)
                self.printNames(notConnecteds, newline=True)
            self.print("    Replicas: {}".format(len(node.replicas)),
                       newline=False)
            if node.hasPrimary:
                if node.primaryReplicaNo == 0:
                    self.print("  (primary of Master)")
                else:
                    self.print("  (primary of Backup)")
            else:
                self.print("   (no primary replicas)")
=======
            else:
                self.printVoid()
            notConnecteds = list({r for r in self.nodes.keys()
                                  if r not in connecteds
                                  and r != nodeName})
            if notConnecteds:
                self.print('    Not connected: ', newline=False)
                self.printNames(notConnecteds, newline=True)
            self.print("    Replicas: {}".format(len(node.replicas)),
                       newline=False)
            if node.hasPrimary:
                if node.primaryReplicaNo == 0:
                    self.print("  (primary of Master)")
                else:
                    self.print("  (primary of Backup)")
            else:
                print("   (no primary replicas)")
>>>>>>> cc430b85
            self.print("    Up time (seconds): {:.0f}".
                       format(time.perf_counter() - node.created))
            self.print("    Clients: ", newline=False)
            clients = node.clientstack.connecteds()
            if clients:
                self.printNames(clients, newline=True)
            else:
<<<<<<< HEAD
                self.print("<none>")
=======
                self.printVoid()
>>>>>>> cc430b85

    def newClient(self, clientId):
        try:
            self.ensureValidClientId(clientId)
            client_addr = self.nextAvailableClientAddr()
            client = Client(clientId,
                            ha=client_addr,
                            nodeReg=self.cliNodeReg,
                            basedirpath=self.tmpdir)
            self.looper.add(client)
            for node in self.nodes.values():
                self.bootstrapClientKey(client, node)
            self.clients[clientId] = client
            self.clientWC.words = list(self.clients.keys())
        except ValueError as ve:
            self.print(ve.args[0], Token.Error)

    @staticmethod
    def bootstrapClientKey(client, node):
        idAndKey = client.signer.identifier, client.signer.verkey
        node.clientAuthNr.addClient(*idAndKey)

    def sendMsg(self, clientName, msg):
        client = self.clients.get(clientName, None)
        if client:
            request, = client.submit(msg)
            self.requests[str(request.reqId)] = request.reqId
        else:
            self.print("No such client. See: 'help new' for more details")

    def getReply(self, clientName, reqId):
        client = self.clients.get(clientName, None)
        requestID = self.requests.get(reqId, None)
        if client and requestID:
            reply, status = client.getReply(requestID)
            self.print("Reply for the request: {}".format(reply))
            self.print("Status: {}".format(status))
        elif not client:
            self.print("No such client. See: 'help new' for more details")
        else:
            self.print("No such request. See: 'help new' for more details")

    def showDetails(self, clientName, reqId):
        client = self.clients.get(clientName, None)
        requestID = self.requests.get(reqId, None)
        if client and requestID:
            client.showReplyDetails(requestID)
        else:
            self.print("No such client. See: 'help new' for more details")

    async def shell(self, *commands, interactive=True):
        """
        Coroutine that runs command, including those from an interactive
        command line.

        :param commands: an iterable of commands to run first
        :param interactive: when True, this coroutine will process commands
            entered on the command line.
        :return:
        """
        # First handle any commands passed in
        for command in commands:
            self.print("\nRunning command: '{}'...\n".format(command))
            self.parse(command)

        # then handle commands from the prompt
        while interactive:
            try:
                result = await self.cli.run_async()
                self.parse(result.text)
            except (EOFError, KeyboardInterrupt, Exit):
                return

        self.print('Goodbye.')

    def parse(self, cmdText):
        m = self.grammar.match(cmdText)
        if m:
            matchedVars = m.variables()
            self.logger.info("CLI command entered: {}".format(cmdText),
                             extra={"cli": False})

            # Check for helper commands
            if matchedVars.get('simple'):
                cmd = matchedVars.get('simple')
                if cmd == 'status':
                    self.getStatus()
                elif cmd == 'license':
                    self.printCmdHelper('license')
                elif cmd in ['exit', 'quit']:
                    raise Exit

            elif matchedVars.get('command') == 'help':
                helpable = matchedVars.get('helpable')
                node_or_cli = matchedVars.get('node_or_cli')
                if helpable:
                    if node_or_cli:
                        self.printCmdHelper(command=node_or_cli)
                    else:
                        self.printCmdHelper(command=helpable)
                else:
                    self.printHelp()

            elif matchedVars.get('command') == 'list':
                for cmd in self.commands:
                    self.print(cmd)

            # Check for new commands
            elif matchedVars.get('node_command') == 'new':
                self.createEntities('node_name', 'more_nodes',
                                    matchedVars, self.newNode)

            elif matchedVars.get('node_command') == 'status':
                node = matchedVars.get('node_name')
                self.statusNode(node)

            elif matchedVars.get('node_command') == 'keyshare':
                name = matchedVars.get('node_name')
                self.keyshare(name)

            elif matchedVars.get('client_command') == 'new':
                self.createEntities('client_name', 'more_clients',
                                    matchedVars, self.newClient)

            elif matchedVars.get('client_command') == 'status':
                client = matchedVars.get('client_name')
                self.statusClient(client)

            elif matchedVars.get('client') == 'client':
                client_name = matchedVars.get('client_name')
                client_action = matchedVars.get('cli_action')
                if client_action == 'send':
                    msg = matchedVars.get('msg')
                    self.sendMsg(client_name, msg)
                elif client_action == 'show':
                    req_id = matchedVars.get('req_id')
                    self.getReply(client_name, req_id)
                else:
                    self.printCmdHelper("sendmsg")

            elif matchedVars.get('load') == 'load':
                file = matchedVars.get("file_name")
                if os.path.exists(file):
                    try:
                        self.loadFromFile(file)
<<<<<<< HEAD
                        print("Node registry loaded.")
=======
                        self.print("Node registry loaded.")
>>>>>>> cc430b85
                        self.showNodeRegistry()
                    except configparser.ParsingError:
                        self.logger.warn("Could not parse file. "
                                         "Please ensure that the file "
                                         "has sections node_reg "
                                         "and client_node_reg.",
                                         extra={'cli': 'WARNING'})
                else:
                    self.logger.warn("File {} not found.".format(file),
<<<<<<< HEAD
                                extra={"cli": "WARNING"})
=======
                                     extra={"cli": "WARNING"})
>>>>>>> cc430b85

            # Fall back to the help saying, invalid command.
            else:
                self.invalidCmd(cmdText)

        else:
            if cmdText != "":
                self.invalidCmd(cmdText)

    @staticmethod
    def createEntities(name: str, more: str, matchedVars, initializer):
        entity = matchedVars.get(name)
        more = matchedVars.get(more)
        names = [n for n in [entity] + more.split(',') if len(n) != 0]
        for name in names:
            initializer(name.strip())

    def invalidCmd(self, cmdText):
        self.print("Invalid command: '{}'\n".format(cmdText))
        self.printCmdHelper(command=None)

    def nextAvailableClientAddr(self, curClientPort=8100):
        self.curClientPort = self.curClientPort or curClientPort
        self.curClientPort += 1
        host = "127.0.0.1"
        if checkPortAvailable((host, self.curClientPort)):
            return host, self.curClientPort
        else:
            tokens = [(Token.Error, "Port {} already in use, "
<<<<<<< HEAD
                                    "trying another port.".format(self.curClientPort))]
=======
                                    "trying another port.".format(
                self.curClientPort))]
>>>>>>> cc430b85
            self.printTokens(tokens)
            return self.nextAvailableClientAddr(self.curClientPort)


class Exit(Exception):
    pass<|MERGE_RESOLUTION|>--- conflicted
+++ resolved
@@ -4,26 +4,19 @@
 import configparser
 import os
 from configparser import ConfigParser
-<<<<<<< HEAD
-=======
 import zeno.cli.ensure_logging_not_setup
 
 import time
 
 from prompt_toolkit.history import FileHistory
 
->>>>>>> cc430b85
 from functools import reduce, partial
 import logging
 import sys
-from collections import defaultdict, OrderedDict
-import time
-
-import zeno.cli.ensure_logging_not_setup
-
-from prompt_toolkit.history import FileHistory
+from collections import defaultdict
 
 from ioflo.aid.consoling import Console
+
 from prompt_toolkit.contrib.completers import WordCompleter
 from prompt_toolkit.contrib.regular_languages.compiler import compile
 from prompt_toolkit.contrib.regular_languages.completion import GrammarCompleter
@@ -35,18 +28,12 @@
 from prompt_toolkit.styles import PygmentsStyle
 from prompt_toolkit.terminal.vt100_output import Vt100_Output
 from pygments.token import Token
-
 from zeno.client.client import Client
 from zeno.common.util import setupLogging, getlogger, CliHandler, \
-<<<<<<< HEAD
-    TRACE_LOG_LEVEL, checkPortAvailable, getMaxFailures
-from zeno.server.node import Node, CLIENT_STACK_SUFFIX
-=======
     TRACE_LOG_LEVEL, getMaxFailures, checkPortAvailable
 from zeno.server.node import Node, CLIENT_STACK_SUFFIX
 from zeno.server.replica import Replica
 from collections import OrderedDict
->>>>>>> cc430b85
 
 
 class CustomOutput(Vt100_Output):
@@ -68,12 +55,8 @@
     electedPrimaries = set()
 
     # noinspection PyPep8
-<<<<<<< HEAD
-    def __init__(self, looper, tmpdir, nodeReg, cliNodeReg, debug=False):
-=======
     def __init__(self, looper, tmpdir, nodeReg, cliNodeReg, debug=False,
                  logFileName=None):
->>>>>>> cc430b85
         self.curClientPort = None
         logging.root.addHandler(CliHandler(self.out))
 
@@ -122,14 +105,6 @@
             "(\s* (?P<command>{}) (\s+ (?P<helpable>[a-zA-Z0-9]+) )? (\s+ ("
             "?P<node_or_cli>{}) )?\s*) "
             "|".format(re(self.commands), re(self.node_or_cli)),
-<<<<<<< HEAD
-            "(\s* (?P<client_command>{}) \s+ (?P<node_or_cli>clients?)   \s+ (?P<client_name>[a-zA-Z0-9]+)(?P<more_clients>(,\s*[a-zA-Z0-9]+)*) \s*) |".format(re(self.cliCmds)),
-            "(\s* (?P<node_command>{}) \s+ (?P<node_or_cli>nodes?)   \s+ (?P<node_name>[a-zA-Z0-9]+)(?P<more_nodes>(,\s*[a-zA-Z0-9]+)*) \s*) |".format(re(self.nodeCmds)),
-            "(\s* (?P<client>client) \s+ (?P<client_name>[a-zA-Z0-9]+) \s+ (?P<cli_action>send) \s+ (?P<msg>\{\s*\".*\})  \s*)  |",
-            "(\s* (?P<client>client) \s+ (?P<client_name>[a-zA-Z0-9]+) \s+ (?P<cli_action>show) \s+ (?P<req_id>[0-9]+)  \s*)  |",
-            "(\s* (?P<load>load) \s+ (?P<file_name>[.a-zA-z0-9{}]+) \s*)".format(os.path.sep)
-            ]
-=======
             "(\s* (?P<client_command>{}) \s+ (?P<node_or_cli>clients?)   \s+ "
             "(?P<client_name>[a-zA-Z0-9]+)(?P<more_clients>(,\s*[a-zA-Z0-9]+)*) "
             "\s*) |".format(re(self.cliCmds)),
@@ -143,7 +118,6 @@
             "(\s* (?P<load>load) \s+ (?P<file_name>[.a-zA-z0-9{}]+) \s*)"
                 .format(os.path.sep)
         ]
->>>>>>> cc430b85
 
         self.grammar = compile("".join(grams))
 
@@ -213,11 +187,7 @@
         sys.stdout = self.cli.stdout_proxy()
         setupLogging(TRACE_LOG_LEVEL,
                      Console.Wordage.mute,
-<<<<<<< HEAD
-                     filename="log/cli.log")
-=======
                      filename=logFileName)
->>>>>>> cc430b85
 
         self.logger = getlogger("cli")
         self.print("\nzeno-CLI (c) 2016 Evernym, Inc.")
@@ -401,30 +371,10 @@
             self.print("No nodes are running. Try typing 'new node <name>'.")
         else:
             self.printNames(self.nodes, newline=True)
-<<<<<<< HEAD
-        clients = ""
-=======
->>>>>>> cc430b85
         if not self.clients:
             clients = "No clients are running. Try typing 'new client <name>'."
         else:
             clients = ",".join(self.clients.keys())
-<<<<<<< HEAD
-        self.print("Clients: "+clients)
-        f = getMaxFailures(len(self.nodes))
-        self.print("f-value (number of possible faulty nodes): {}".format(f))
-        if f != 0 and len(self.nodes) >= 2*f + 1:
-            firstNode = list(self.nodes.values())[0]
-            mPrimary = firstNode.replicas[firstNode.masterInst].primaryName
-            backups = [v for k, v in enumerate(firstNode.replicas)
-                      if k != firstNode.masterInst]
-            bPrimary = backups[0].primaryName
-            self.print("Instances: {}".format(f+1))
-            self.print("   Master (primary is {})".format(mPrimary[:-2]))
-            self.print("   Backup (primary is {})".format(bPrimary[:-2]))
-        else:
-            self.print("Instances: Not enough nodes to create protocol instances")
-=======
         self.print("Clients: " + clients)
         f = getMaxFailures(len(self.nodes))
         self.print("f-value (number of possible faulty nodes): {}".format(f))
@@ -440,7 +390,6 @@
         else:
             self.print("Instances: "
                        "Not enough nodes to create protocol instances")
->>>>>>> cc430b85
 
     def keyshare(self, nodeName):
         node = self.nodes.get(nodeName, None)
@@ -448,17 +397,12 @@
             node = self.nodes[nodeName]
             node.startKeySharing()
         elif nodeName not in self.nodeReg:
-<<<<<<< HEAD
-            tokens = [(Token.Error, "Invalid node name '{}'. ".format(nodeName))]
-=======
             tokens = [(Token.Error, "Invalid node name '{}'.".format(nodeName))]
->>>>>>> cc430b85
             self.printTokens(tokens)
             self.showValidNodes()
             return
         else:
-<<<<<<< HEAD
-            tokens = [(Token.Error, "Node '{}' not started. ".format(nodeName))]
+            tokens = [(Token.Error, "Node '{}' not started.".format(nodeName))]
             self.printTokens(tokens)
             self.showStartedNodes()
             return
@@ -471,21 +415,6 @@
         else:
             self.print("None", newline=True)
 
-=======
-            tokens = [(Token.Error, "Node '{}' not started.".format(nodeName))]
-            self.printTokens(tokens)
-            self.showStartedNodes()
-            return
-
-    def showStartedNodes(self):
-        self.printTokens([(Token, "Started nodes are: ")])
-        startedNodes = self.nodes.keys()
-        if startedNodes:
-            self.printNames(self.nodes.keys(), newline=True)
-        else:
-            self.print("None", newline=True)
-
->>>>>>> cc430b85
     def newNode(self, nodeName: str):
         if nodeName in self.nodes:
             self.print("Node {} already exists.".format(nodeName))
@@ -533,20 +462,6 @@
         if clientId not in self.clients:
             self.print("client not found", Token.Error)
         else:
-<<<<<<< HEAD
-            self.print("    Name: "+clientId)
-            client = self.clients[clientId]  # type: Client
-
-            self.print('    Status: {}'.format(client.status.name))
-            self.print("    Up time (seconds): {:.0f}".format(time.perf_counter() - client.created))
-            self.print("    Connections: ", newline=False)
-            if client._conns:
-                self.printNames(client._conns, newline=True)
-            else:
-                self.print("<none>")
-            self.print("    Identifier: {}".format(client.signer.identifier))
-            self.print("    Verification key: {}".format(client. signer.verkey))
-=======
             self.print("    Name: " + clientId)
             client = self.clients[clientId]  # type: Client
 
@@ -563,7 +478,6 @@
                 self.printVoid()
             self.print("    Identifier: {}".format(client.signer.identifier))
             self.print("    Verification key: {}".format(client.signer.verkey))
->>>>>>> cc430b85
             self.print("    Submissions: {}".format(client.lastReqId))
 
     def statusNode(self, nodeName):
@@ -577,40 +491,15 @@
             self.print("\n    Name: " + nodeName)
             node = self.nodes[nodeName]  # type: Node
             nha = "{}:{}".format(*self.nodeReg.get(nodeName))
-<<<<<<< HEAD
-            self.print("    Node listener: "+nha)
-            cha = "{}:{}".format(*self.cliNodeReg.get(nodeName+CLIENT_STACK_SUFFIX))
-            self.print("    Client listener: "+cha)
-=======
             self.print("    Node listener: " + nha)
             cha = "{}:{}".format(
                 *self.cliNodeReg.get(nodeName + CLIENT_STACK_SUFFIX))
             self.print("    Client listener: " + cha)
->>>>>>> cc430b85
             self.print("    Status: {}".format(node.status.name))
             self.print('    Connections: ', newline=False)
             connecteds = node.nodestack.connecteds()
             if connecteds:
                 self.printNames(connecteds, newline=True)
-<<<<<<< HEAD
-            else:
-                self.printVoid()
-            notConnecteds = list({r for r in self.nodes.keys()
-                                  if r not in connecteds
-                                  and r != nodeName})
-            if notConnecteds:
-                self.print('    Not connected: ', newline=False)
-                self.printNames(notConnecteds, newline=True)
-            self.print("    Replicas: {}".format(len(node.replicas)),
-                       newline=False)
-            if node.hasPrimary:
-                if node.primaryReplicaNo == 0:
-                    self.print("  (primary of Master)")
-                else:
-                    self.print("  (primary of Backup)")
-            else:
-                self.print("   (no primary replicas)")
-=======
             else:
                 self.printVoid()
             notConnecteds = list({r for r in self.nodes.keys()
@@ -628,7 +517,6 @@
                     self.print("  (primary of Backup)")
             else:
                 print("   (no primary replicas)")
->>>>>>> cc430b85
             self.print("    Up time (seconds): {:.0f}".
                        format(time.perf_counter() - node.created))
             self.print("    Clients: ", newline=False)
@@ -636,11 +524,7 @@
             if clients:
                 self.printNames(clients, newline=True)
             else:
-<<<<<<< HEAD
-                self.print("<none>")
-=======
                 self.printVoid()
->>>>>>> cc430b85
 
     def newClient(self, clientId):
         try:
@@ -786,11 +670,7 @@
                 if os.path.exists(file):
                     try:
                         self.loadFromFile(file)
-<<<<<<< HEAD
-                        print("Node registry loaded.")
-=======
                         self.print("Node registry loaded.")
->>>>>>> cc430b85
                         self.showNodeRegistry()
                     except configparser.ParsingError:
                         self.logger.warn("Could not parse file. "
@@ -800,11 +680,7 @@
                                          extra={'cli': 'WARNING'})
                 else:
                     self.logger.warn("File {} not found.".format(file),
-<<<<<<< HEAD
-                                extra={"cli": "WARNING"})
-=======
                                      extra={"cli": "WARNING"})
->>>>>>> cc430b85
 
             # Fall back to the help saying, invalid command.
             else:
@@ -834,12 +710,8 @@
             return host, self.curClientPort
         else:
             tokens = [(Token.Error, "Port {} already in use, "
-<<<<<<< HEAD
-                                    "trying another port.".format(self.curClientPort))]
-=======
                                     "trying another port.".format(
                 self.curClientPort))]
->>>>>>> cc430b85
             self.printTokens(tokens)
             return self.nextAvailableClientAddr(self.curClientPort)
 
